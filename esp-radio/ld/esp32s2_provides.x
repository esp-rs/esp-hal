--- conflicted
+++ resolved
@@ -24,18 +24,10 @@
 EXTERN( __esp_radio_fclose );
 EXTERN( __esp_radio_sleep );
 EXTERN( __esp_radio_usleep );
-<<<<<<< HEAD
 
-
-=======
-EXTERN( __esp_radio_phy_enter_critical );
-EXTERN( __esp_radio_phy_exit_critical );
 EXTERN( __esp_radio_esp_event_post );
 EXTERN( __esp_radio_vTaskDelay );
 EXTERN( __esp_radio_puts );
-EXTERN( __esp_radio_sleep );
-EXTERN( __esp_radio_usleep );
->>>>>>> 646495eb
 
 PROVIDE( strdup = __esp_radio_strdup );
 PROVIDE( esp_timer_get_time = __esp_radio_esp_timer_get_time );
@@ -60,14 +52,7 @@
 PROVIDE( fclose = __esp_radio_fclose );
 PROVIDE( sleep = __esp_radio_sleep );
 PROVIDE( usleep = __esp_radio_usleep );
-<<<<<<< HEAD
 
-=======
-PROVIDE( phy_enter_critical = __esp_radio_phy_enter_critical );
-PROVIDE( phy_exit_critical = __esp_radio_phy_exit_critical );
 PROVIDE( esp_event_post = __esp_radio_esp_event_post );
 PROVIDE( vTaskDelay = __esp_radio_vTaskDelay );
-PROVIDE( puts = __esp_radio_puts );
-PROVIDE( sleep = __esp_radio_sleep );
-PROVIDE( usleep = __esp_radio_usleep );
->>>>>>> 646495eb
+PROVIDE( puts = __esp_radio_puts );
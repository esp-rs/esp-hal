--- conflicted
+++ resolved
@@ -33,12 +33,8 @@
 esp-config = { version = "0.5.0", path = "../esp-config" }
 esp-metadata-generated = { version = "0.1.0", path = "../esp-metadata-generated" }
 esp-sync = { version = "0.0.0", path = "../esp-sync" }
-<<<<<<< HEAD
-esp-wifi-sys = "0.7.1"
 esp-phy = { path = "../esp-phy/" }
-=======
 esp-wifi-sys = { version = "0.8.1" }
->>>>>>> 646495eb
 num-derive = "0.4.2"
 num-traits = { version = "0.2.19", default-features = false }
 portable_atomic_enum = { version = "0.3.1", features = ["portable-atomic"] }

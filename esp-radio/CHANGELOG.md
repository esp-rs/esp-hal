--- conflicted
+++ resolved
@@ -47,11 +47,8 @@
 ### Removed
 
 - `scan_with_config_sync_max`, `scan_with_config_sync_max`, `scan_n`, and `scan_n_async` functions (#3963)
-<<<<<<< HEAD
 - `EnumSetType` from `Protocol`, `Country` enums (#4017)
-=======
 - `AtomicWifiState` and `WifiDeviceMode` are not available anymore (#4029)
->>>>>>> f2bae5a9
 
 ## [v0.15.0] - 2025-07-16
 

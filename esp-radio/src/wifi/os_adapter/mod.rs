#[cfg_attr(esp32, path = "esp32.rs")]
#[cfg_attr(esp32c2, path = "esp32c2.rs")]
#[cfg_attr(esp32c3, path = "esp32c3.rs")]
#[cfg_attr(esp32c6, path = "esp32c6.rs")]
#[cfg_attr(esp32h2, path = "esp32h2.rs")]
#[cfg_attr(esp32s2, path = "esp32s2.rs")]
#[cfg_attr(esp32s3, path = "esp32s3.rs")]
pub(crate) mod os_adapter_chip_specific;

use allocator_api2::boxed::Box;
use enumset::EnumSet;
<<<<<<< HEAD
use esp_phy::PhyController;
=======
use esp_sync::{NonReentrantMutex, RawMutex};
>>>>>>> a5f929a6

use super::WifiEvent;
use crate::{
    binary::c_types::*,
    compat::{
        OSI_FUNCS_TIME_BLOCKING,
        common::{str_from_c, thread_sem_get},
        malloc::{InternalMemory, calloc_internal},
    },
    hal::{clock::ModemClockController, peripherals::WIFI},
    memory_fence::memory_fence,
    preempt::yield_task,
};

static WIFI_LOCK: RawMutex = RawMutex::new();

// useful for waiting for events - clear and wait for the event bit to be set
// again
pub(crate) static WIFI_EVENTS: NonReentrantMutex<EnumSet<WifiEvent>> =
    NonReentrantMutex::new(enumset::enum_set!());

/// **************************************************************************
/// Name: wifi_env_is_chip
///
/// Description:
///   Config chip environment
///
/// Returned Value:
///   True if on chip or false if on FPGA.
///
/// *************************************************************************
pub unsafe extern "C" fn env_is_chip() -> bool {
    true
}

/// **************************************************************************
/// Name: wifi_set_intr
///
/// Description:
///   Do nothing
///
/// Input Parameters:
///     cpu_no      - The CPU which the interrupt number belongs.
///     intr_source - The interrupt hardware source number.
///     intr_num    - The interrupt number CPU.
///     intr_prio   - The interrupt priority.
///
/// Returned Value:
///     None
///
/// *************************************************************************
pub unsafe extern "C" fn set_intr(cpu_no: i32, intr_source: u32, intr_num: u32, intr_prio: i32) {
    trace!(
        "set_intr {} {} {} {}",
        cpu_no, intr_source, intr_num, intr_prio
    );
    unsafe {
        crate::wifi::os_adapter::os_adapter_chip_specific::set_intr(
            cpu_no,
            intr_source,
            intr_num,
            intr_prio,
        );
    }
}

/// **************************************************************************
/// Name: wifi_clear_intr
///
/// Description:
///   Don't support
///
/// *************************************************************************
pub unsafe extern "C" fn clear_intr(intr_source: u32, intr_num: u32) {
    // original code does nothing here
    trace!("clear_intr called {} {}", intr_source, intr_num);
}

pub static mut ISR_INTERRUPT_1: (*mut c_void, *mut c_void) =
    (core::ptr::null_mut(), core::ptr::null_mut());

/// **************************************************************************
/// Name: esp32c3_ints_on
///
/// Description:
///   Enable Wi-Fi interrupt
///
/// Input Parameters:
///   mask - No mean
///
/// Returned Value:
///   None
///
/// *************************************************************************
pub unsafe extern "C" fn ints_on(mask: u32) {
    trace!("chip_ints_on {:x}", mask);

    crate::wifi::os_adapter::os_adapter_chip_specific::chip_ints_on(mask);
}

/// **************************************************************************
/// Name: esp32c3_ints_off
///
/// Description:
///   Disable Wi-Fi interrupt
///
/// Input Parameters:
///   mask - No mean
///
/// Returned Value:
///   None
///
/// *************************************************************************
pub unsafe extern "C" fn ints_off(mask: u32) {
    trace!("chip_ints_off {:x}", mask);

    crate::wifi::os_adapter::os_adapter_chip_specific::chip_ints_off(mask);
}

/// **************************************************************************
/// Name: wifi_is_from_isr
///
/// Description:
///   Check current is in interrupt
///
/// Input Parameters:
///   None
///
/// Returned Value:
///   true if in interrupt or false if not
///
/// *************************************************************************
pub unsafe extern "C" fn is_from_isr() -> bool {
    true
}

/// **************************************************************************
/// Name: esp_spin_lock_create
///
/// Description:
///   Create spin lock in SMP mode
///
/// Input Parameters:
///   None
///
/// Returned Value:
///   Spin lock data pointer
///
/// *************************************************************************
pub unsafe extern "C" fn spin_lock_create() -> *mut c_void {
    let ptr = crate::compat::semaphore::sem_create(1, 1);

    trace!("spin_lock_create {:?}", ptr);
    ptr as *mut c_void
}

/// **************************************************************************
/// Name: esp_spin_lock_delete
///
/// Description:
///   Delete spin lock
///
/// Input Parameters:
///   lock - Spin lock data pointer
///
/// Returned Value:
///   None
///
/// *************************************************************************
pub unsafe extern "C" fn spin_lock_delete(lock: *mut c_void) {
    trace!("spin_lock_delete {:?}", lock);

    crate::compat::semaphore::sem_delete(lock);
}

/// **************************************************************************
/// Name: esp_wifi_int_disable
///
/// Description:
///   Enter critical section by disabling interrupts and taking the spin lock
///   if in SMP mode.
///
/// Input Parameters:
///   wifi_int_mux - Spin lock data pointer
///
/// Returned Value:
///   CPU PS value.
///
/// *************************************************************************
pub unsafe extern "C" fn wifi_int_disable(_wifi_int_mux: *mut c_void) -> u32 {
    trace!("wifi_int_disable");
    // TODO: can we use wifi_int_mux?
    let token = unsafe { WIFI_LOCK.acquire() };
    unsafe { core::mem::transmute::<esp_sync::RestoreState, u32>(token) }
}

/// **************************************************************************
/// Name: esp_wifi_int_restore
///
/// Description:
///   Exit from critical section by enabling interrupts and releasing the spin
///   lock if in SMP mode.
///
/// Input Parameters:
///   wifi_int_mux - Spin lock data pointer
///   tmp          - CPU PS value.
///
/// Returned Value:
///   None
///
/// *************************************************************************
pub unsafe extern "C" fn wifi_int_restore(_wifi_int_mux: *mut c_void, tmp: u32) {
    trace!("wifi_int_restore");
    let token = unsafe { core::mem::transmute::<u32, esp_sync::RestoreState>(tmp) };
    unsafe { WIFI_LOCK.release(token) }
}

/// **************************************************************************
/// Name: esp_task_yield_from_isr
///
/// Description:
///   Do nothing in NuttX
///
/// Input Parameters:
///   None
///
/// Returned Value:
///   None
///
/// *************************************************************************
pub unsafe extern "C" fn task_yield_from_isr() {
    // original: /* Do nothing */
    trace!("task_yield_from_isr");
    yield_task();
}

/// **************************************************************************
/// Name: esp_thread_semphr_get
///
/// Description:
///   Get thread self's semaphore
///
/// Input Parameters:
///   None
///
/// Returned Value:
///   Semaphore data pointer
///
/// *************************************************************************
pub unsafe extern "C" fn wifi_thread_semphr_get() -> *mut c_void {
    thread_sem_get()
}

/// **************************************************************************
/// Name: esp_mutex_create
///
/// Description:
///   Create mutex
///
/// Input Parameters:
///   None
///
/// Returned Value:
///   Mutex data pointer
///
/// *************************************************************************
pub unsafe extern "C" fn mutex_create() -> *mut c_void {
    crate::compat::mutex::mutex_create(false)
}

/// **************************************************************************
/// Name: esp_recursive_mutex_create
///
/// Description:
///   Create recursive mutex
///
/// Input Parameters:
///   None
///
/// Returned Value:
///   Recursive mutex data pointer
///
/// *************************************************************************
pub unsafe extern "C" fn recursive_mutex_create() -> *mut c_void {
    crate::compat::mutex::mutex_create(true)
}

/// **************************************************************************
/// Name: esp_mutex_delete
///
/// Description:
///   Delete mutex
///
/// Input Parameters:
///   mutex_data - mutex data pointer
///
/// Returned Value:
///   None
///
/// *************************************************************************
pub unsafe extern "C" fn mutex_delete(mutex: *mut c_void) {
    crate::compat::mutex::mutex_delete(mutex);
}

/// **************************************************************************
/// Name: esp_mutex_lock
///
/// Description:
///   Lock mutex
///
/// Input Parameters:
///   mutex_data - mutex data pointer
///
/// Returned Value:
///   True if success or false if fail
///
/// *************************************************************************
pub unsafe extern "C" fn mutex_lock(mutex: *mut c_void) -> i32 {
    crate::compat::mutex::mutex_lock(mutex, OSI_FUNCS_TIME_BLOCKING)
}

/// **************************************************************************
/// Name: esp_mutex_unlock
///
/// Description:
///   Unlock mutex
///
/// Input Parameters:
///   mutex_data - mutex data pointer
///
/// Returned Value:
///   True if success or false if fail
///
/// *************************************************************************
pub unsafe extern "C" fn mutex_unlock(mutex: *mut c_void) -> i32 {
    crate::compat::mutex::mutex_unlock(mutex)
}

/// **************************************************************************
/// Name: esp_event_group_create
///
/// Description:
///   Don't support
///
/// *************************************************************************
pub unsafe extern "C" fn event_group_create() -> *mut c_void {
    todo!("event_group_create")
}

/// **************************************************************************
/// Name: esp_event_group_delete
///
/// Description:
///   Don't support
///
/// *************************************************************************
pub unsafe extern "C" fn event_group_delete(_event: *mut c_void) {
    todo!("event_group_delete")
}

/// **************************************************************************
/// Name: esp_event_group_set_bits
///
/// Description:
///   Don't support
///
/// *************************************************************************
pub unsafe extern "C" fn event_group_set_bits(_event: *mut c_void, _bits: u32) -> u32 {
    todo!("event_group_set_bits")
}

/// **************************************************************************
/// Name: esp_event_group_clear_bits
///
/// Description:
///   Don't support
///
/// *************************************************************************
pub unsafe extern "C" fn event_group_clear_bits(_event: *mut c_void, _bits: u32) -> u32 {
    todo!("event_group_clear_bits")
}

/// **************************************************************************
/// Name: esp_event_group_wait_bits
///
/// Description:
///   Don't support
///
/// *************************************************************************
pub unsafe extern "C" fn event_group_wait_bits(
    _event: *mut c_void,
    _bits_to_wait_for: u32,
    _clear_on_exit: c_int,
    _wait_for_all_bits: c_int,
    _block_time_tick: u32,
) -> u32 {
    todo!("event_group_wait_bits")
}

/// **************************************************************************
/// Name: esp_task_create_pinned_to_core
///
/// Description:
///   Create task and bind it to target CPU, the task will run when it
///   is created
///
/// Input Parameters:
///   entry       - Task entry
///   name        - Task name
///   stack_depth - Task stack size
///   param       - Task private data
///   prio        - Task priority
///   task_handle - Task handle pointer which is used to pause, resume
///                 and delete the task
///   core_id     - CPU which the task runs in
///
/// Returned Value:
///   True if success or false if fail
///
/// *************************************************************************
pub unsafe extern "C" fn task_create_pinned_to_core(
    task_func: *mut c_void,
    name: *const c_char,
    stack_depth: u32,
    param: *mut c_void,
    prio: u32,
    task_handle: *mut c_void,
    core_id: u32,
) -> i32 {
    trace!(
        "task_create_pinned_to_core task_func {:?} name {} stack_depth {} param {:?} prio {}, task_handle {:?} core_id {}",
        task_func,
        unsafe { str_from_c(name as _) },
        stack_depth,
        param,
        prio,
        task_handle,
        core_id
    );

    unsafe {
        let task_func = core::mem::transmute::<
            *mut c_void,
            extern "C" fn(*mut esp_wifi_sys::c_types::c_void),
        >(task_func);

        let task = crate::preempt::task_create(task_func, param, stack_depth as usize);
        *(task_handle as *mut usize) = task as usize;

        1
    }
}

/// **************************************************************************
/// Name: esp_task_create
///
/// Description:
///   Create task and the task will run when it is created
///
/// Input Parameters:
///   entry       - Task entry
///   name        - Task name
///   stack_depth - Task stack size
///   param       - Task private data
///   prio        - Task priority
///   task_handle - Task handle pointer which is used to pause, resume
///                 and delete the task
///
/// Returned Value:
///   True if success or false if fail
///
/// *************************************************************************
pub unsafe extern "C" fn task_create(
    task_func: *mut c_void,
    name: *const c_char,
    stack_depth: u32,
    param: *mut c_void,
    prio: u32,
    task_handle: *mut c_void,
) -> i32 {
    unsafe { task_create_pinned_to_core(task_func, name, stack_depth, param, prio, task_handle, 0) }
}

/// **************************************************************************
/// Name: esp_task_delete
///
/// Description:
///   Delete the target task
///
/// Input Parameters:
///   task_handle - Task handle pointer which is used to pause, resume
///                 and delete the task
///
/// Returned Value:
///   None
///
/// *************************************************************************
pub unsafe extern "C" fn task_delete(task_handle: *mut c_void) {
    trace!("task delete called for {:?}", task_handle);

    unsafe {
        crate::preempt::schedule_task_deletion(task_handle);
    }
}

/// **************************************************************************
/// Name: esp_task_delay
///
/// Description:
///   Current task wait for some ticks
///
/// Input Parameters:
///   tick - Waiting ticks
///
/// Returned Value:
///   None
///
/// *************************************************************************
pub unsafe extern "C" fn task_delay(tick: u32) {
    trace!("task_delay tick {}", tick);
    let start_time = crate::time::systimer_count();
    while crate::time::elapsed_time_since(start_time) < tick as u64 {
        yield_task();
    }
}

/// **************************************************************************
/// Name: esp_task_ms_to_tick
///
/// Description:
///   Transform from milliseconds to system ticks
///
/// Input Parameters:
///   ms - Milliseconds
///
/// Returned Value:
///   System ticks
///
/// *************************************************************************
pub unsafe extern "C" fn task_ms_to_tick(ms: u32) -> i32 {
    trace!("task_ms_to_tick ms {}", ms);
    crate::time::millis_to_ticks(ms as u64) as i32
}

/// **************************************************************************
/// Name: esp_task_get_current_task
///
/// Description:
///   Retrieves the current task
///
/// Returned Value:
///   A pointer to the current task
///
/// *************************************************************************
pub unsafe extern "C" fn task_get_current_task() -> *mut c_void {
    let res = crate::preempt::current_task() as *mut c_void;
    trace!("task get current task - return {:?}", res);

    res
}

/// **************************************************************************
/// Name: esp_task_get_max_priority
///
/// Description:
///   Get OS task maximum priority
///
/// Input Parameters:
///   None
///
/// Returned Value:
///   Task maximum priority
///
/// *************************************************************************
pub unsafe extern "C" fn task_get_max_priority() -> i32 {
    trace!("task_get_max_priority");
    255
}

/// **************************************************************************
/// Name: esp_malloc
///
/// Description:
///   Allocate a block of memory
///
/// Input Parameters:
///   size - memory size
///
/// Returned Value:
///   Memory pointer
///
/// *************************************************************************
pub unsafe extern "C" fn malloc(size: usize) -> *mut c_void {
    unsafe { crate::compat::malloc::malloc(size).cast() }
}

/// **************************************************************************
/// Name: esp_free
///
/// Description:
///   Free a block of memory
///
/// Input Parameters:
///   ptr - memory block
///
/// Returned Value:
///   No
///
/// *************************************************************************
pub unsafe extern "C" fn free(p: *mut c_void) {
    unsafe {
        crate::compat::malloc::free(p.cast());
    }
}

/// **************************************************************************
/// Name: esp_event_post
///
/// Description:
///   Active work queue and let the work to process the cached event
///
/// Input Parameters:
///   event_base      - Event set name
///   event_id        - Event ID
///   event_data      - Event private data
///   event_data_size - Event data size
///   ticks           - Waiting system ticks
///
/// Returned Value:
///   0 if success or -1 if fail
///
/// *************************************************************************
pub unsafe extern "C" fn event_post(
    event_base: *const c_char,
    event_id: i32,
    event_data: *mut c_void,
    event_data_size: usize,
    ticks_to_wait: u32,
) -> i32 {
    trace!(
        "event_post {:?} {} {:?} {} {:?}",
        event_base, event_id, event_data, event_data_size, ticks_to_wait
    );
    use num_traits::FromPrimitive;

    let event = unwrap!(WifiEvent::from_i32(event_id));
    trace!("EVENT: {:?}", event);

    WIFI_EVENTS.with(|events| events.insert(event));
    let handled =
        unsafe { super::event::dispatch_event_handler(event, event_data, event_data_size) };

    super::state::update_state(event, handled);

    event.waker().wake();

    match event {
        WifiEvent::StaConnected | WifiEvent::StaDisconnected => {
            crate::wifi::embassy::STA_LINK_STATE_WAKER.wake();
        }

        WifiEvent::ApStart | WifiEvent::ApStop => {
            crate::wifi::embassy::AP_LINK_STATE_WAKER.wake();
        }

        _ => {}
    }

    memory_fence();

    0
}

/// **************************************************************************
/// Name: esp_get_free_heap_size
///
/// Description:
///   Get free heap size by byte
///
/// Input Parameters:
///   None
///
/// Returned Value:
///   Free heap size
///
/// *************************************************************************
pub unsafe extern "C" fn get_free_heap_size() -> u32 {
    unsafe { crate::compat::malloc::get_free_internal_heap_size() as u32 }
}

/// **************************************************************************
/// Name: esp_rand
///
/// Description:
///   Get random data of type uint32_t
///
/// Input Parameters:
///   None
///
/// Returned Value:
///   Random data
///
/// *************************************************************************
pub unsafe extern "C" fn rand() -> u32 {
    unsafe { crate::common_adapter::random() }
}

/// **************************************************************************
/// Name: esp_dport_access_stall_other_cpu_start
///
/// Description:
///   Don't support
///
/// *************************************************************************
pub unsafe extern "C" fn dport_access_stall_other_cpu_start_wrap() {
    trace!("dport_access_stall_other_cpu_start_wrap")
}

/// **************************************************************************
/// Name: esp_dport_access_stall_other_cpu_end
///
/// Description:
///   Don't support
///
/// *************************************************************************
pub unsafe extern "C" fn dport_access_stall_other_cpu_end_wrap() {
    trace!("dport_access_stall_other_cpu_end_wrap")
}
/// **************************************************************************
/// Name: wifi_apb80m_request
///
/// Description:
///   Take Wi-Fi lock in auto-sleep
///
/// *************************************************************************
pub unsafe extern "C" fn wifi_apb80m_request() {
    trace!("wifi_apb80m_request - no-op")
}
/// **************************************************************************
/// Name: wifi_apb80m_release
///
/// Description:
///   Release Wi-Fi lock in auto-sleep
///
/// *************************************************************************
pub unsafe extern "C" fn wifi_apb80m_release() {
    trace!("wifi_apb80m_release - no-op")
}

/// **************************************************************************
/// Name: esp32c3_phy_disable
///
/// Description:
///   Deinitialize PHY hardware
///
/// Input Parameters:
///   None
///
/// Returned Value:
///   None
///
/// *************************************************************************
pub unsafe extern "C" fn phy_disable() {
    trace!("phy_disable");
<<<<<<< HEAD
    unsafe { WIFI::steal() }.decrease_phy_init_ref_count();
=======

    unsafe { crate::common_adapter::phy_disable() }
>>>>>>> a5f929a6
}

/// **************************************************************************
/// Name: esp32c3_phy_enable
///
/// Description:
///   Initialize PHY hardware
///
/// Input Parameters:
///   None
///
/// Returned Value:
///   None
///
/// *************************************************************************
pub unsafe extern "C" fn phy_enable() {
    // quite some code needed here
    trace!("phy_enable");
<<<<<<< HEAD
    core::mem::forget(unsafe { WIFI::steal() }.enable_phy());
=======

    unsafe { crate::common_adapter::phy_enable() }
>>>>>>> a5f929a6
}

/// **************************************************************************
/// Name: wifi_phy_update_country_info
///
/// Description:
///   Don't support
///
/// *************************************************************************
#[allow(clippy::unnecessary_cast)]
pub unsafe extern "C" fn phy_update_country_info(country: *const c_char) -> c_int {
    unsafe {
        // not implemented in original code
        trace!("phy_update_country_info {}", str_from_c(country.cast()));
        -1
    }
}

/// **************************************************************************
/// Name: wifi_reset_mac
///
/// Description:
///   Reset Wi-Fi hardware MAC
///
/// Input Parameters:
///   None
///
/// Returned Value:
///   None
///
/// *************************************************************************
pub unsafe extern "C" fn wifi_reset_mac() {
    trace!("wifi_reset_mac");
    // stealing WIFI is safe, since it is passed into the initialization function of the BLE
    // controller.
    unsafe { WIFI::steal() }.reset_wifi_mac();
}

/// **************************************************************************
/// Name: wifi_clock_enable
///
/// Description:
///   Enable Wi-Fi clock
///
/// Input Parameters:
///   None
///
/// Returned Value:
///   None
///
/// *************************************************************************
pub unsafe extern "C" fn wifi_clock_enable() {
    trace!("wifi_clock_enable");
    // stealing WIFI is safe, since it is passed into the initialization function of the BLE
    // controller.
    unsafe { WIFI::steal() }.enable_modem_clock(true);
}

/// **************************************************************************
/// Name: wifi_clock_disable
///
/// Description:
///   Disable Wi-Fi clock
///
/// Input Parameters:
///   None
///
/// Returned Value:
///   None
///
/// *************************************************************************
pub unsafe extern "C" fn wifi_clock_disable() {
    trace!("wifi_clock_disable");
    // stealing WIFI is safe, since it is passed into the initialization function of the BLE
    // controller.
    unsafe { WIFI::steal() }.enable_modem_clock(false);
}

/// **************************************************************************
/// Name: wifi_rtc_enable_iso
///
/// Description:
///   Don't support
///
/// *************************************************************************
pub unsafe extern "C" fn wifi_rtc_enable_iso() {
    todo!("wifi_rtc_enable_iso")
}

/// **************************************************************************
/// Name: wifi_rtc_disable_iso
///
/// Description:
///   Don't support
///
/// *************************************************************************
pub unsafe extern "C" fn wifi_rtc_disable_iso() {
    todo!("wifi_rtc_disable_iso")
}

/// **************************************************************************
/// Name: esp_nvs_set_i8
///
/// Description:
///   Save data of type int8_t into file system
///
/// Input Parameters:
///   handle - NVS handle
///   key    - Data index
///   value  - Stored data
///
/// Returned Value:
///   0 if success or -1 if fail
///
/// *************************************************************************
pub unsafe extern "C" fn nvs_set_i8(_handle: u32, _key: *const c_char, _value: i8) -> c_int {
    debug!("nvs_set_i8");
    -1
}

/// **************************************************************************
/// Name: esp_nvs_get_i8
///
/// Description:
///   Read data of type int8_t from file system
///
/// Input Parameters:
///   handle    - NVS handle
///   key       - Data index
///   out_value - Read buffer pointer
///
/// Returned Value:
///   0 if success or -1 if fail
///
/// *************************************************************************
pub unsafe extern "C" fn nvs_get_i8(
    _handle: u32,
    _key: *const c_char,
    _out_value: *mut i8,
) -> c_int {
    todo!("nvs_get_i8")
}

/// **************************************************************************
/// Name: esp_nvs_set_u8
///
/// Description:
///   Save data of type uint8_t into file system
///
/// Input Parameters:
///   handle - NVS handle
///   key    - Data index
///   value  - Stored data
///
/// Returned Value:
///   0 if success or -1 if fail
///
/// *************************************************************************
pub unsafe extern "C" fn nvs_set_u8(_handle: u32, _key: *const c_char, _value: u8) -> c_int {
    todo!("nvs_set_u8")
}

/// **************************************************************************
/// Name: esp_nvs_get_u8
///
/// Description:
///   Read data of type uint8_t from file system
///
/// Input Parameters:
///   handle    - NVS handle
///   key       - Data index
///   out_value - Read buffer pointer
///
/// Returned Value:
///   0 if success or -1 if fail
///
/// *************************************************************************
pub unsafe extern "C" fn nvs_get_u8(
    _handle: u32,
    _key: *const c_char,
    _out_value: *mut u8,
) -> c_int {
    todo!("nvs_get_u8")
}

/// **************************************************************************
/// Name: esp_nvs_set_u16
///
/// Description:
///   Save data of type uint16_t into file system
///
/// Input Parameters:
///   handle - NVS handle
///   key    - Data index
///   value  - Stored data
///
/// Returned Value:
///   0 if success or -1 if fail
///
/// *************************************************************************
pub unsafe extern "C" fn nvs_set_u16(_handle: u32, _key: *const c_char, _value: u16) -> c_int {
    todo!("nvs_set_u16")
}

/// **************************************************************************
/// Name: esp_nvs_get_u16
///
/// Description:
///   Read data of type uint16_t from file system
///
/// Input Parameters:
///   handle    - NVS handle
///   key       - Data index
///   out_value - Read buffer pointer
///
/// Returned Value:
///   0 if success or -1 if fail
///
/// *************************************************************************
pub unsafe extern "C" fn nvs_get_u16(
    _handle: u32,
    _key: *const c_char,
    _out_value: *mut u16,
) -> c_int {
    todo!("nvs_get_u16")
}

/// **************************************************************************
/// Name: esp_nvs_open
///
/// Description:
///   Create a file system storage data object
///
/// Input Parameters:
///   name       - Storage index
///   open_mode  - Storage mode
///   out_handle - Storage handle
///
/// Returned Value:
///   0 if success or -1 if fail
///
/// *************************************************************************
pub unsafe extern "C" fn nvs_open(
    _name: *const c_char,
    _open_mode: u32,
    _out_handle: *mut u32,
) -> c_int {
    todo!("nvs_open")
}

/// **************************************************************************
/// Name: esp_nvs_close
///
/// Description:
///   Close storage data object and free resource
///
/// Input Parameters:
///   handle - NVS handle
///
/// Returned Value:
///   0 if success or -1 if fail
///
/// *************************************************************************
pub unsafe extern "C" fn nvs_close(_handle: u32) {
    todo!("nvs_close")
}

/// **************************************************************************
/// Name: esp_nvs_commit
///
/// Description:
///   This function has no practical effect
///
/// *************************************************************************
pub unsafe extern "C" fn nvs_commit(_handle: u32) -> c_int {
    todo!("nvs_commit")
}

/// **************************************************************************
/// Name: esp_nvs_set_blob
///
/// Description:
///   Save a block of data into file system
///
/// Input Parameters:
///   handle - NVS handle
///   key    - Data index
///   value  - Stored buffer pointer
///   length - Buffer length
///
/// Returned Value:
///   0 if success or -1 if fail
///
/// *************************************************************************
pub unsafe extern "C" fn nvs_set_blob(
    _handle: u32,
    _key: *const c_char,
    _value: *const c_void,
    _length: usize,
) -> c_int {
    todo!("nvs_set_blob")
}

/// **************************************************************************
/// Name: esp_nvs_get_blob
///
/// Description:
///   Read a block of data from file system
///
/// Input Parameters:
///   handle    - NVS handle
///   key       - Data index
///   out_value - Read buffer pointer
///   length    - Buffer length
///
/// Returned Value:
///   0 if success or -1 if fail
///
/// *************************************************************************
pub unsafe extern "C" fn nvs_get_blob(
    _handle: u32,
    _key: *const c_char,
    _out_value: *mut c_void,
    _length: *mut usize,
) -> c_int {
    todo!("nvs_get_blob")
}

/// **************************************************************************
/// Name: esp_nvs_erase_key
///
/// Description:
///   Read a block of data from file system
///
/// Input Parameters:
///   handle    - NVS handle
///   key       - Data index
///
/// Returned Value:
///   0 if success or -1 if fail
///
/// *************************************************************************
pub unsafe extern "C" fn nvs_erase_key(_handle: u32, _key: *const c_char) -> c_int {
    todo!("nvs_erase_key")
}

/// **************************************************************************
/// Name: esp_get_random
///
/// Description:
///   Fill random data int given buffer of given length
///
/// Input Parameters:
///   buf - buffer pointer
///   len - buffer length
///
/// Returned Value:
///   0 if success or -1 if fail
///
/// *************************************************************************
pub unsafe extern "C" fn get_random(buf: *mut u8, len: usize) -> c_int {
    trace!("get_random");
    unsafe {
        crate::common_adapter::__esp_radio_esp_fill_random(buf, len as u32);
    }
    0
}

/// **************************************************************************
/// Name: esp_get_time
///
/// Description:
///   Get std C time
///
/// Input Parameters:
///   t - buffer to store time of type timeval
///
/// Returned Value:
///   0 if success or -1 if fail
///
/// *************************************************************************
pub unsafe extern "C" fn get_time(_t: *mut c_void) -> c_int {
    todo!("get_time")
}

/// **************************************************************************
/// Name: esp_log_write
///
/// Description:
///   Output log with by format string and its arguments
///
/// Input Parameters:
///   level  - log level, no mean here
///   tag    - log TAG, no mean here
///   format - format string
///
/// Returned Value:
///   None
///
/// *************************************************************************
#[cfg(feature = "sys-logs")]
pub unsafe extern "C" fn log_write(
    level: u32,
    _tag: *const c_char,
    format: *const c_char,
    args: ...
) {
    crate::binary::log::syslog(level, format as _, args);
}

/// **************************************************************************
/// Name: esp_log_writev
///
/// Description:
///   Output log with by format string and its arguments
///
/// Input Parameters:
///   level  - log level, no mean here
///   tag    - log TAG, no mean here
///   format - format string
///   args   - arguments list
///
/// Returned Value:
///   None
///
/// *************************************************************************
#[cfg(feature = "sys-logs")]
#[allow(improper_ctypes_definitions)]
pub unsafe extern "C" fn log_writev(
    level: u32,
    _tag: *const c_char,
    format: *const c_char,
    args: crate::binary::include::va_list,
) {
    unsafe {
        crate::binary::log::syslog(
            level,
            format as _,
            core::mem::transmute::<crate::binary::include::va_list, core::ffi::VaListImpl<'_>>(
                args,
            ),
        );
    }
}

/// **************************************************************************
/// Name: esp_log_timestamp
///
/// Description:
///   Get system time by millim second
///
/// Input Parameters:
///   None
///
/// Returned Value:
///   System time
///
/// *************************************************************************
pub unsafe extern "C" fn log_timestamp() -> u32 {
    esp_hal::time::Instant::now()
        .duration_since_epoch()
        .as_millis() as u32
}

/// **************************************************************************
/// Name: esp_malloc_internal
///
/// Description:
///   Drivers allocate a block of memory
///
/// Input Parameters:
///   size - memory size
///
/// Returned Value:
///   Memory pointer
///
/// *************************************************************************
pub unsafe extern "C" fn malloc_internal(size: usize) -> *mut c_void {
    unsafe { crate::compat::malloc::malloc_internal(size).cast() }
}

/// **************************************************************************
/// Name: esp_realloc_internal
///
/// Description:
///   Drivers allocate a block of memory by old memory block
///
/// Input Parameters:
///   ptr  - old memory pointer
///   size - memory size
///
/// Returned Value:
///   New memory pointer
///
/// *************************************************************************
pub unsafe extern "C" fn realloc_internal(ptr: *mut c_void, size: usize) -> *mut c_void {
    unsafe { crate::compat::malloc::realloc_internal(ptr.cast(), size).cast() }
}

/// **************************************************************************
/// Name: esp_calloc_internal
///
/// Description:
///   Drivers allocate some continuous blocks of memory
///
/// Input Parameters:
///   n    - memory block number
///   size - memory block size
///
/// Returned Value:
///   New memory pointer
///
/// *************************************************************************
pub unsafe extern "C" fn calloc_internal_wrapper(n: usize, size: usize) -> *mut c_void {
    unsafe { calloc_internal(n as u32, size) as *mut c_void }
}

/// **************************************************************************
/// Name: esp_zalloc_internal
///
/// Description:
///   Drivers allocate a block of memory and clear it with 0
///
/// Input Parameters:
///   size - memory size
///
/// Returned Value:
///   New memory pointer
///
/// *************************************************************************
pub unsafe extern "C" fn zalloc_internal(size: usize) -> *mut c_void {
    unsafe { calloc_internal(size as u32, 1usize) as *mut c_void }
}

/// **************************************************************************
/// Name: esp_wifi_malloc
///
/// Description:
///   Applications allocate a block of memory
///
/// Input Parameters:
///   size - memory size
///
/// Returned Value:
///   Memory pointer
///
/// *************************************************************************
pub unsafe extern "C" fn wifi_malloc(size: usize) -> *mut c_void {
    unsafe { malloc_internal(size) }
}

/// **************************************************************************
/// Name: esp_wifi_realloc
///
/// Description:
///   Applications allocate a block of memory by old memory block
///
/// Input Parameters:
///   ptr  - old memory pointer
///   size - memory size
///
/// Returned Value:
///   New memory pointer
///
/// *************************************************************************
pub unsafe extern "C" fn wifi_realloc(ptr: *mut c_void, size: usize) -> *mut c_void {
    unsafe { realloc_internal(ptr, size) }
}

/// **************************************************************************
/// Name: esp_wifi_calloc
///
/// Description:
///   Applications allocate some continuous blocks of memory
///
/// Input Parameters:
///   n    - memory block number
///   size - memory block size
///
/// Returned Value:
///   New memory pointer
///
/// *************************************************************************
pub unsafe extern "C" fn wifi_calloc(n: usize, size: usize) -> *mut c_void {
    trace!("wifi_calloc {} {}", n, size);
    unsafe { calloc_internal(n as u32, size) as *mut c_void }
}

/// **************************************************************************
/// Name: esp_wifi_zalloc
///
/// Description:
///   Applications allocate a block of memory and clear it with 0
///
/// Input Parameters:
///   size - memory size
///
/// Returned Value:
///   New memory pointer
///
/// *************************************************************************
pub unsafe extern "C" fn wifi_zalloc(size: usize) -> *mut c_void {
    unsafe { wifi_calloc(size, 1) }
}

/// **************************************************************************
/// Name: esp_wifi_create_queue
///
/// Description:
///   Create Wi-Fi static message queue
///
/// Input Parameters:
///   queue_len - queue message number
///   item_size - message size
///
/// Returned Value:
///   Wi-Fi static message queue data pointer
///
/// *************************************************************************
pub unsafe extern "C" fn wifi_create_queue(queue_len: c_int, item_size: c_int) -> *mut c_void {
    let queue = crate::compat::queue::queue_create(queue_len, item_size);

    let queue_ptr: *mut *mut c_void = Box::leak(Box::new_in(queue, InternalMemory));

    queue_ptr.cast()
}

/// **************************************************************************
/// Name: esp_wifi_delete_queue
///
/// Description:
///   Delete Wi-Fi static message queue
///
/// Input Parameters:
///   queue - Wi-Fi static message queue data pointer
///
/// Returned Value:
///   None
///
/// *************************************************************************
pub unsafe extern "C" fn wifi_delete_queue(queue: *mut c_void) {
    let queue_ptr: *mut *mut c_void = queue.cast();

    let boxed = unsafe { Box::from_raw_in(queue_ptr, InternalMemory) };

    crate::compat::queue::queue_delete(*boxed)
}

/// **************************************************************************
/// Name: wifi_coex_deinit
///
/// Description:
///   Don't support
///
/// *************************************************************************
pub unsafe extern "C" fn coex_deinit() {
    trace!("coex_deinit");

    #[cfg(coex)]
    unsafe {
        crate::binary::include::coex_deinit()
    };
}

/// **************************************************************************
/// Name: wifi_coex_enable
///
/// Description:
///   Don't support
///
/// *************************************************************************
pub unsafe extern "C" fn coex_enable() -> c_int {
    trace!("coex_enable");

    #[cfg(coex)]
    return unsafe { crate::binary::include::coex_enable() };

    #[cfg(not(coex))]
    0
}

/// **************************************************************************
/// Name: wifi_coex_disable
///
/// Description:
///   Don't support
///
/// *************************************************************************
pub unsafe extern "C" fn coex_disable() {
    trace!("coex_disable");

    #[cfg(coex)]
    unsafe {
        crate::binary::include::coex_disable()
    };
}

/// **************************************************************************
/// Name: esp_coex_status_get
///
/// Description:
///   Don't support
///
/// *************************************************************************
pub unsafe extern "C" fn coex_status_get() -> u32 {
    trace!("coex_status_get");

    #[cfg(coex)]
    return unsafe { crate::binary::include::coex_status_get() };

    #[cfg(not(coex))]
    0
}

/// **************************************************************************
/// Name: esp_coex_wifi_request
///
/// Description:
///   Don't support
///
/// *************************************************************************
#[cfg_attr(not(coex), allow(unused_variables))]
pub unsafe extern "C" fn coex_wifi_request(event: u32, latency: u32, duration: u32) -> c_int {
    trace!("coex_wifi_request");

    #[cfg(coex)]
    return unsafe { crate::binary::include::coex_wifi_request(event, latency, duration) };

    #[cfg(not(coex))]
    0
}

/// **************************************************************************
/// Name: esp_coex_wifi_release
///
/// Description:
///   Don't support
///
/// *************************************************************************
#[cfg_attr(not(coex), allow(unused_variables))]
pub unsafe extern "C" fn coex_wifi_release(event: u32) -> c_int {
    trace!("coex_wifi_release");

    #[cfg(coex)]
    return unsafe { crate::binary::include::coex_wifi_release(event) };

    #[cfg(not(coex))]
    0
}

/// **************************************************************************
/// Name: wifi_coex_wifi_set_channel
///
/// Description:
///   Don't support
///
/// *************************************************************************
#[cfg_attr(not(coex), allow(unused_variables))]
pub unsafe extern "C" fn coex_wifi_channel_set(primary: u8, secondary: u8) -> c_int {
    trace!("coex_wifi_channel_set");

    #[cfg(coex)]
    return unsafe { crate::binary::include::coex_wifi_channel_set(primary, secondary) };

    #[cfg(not(coex))]
    0
}

/// **************************************************************************
/// Name: wifi_coex_get_event_duration
///
/// Description:
///   Don't support
///
/// *************************************************************************
#[cfg_attr(not(coex), allow(unused_variables))]
pub unsafe extern "C" fn coex_event_duration_get(event: u32, duration: *mut u32) -> c_int {
    trace!("coex_event_duration_get");

    #[cfg(coex)]
    return unsafe { crate::binary::include::coex_event_duration_get(event, duration) };

    #[cfg(not(coex))]
    0
}

/// **************************************************************************
/// Name: wifi_coex_get_pti
///
/// Description:
///   Don't support
///
/// *************************************************************************
#[cfg(any(esp32c3, esp32c2, esp32c6, esp32s3))]
#[cfg_attr(not(coex), allow(unused_variables))]
pub unsafe extern "C" fn coex_pti_get(event: u32, pti: *mut u8) -> c_int {
    trace!("coex_pti_get");

    #[cfg(coex)]
    return unsafe { crate::binary::include::coex_pti_get(event, pti) };

    #[cfg(not(coex))]
    0
}

#[cfg(any(esp32, esp32s2))]
pub unsafe extern "C" fn coex_pti_get(event: u32, pti: *mut u8) -> c_int {
    trace!("coex_pti_get {} {:?}", event, pti);
    0
}

/// **************************************************************************
/// Name: wifi_coex_clear_schm_status_bit
///
/// Description:
///   Don't support
///
/// *************************************************************************
#[allow(unused_variables)]
pub unsafe extern "C" fn coex_schm_status_bit_clear(type_: u32, status: u32) {
    trace!("coex_schm_status_bit_clear");

    #[cfg(coex)]
    unsafe {
        crate::binary::include::coex_schm_status_bit_clear(type_, status)
    };
}

/// **************************************************************************
/// Name: wifi_coex_set_schm_status_bit
///
/// Description:
///   Don't support
///
/// *************************************************************************
#[allow(unused_variables)]
pub unsafe extern "C" fn coex_schm_status_bit_set(type_: u32, status: u32) {
    trace!("coex_schm_status_bit_set");

    #[cfg(coex)]
    unsafe {
        crate::binary::include::coex_schm_status_bit_set(type_, status)
    };
}

/// **************************************************************************
/// Name: wifi_coex_set_schm_interval
///
/// Description:
///   Don't support
///
/// *************************************************************************
#[allow(unused_variables)]
pub unsafe extern "C" fn coex_schm_interval_set(interval: u32) -> c_int {
    trace!("coex_schm_interval_set");

    #[cfg(coex)]
    return unsafe { crate::binary::include::coex_schm_interval_set(interval) };

    #[cfg(not(coex))]
    0
}

/// **************************************************************************
/// Name: wifi_coex_get_schm_interval
///
/// Description:
///   Don't support
///
/// *************************************************************************
#[allow(unused_variables)]
pub unsafe extern "C" fn coex_schm_interval_get() -> u32 {
    trace!("coex_schm_interval_get");

    #[cfg(coex)]
    return unsafe { crate::binary::include::coex_schm_interval_get() };

    #[cfg(not(coex))]
    0
}

/// **************************************************************************
/// Name: wifi_coex_get_schm_curr_period
///
/// Description:
///   Don't support
///
/// *************************************************************************
#[allow(unused_variables)]
pub unsafe extern "C" fn coex_schm_curr_period_get() -> u8 {
    trace!("coex_schm_curr_period_get");

    #[cfg(coex)]
    return unsafe { crate::binary::include::coex_schm_curr_period_get() };

    #[cfg(not(coex))]
    0
}

/// **************************************************************************
/// Name: wifi_coex_get_schm_curr_phase
///
/// Description:
///   Don't support
///
/// *************************************************************************
#[allow(unused_variables)]
pub unsafe extern "C" fn coex_schm_curr_phase_get() -> *mut c_void {
    trace!("coex_schm_curr_phase_get");

    #[cfg(coex)]
    return unsafe { crate::binary::include::coex_schm_curr_phase_get() };

    #[cfg(not(coex))]
    return core::ptr::null_mut();
}

pub unsafe extern "C" fn coex_schm_process_restart_wrapper() -> esp_wifi_sys::c_types::c_int {
    trace!("coex_schm_process_restart_wrapper");

    #[cfg(not(coex))]
    return 0;

    #[cfg(coex)]
    unsafe {
        crate::binary::include::coex_schm_process_restart()
    }
}

#[allow(unused_variables)]
pub unsafe extern "C" fn coex_schm_register_cb_wrapper(
    arg1: esp_wifi_sys::c_types::c_int,
    cb: ::core::option::Option<
        unsafe extern "C" fn(arg1: esp_wifi_sys::c_types::c_int) -> esp_wifi_sys::c_types::c_int,
    >,
) -> esp_wifi_sys::c_types::c_int {
    trace!("coex_schm_register_cb_wrapper {} {:?}", arg1, cb);

    #[cfg(not(coex))]
    return 0;

    #[cfg(coex)]
    unsafe {
        crate::binary::include::coex_schm_register_callback(
            arg1 as u32,
            unwrap!(cb) as *const esp_wifi_sys::c_types::c_void
                as *mut esp_wifi_sys::c_types::c_void,
        )
    }
}

pub unsafe extern "C" fn coex_schm_flexible_period_set(period: u8) -> i32 {
    trace!("coex_schm_flexible_period_set {}", period);

    #[cfg(coex)]
    unsafe {
        unsafe extern "C" {
            fn coex_schm_flexible_period_set(period: u8) -> i32;
        }

        coex_schm_flexible_period_set(period)
    }

    #[cfg(not(coex))]
    0
}

pub unsafe extern "C" fn coex_schm_flexible_period_get() -> u8 {
    trace!("coex_schm_flexible_period_get");

    #[cfg(coex)]
    unsafe {
        unsafe extern "C" {
            fn coex_schm_flexible_period_get() -> u8;
        }

        coex_schm_flexible_period_get()
    }

    #[cfg(not(coex))]
    0
}

pub unsafe extern "C" fn coex_register_start_cb(
    _cb: Option<unsafe extern "C" fn() -> esp_wifi_sys::c_types::c_int>,
) -> esp_wifi_sys::c_types::c_int {
    #[cfg(coex)]
    return unsafe { esp_wifi_sys::include::coex_register_start_cb(_cb) };

    #[cfg(not(coex))]
    0
}

/// **************************************************************************
/// Name: esp_clk_slowclk_cal_get_wrapper
///
/// Description:
///   Get the calibration value of RTC slow clock
///
/// Input Parameters:
///   None
///
/// Returned Value:
///   The calibration value obtained using rtc_clk_cal
///
/// *************************************************************************
#[allow(unused)]
pub unsafe extern "C" fn slowclk_cal_get() -> u32 {
    trace!("slowclk_cal_get");

    // TODO not hardcode this

    #[cfg(esp32s2)]
    return 44462;

    #[cfg(esp32s3)]
    return 44462;

    #[cfg(esp32c3)]
    return 28639;

    #[cfg(esp32c2)]
    return 28639;

    #[cfg(any(esp32c6, esp32h2))]
    return 0;

    #[cfg(esp32)]
    return 28639;
}<|MERGE_RESOLUTION|>--- conflicted
+++ resolved
@@ -9,11 +9,8 @@
 
 use allocator_api2::boxed::Box;
 use enumset::EnumSet;
-<<<<<<< HEAD
 use esp_phy::PhyController;
-=======
 use esp_sync::{NonReentrantMutex, RawMutex};
->>>>>>> a5f929a6
 
 use super::WifiEvent;
 use crate::{
@@ -778,12 +775,7 @@
 /// *************************************************************************
 pub unsafe extern "C" fn phy_disable() {
     trace!("phy_disable");
-<<<<<<< HEAD
     unsafe { WIFI::steal() }.decrease_phy_init_ref_count();
-=======
-
-    unsafe { crate::common_adapter::phy_disable() }
->>>>>>> a5f929a6
 }
 
 /// **************************************************************************
@@ -802,12 +794,7 @@
 pub unsafe extern "C" fn phy_enable() {
     // quite some code needed here
     trace!("phy_enable");
-<<<<<<< HEAD
     core::mem::forget(unsafe { WIFI::steal() }.enable_phy());
-=======
-
-    unsafe { crate::common_adapter::phy_enable() }
->>>>>>> a5f929a6
 }
 
 /// **************************************************************************

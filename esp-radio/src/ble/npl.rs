use alloc::boxed::Box;
use core::{
    mem::{size_of_val, transmute},
    ptr::{addr_of, addr_of_mut},
};

use esp_hal::time::{Duration, Instant};
use esp_phy::{PhyController, PhyInitGuard};

use super::*;
use crate::{
    binary::{c_types::*, include::*},
    compat::{
        self,
        common::{ConcurrentQueue, str_from_c},
    },
    preempt::yield_task,
};

#[cfg_attr(esp32c2, path = "os_adapter_esp32c2.rs")]
#[cfg_attr(esp32c6, path = "os_adapter_esp32c6.rs")]
#[cfg_attr(esp32h2, path = "os_adapter_esp32h2.rs")]
pub(crate) mod ble_os_adapter_chip_specific;

const EVENT_QUEUE_SIZE: usize = 16;

const TIME_FOREVER: u32 = crate::compat::OSI_FUNCS_TIME_BLOCKING;

#[cfg(esp32c2)]
const OS_MSYS_1_BLOCK_COUNT: i32 = 24;
#[cfg(esp32c2)]
const SYSINIT_MSYS_1_MEMPOOL_SIZE: usize = 768;
#[cfg(esp32c2)]
const SYSINIT_MSYS_1_MEMBLOCK_SIZE: i32 = 128;
#[cfg(esp32c2)]
const OS_MSYS_2_BLOCK_COUNT: i32 = 24;
#[cfg(esp32c2)]
const SYSINIT_MSYS_2_MEMPOOL_SIZE: usize = 1920;
#[cfg(esp32c2)]
const SYSINIT_MSYS_2_MEMBLOCK_SIZE: i32 = 320;

const BLE_HCI_TRANS_BUF_CMD: i32 = 3;

// ACL_DATA_MBUF_LEADINGSPCAE: The leadingspace in user info header for ACL data
const ACL_DATA_MBUF_LEADINGSPACE: usize = 4;

#[repr(C)]
#[derive(Copy, Clone)]
struct Callout {
    eventq: *const ble_npl_eventq,
    timer_handle: ets_timer,
    events: ble_npl_event,
}

#[repr(C)]
#[derive(Copy, Clone)]
struct Event {
    event_fn_ptr: *const ble_npl_event_fn,
    ev_arg_ptr: *const c_void,
    queued: bool,
}

#[cfg(esp32c2)]
type OsMembufT = u32;

/// Memory pool
#[repr(C)]
pub(crate) struct OsMempool {
    /// Size of the memory blocks, in bytes.
    mp_block_size: u32,
    /// The number of memory blocks.
    mp_num_blocks: u16,
    /// The number of free blocks left
    mp_num_free: u16,
    /// The lowest number of free blocks seen
    mp_min_free: u16,
    /// Bitmap of OS_MEMPOOL_F_[...] values.
    mp_flags: u8,
    /// Address of memory buffer used by pool
    mp_membuf_addr: u32,

    // STAILQ_ENTRY(os_mempool) mp_list;
    next: *const OsMempool,

    // SLIST_HEAD(,os_memblock);
    first: *const c_void,

    /// Name for memory block
    name: *const u8,
}

#[cfg(esp32c2)]
impl OsMempool {
    const fn zeroed() -> Self {
        Self {
            mp_block_size: 0,
            mp_num_blocks: 0,
            mp_num_free: 0,
            mp_min_free: 0,
            mp_flags: 0,
            mp_membuf_addr: 0,
            next: core::ptr::null(),
            first: core::ptr::null(),
            name: core::ptr::null(),
        }
    }
}

/// A mbuf pool from which to allocate mbufs. This contains a pointer to the os
/// mempool to allocate mbufs out of, the total number of elements in the pool,
/// and the amount of "user" data in a non-packet header mbuf. The total pool
/// size, in bytes, should be:
///  os_mbuf_count * (omp_databuf_len + sizeof(struct os_mbuf))
#[repr(C)]
pub(crate) struct OsMbufPool {
    /// Total length of the databuf in each mbuf.  This is the size of the
    /// mempool block, minus the mbuf header
    omp_databuf_len: u16,
    /// The memory pool which to allocate mbufs out of
    omp_pool: *const OsMempool,

    // STAILQ_ENTRY(os_mbuf_pool) omp_next;
    next: *const OsMbufPool,
}

#[cfg(esp32c2)]
impl OsMbufPool {
    const fn zeroed() -> Self {
        Self {
            omp_databuf_len: 0,
            omp_pool: core::ptr::null(),
            next: core::ptr::null(),
        }
    }
}

/// Chained memory buffer.
#[repr(C)]
pub(crate) struct OsMbuf {
    /// Current pointer to data in the structure
    om_data: *const u8,
    /// Flags associated with this buffer, see OS_MBUF_F_* defintions
    om_flags: u8,
    /// Length of packet header
    om_pkthdr_len: u8,
    /// Length of data in this buffer
    om_len: u16,

    /// The mbuf pool this mbuf was allocated out of
    om_omp: *const OsMbufPool,

    // SLIST_ENTRY(os_mbuf) om_next;
    next: *const OsMbuf,

    /// Pointer to the beginning of the data, after this buffer
    om_databuf: u32,
}

#[cfg(esp32c2)]
pub(crate) static mut OS_MSYS_INIT_1_DATA: *mut OsMembufT = core::ptr::null_mut();
#[cfg(esp32c2)]
pub(crate) static mut OS_MSYS_INIT_1_MBUF_POOL: OsMbufPool = OsMbufPool::zeroed();
#[cfg(esp32c2)]
pub(crate) static mut OS_MSYS_INIT_1_MEMPOOL: OsMempool = OsMempool::zeroed();

#[cfg(esp32c2)]
pub(crate) static mut OS_MSYS_INIT_2_DATA: *mut OsMembufT = core::ptr::null_mut();
#[cfg(esp32c2)]
pub(crate) static mut OS_MSYS_INIT_2_MBUF_POOL: OsMbufPool = OsMbufPool::zeroed();
#[cfg(esp32c2)]
pub(crate) static mut OS_MSYS_INIT_2_MEMPOOL: OsMempool = OsMempool::zeroed();

unsafe extern "C" {
    // Sends ACL data from host to controller.
    //
    // om                    The ACL data packet to send.
    //
    // 0 on success;
    // A BLE_ERR_[...] error code on failure.
    pub(crate) fn r_ble_hci_trans_hs_acl_tx(om: *const OsMbuf) -> i32;

    // Sends an HCI command from the host to the controller.
    //
    // cmd                   The HCI command to send.  This buffer must be
    //                                  allocated via ble_hci_trans_buf_alloc().
    //
    // 0 on success;
    // A BLE_ERR_[...] error code on failure.
    pub(crate) fn r_ble_hci_trans_hs_cmd_tx(cmd: *const u8) -> i32;

    #[cfg(esp32c2)]
    pub(crate) fn ble_controller_init(cfg: *const esp_bt_controller_config_t) -> i32;

    #[cfg(not(esp32c2))]
    pub(crate) fn r_ble_controller_disable() -> i32;

    #[cfg(not(esp32c2))]
    pub(crate) fn r_ble_controller_deinit() -> i32;

    #[cfg(esp32c2)]
    pub(crate) fn ble_controller_deinit() -> i32;

    #[cfg(not(esp32c2))]
    pub(crate) fn r_ble_controller_init(cfg: *const esp_bt_controller_config_t) -> i32;

    #[cfg(esp32c2)]
    pub(crate) fn ble_controller_enable(mode: u8) -> i32;

    #[cfg(not(esp32c2))]
    pub(crate) fn r_ble_controller_enable(mode: u8) -> i32;

    pub(crate) fn esp_unregister_ext_funcs();

    pub(crate) fn esp_register_ext_funcs(funcs: *const ExtFuncsT) -> i32;

    pub(crate) fn esp_register_npl_funcs(funcs: *const npl_funcs_t) -> i32;

    pub(crate) fn esp_unregister_npl_funcs();

    #[cfg(esp32c2)]
    pub(crate) fn ble_get_npl_element_info(
        cfg: *const esp_bt_controller_config_t,
        npl_info: *const BleNplCountInfoT,
    ) -> i32;

    #[cfg(not(esp32c2))]
    pub(crate) fn r_ble_get_npl_element_info(
        cfg: *const esp_bt_controller_config_t,
        npl_info: *const BleNplCountInfoT,
    ) -> i32;

    pub(crate) fn bt_bb_v2_init_cmplx(value: u8);

    pub(crate) fn r_ble_hci_trans_cfg_hs(
        // ble_hci_trans_rx_cmd_fn
        evt: Option<unsafe extern "C" fn(cmd: *const u8, arg: *const c_void) -> i32>,
        evt_arg: *const c_void,
        // ble_hci_trans_rx_acl_fn
        acl_cb: Option<unsafe extern "C" fn(om: *const OsMbuf, arg: *const c_void) -> i32>,
        acl_arg: *const c_void,
    );

    #[cfg(esp32c2)]
    pub(crate) fn esp_ble_ll_set_public_addr(addr: *const u8);

    #[cfg(not(esp32c2))]
    pub(crate) fn r_esp_ble_ll_set_public_addr(addr: *const u8);

    #[cfg(esp32c2)]
    pub(crate) fn r_mem_init_mbuf_pool(
        mem: *const c_void,
        mempool: *const OsMempool,
        mbuf_pool: *const OsMbufPool,
        num_blocks: i32,
        block_size: i32,
        name: *const u8,
    ) -> i32;

    #[cfg(esp32c2)]
    pub(crate) fn r_os_msys_reset();

    #[cfg(esp32c2)]
    pub(crate) fn r_os_msys_register(mbuf_pool: *const OsMbufPool) -> i32;

    #[allow(unused)]
    pub(crate) fn ble_osi_coex_funcs_register(coex_funcs: *const OsiCoexFuncsT) -> i32;

    pub(crate) fn r_os_msys_get_pkthdr(dsize: u16, user_hdr_len: u16) -> *mut OsMbuf;

    pub(crate) fn r_os_mbuf_append(om: *mut OsMbuf, src: *const u8, len: u16) -> i32;

    pub(crate) fn r_os_mbuf_free_chain(om: *mut OsMbuf) -> i32;

    pub(crate) fn r_ble_hci_trans_buf_alloc(typ: i32) -> *const u8;

    pub(crate) fn r_ble_hci_trans_buf_free(buf: *const u8);
}

#[repr(C)]
/// Contains pointers to external functions used by the BLE stack.
pub(crate) struct ExtFuncsT {
    ext_version: u32,
    esp_intr_alloc: Option<
        unsafe extern "C" fn(
            source: u32,
            flags: u32,
            handler: *mut c_void,
            arg: *mut c_void,
            ret_handle: *mut *mut c_void,
        ) -> i32,
    >,
    esp_intr_free: Option<unsafe extern "C" fn(ret_handle: *mut *mut c_void) -> i32>,
    malloc: Option<unsafe extern "C" fn(size: u32) -> *mut c_void>,
    free: Option<unsafe extern "C" fn(*mut c_void)>,
    #[cfg(esp32c2)]
    hal_uart_start_tx: Option<unsafe extern "C" fn(i32)>,
    #[cfg(esp32c2)]
    hal_uart_init_cbs: Option<
        unsafe extern "C" fn(i32, *const c_void, *const c_void, *const c_void, c_void) -> i32,
    >,
    #[cfg(esp32c2)]
    hal_uart_config: Option<unsafe extern "C" fn(i32, i32, u8, u8, u8, u8) -> i32>,
    #[cfg(esp32c2)]
    hal_uart_close: Option<unsafe extern "C" fn(i32) -> i32>,
    #[cfg(esp32c2)]
    hal_uart_blocking_tx: Option<unsafe extern "C" fn(i32, u8)>,
    #[cfg(esp32c2)]
    hal_uart_init: Option<unsafe extern "C" fn(i32, *const c_void) -> i32>,
    task_create: Option<
        unsafe extern "C" fn(
            *mut c_void,
            *const c_char,
            u32,
            *mut c_void,
            u32,
            *const c_void,
            u32,
        ) -> i32,
    >,
    task_delete: Option<unsafe extern "C" fn(*mut c_void)>,
    osi_assert: Option<unsafe extern "C" fn(u32, *const c_void, u32, u32)>,
    os_random: Option<unsafe extern "C" fn() -> u32>,
    ecc_gen_key_pair: Option<unsafe extern "C" fn(*const u8, *const u8) -> i32>,
    ecc_gen_dh_key: Option<unsafe extern "C" fn(*const u8, *const u8, *const u8, *const u8) -> i32>,
    esp_reset_rpa_moudle: Option<unsafe extern "C" fn()>,
    #[cfg(esp32c2)]
    esp_bt_track_pll_cap: Option<unsafe extern "C" fn()>,
    magic: u32,
}

static G_OSI_FUNCS: ExtFuncsT = ExtFuncsT {
    #[cfg(not(esp32c2))]
    ext_version: 0x20240422,
    #[cfg(esp32c2)]
    ext_version: 0x20221122,

    esp_intr_alloc: Some(self::ble_os_adapter_chip_specific::esp_intr_alloc),
    esp_intr_free: Some(esp_intr_free),
    malloc: Some(crate::ble::malloc),
    free: Some(crate::ble::free),
    #[cfg(esp32c2)]
    hal_uart_start_tx: None,
    #[cfg(esp32c2)]
    hal_uart_init_cbs: None,
    #[cfg(esp32c2)]
    hal_uart_config: None,
    #[cfg(esp32c2)]
    hal_uart_close: None,
    #[cfg(esp32c2)]
    hal_uart_blocking_tx: None,
    #[cfg(esp32c2)]
    hal_uart_init: None,
    task_create: Some(task_create),
    task_delete: Some(task_delete),
    osi_assert: Some(osi_assert),
    os_random: Some(os_random),
    ecc_gen_key_pair: Some(ecc_gen_key_pair),
    ecc_gen_dh_key: Some(ecc_gen_dh_key),
    esp_reset_rpa_moudle: Some(self::ble_os_adapter_chip_specific::esp_reset_rpa_moudle),
    #[cfg(esp32c2)]
    esp_bt_track_pll_cap: None,
    magic: 0xA5A5A5A5,
};

unsafe extern "C" fn ecc_gen_dh_key(_: *const u8, _: *const u8, _: *const u8, _: *const u8) -> i32 {
    todo!()
}

unsafe extern "C" fn ecc_gen_key_pair(_: *const u8, _: *const u8) -> i32 {
    todo!()
}

unsafe extern "C" fn os_random() -> u32 {
    trace!("os_random");
    unsafe { (crate::common_adapter::random() & u32::MAX) as u32 }
}

unsafe extern "C" fn task_create(
    task_func: *mut c_void,
    name: *const c_char,
    stack_depth: u32,
    param: *mut c_void,
    prio: u32,
    task_handle: *const c_void,
    core_id: u32,
) -> i32 {
    unsafe {
        let name_str = str_from_c(name);

        trace!(
            "task_create {:?} {} {} {:?} {} {:?} {}",
            task_func, name_str, stack_depth, param, prio, task_handle, core_id,
        );
    };

    unsafe {
        *(task_handle as *mut usize) = 0;
    } // we will run it in task 0

    unsafe {
        let task_func = transmute::<*mut c_void, extern "C" fn(*mut c_void)>(task_func);

        let task = crate::preempt::task_create(task_func, param, stack_depth as usize);
        *(task_handle as *mut usize) = task as usize;
    }

    1
}

unsafe extern "C" fn task_delete(task: *mut c_void) {
    trace!("task delete called for {:?}", task);

    unsafe {
        crate::preempt::schedule_task_deletion(task);
    }
}

unsafe extern "C" fn osi_assert(ln: u32, fn_name: *const c_void, param1: u32, param2: u32) {
    unsafe {
        let name_str = str_from_c(fn_name as _);
        panic!("ASSERT {}:{} {} {}", name_str, ln, param1, param2);
    }
}

unsafe extern "C" fn esp_intr_free(_ret_handle: *mut *mut c_void) -> i32 {
    todo!();
}

#[repr(C)]
/// Contains pointers to functions used by the BLE NPL (Non-Preemptive Layer).
pub(crate) struct npl_funcs_t {
    p_ble_npl_os_started: Option<unsafe extern "C" fn() -> bool>,
    p_ble_npl_get_current_task_id: Option<unsafe extern "C" fn() -> *const c_void>,
    p_ble_npl_eventq_init: Option<unsafe extern "C" fn(queue: *const ble_npl_eventq)>,
    p_ble_npl_eventq_deinit: Option<unsafe extern "C" fn(queue: *const ble_npl_eventq)>,
    p_ble_npl_eventq_get: Option<
        unsafe extern "C" fn(
            queue: *const ble_npl_eventq,
            time: ble_npl_time_t,
        ) -> *const ble_npl_event,
    >,
    p_ble_npl_eventq_put:
        Option<unsafe extern "C" fn(queue: *const ble_npl_eventq, event: *const ble_npl_event)>,
    p_ble_npl_eventq_remove:
        Option<unsafe extern "C" fn(queue: *const ble_npl_eventq, event: *const ble_npl_event)>,
    p_ble_npl_event_run: Option<unsafe extern "C" fn(event: *const ble_npl_event)>,
    p_ble_npl_eventq_is_empty: Option<unsafe extern "C" fn(queue: *const ble_npl_eventq) -> bool>,
    p_ble_npl_event_init: Option<
        unsafe extern "C" fn(
            event: *const ble_npl_event,
            func: *const ble_npl_event_fn,
            *const c_void,
        ),
    >,
    p_ble_npl_event_deinit: Option<unsafe extern "C" fn(event: *const ble_npl_event)>,
    p_ble_npl_event_reset: Option<unsafe extern "C" fn(event: *const ble_npl_event)>,
    p_ble_npl_event_is_queued: Option<unsafe extern "C" fn(event: *const ble_npl_event) -> bool>,
    p_ble_npl_event_get_arg:
        Option<unsafe extern "C" fn(event: *const ble_npl_event) -> *const c_void>,
    p_ble_npl_event_set_arg:
        Option<unsafe extern "C" fn(event: *const ble_npl_event, arg: *const c_void)>,
    p_ble_npl_mutex_init:
        Option<unsafe extern "C" fn(mutex: *const ble_npl_mutex) -> ble_npl_error_t>,
    p_ble_npl_mutex_deinit:
        Option<unsafe extern "C" fn(mutex: *const ble_npl_mutex) -> ble_npl_error_t>,
    p_ble_npl_mutex_pend: Option<
        unsafe extern "C" fn(mutex: *const ble_npl_mutex, time: ble_npl_time_t) -> ble_npl_error_t,
    >,
    p_ble_npl_mutex_release:
        Option<unsafe extern "C" fn(mutex: *const ble_npl_mutex) -> ble_npl_error_t>,
    p_ble_npl_sem_init:
        Option<unsafe extern "C" fn(sem: *const ble_npl_sem, val: u16) -> ble_npl_error_t>,
    p_ble_npl_sem_deinit: Option<unsafe extern "C" fn(sem: *const ble_npl_sem) -> ble_npl_error_t>,
    p_ble_npl_sem_pend: Option<
        unsafe extern "C" fn(sem: *const ble_npl_sem, time: ble_npl_time_t) -> ble_npl_error_t,
    >,
    p_ble_npl_sem_release: Option<unsafe extern "C" fn(sem: *const ble_npl_sem) -> ble_npl_error_t>,
    p_ble_npl_sem_get_count: Option<unsafe extern "C" fn(sem: *const ble_npl_sem) -> u16>,
    p_ble_npl_callout_init: Option<
        unsafe extern "C" fn(
            callout: *const ble_npl_callout,
            eventq: *const ble_npl_eventq,
            func: *const ble_npl_event_fn,
            args: *const c_void,
        ) -> i32,
    >,
    p_ble_npl_callout_reset: Option<
        unsafe extern "C" fn(
            callout: *const ble_npl_callout,
            time: ble_npl_time_t,
        ) -> ble_npl_error_t,
    >,
    p_ble_npl_callout_stop: Option<unsafe extern "C" fn(callout: *const ble_npl_callout)>,
    p_ble_npl_callout_deinit: Option<unsafe extern "C" fn(callout: *const ble_npl_callout)>,
    p_ble_npl_callout_mem_reset: Option<unsafe extern "C" fn(callout: *const ble_npl_callout)>,
    p_ble_npl_callout_is_active:
        Option<unsafe extern "C" fn(callout: *const ble_npl_callout) -> bool>,
    p_ble_npl_callout_get_ticks:
        Option<unsafe extern "C" fn(callout: *const ble_npl_callout) -> ble_npl_time_t>,
    p_ble_npl_callout_remaining_ticks:
        Option<unsafe extern "C" fn(callout: *const ble_npl_callout, time: ble_npl_time_t) -> u32>,
    p_ble_npl_callout_set_arg:
        Option<unsafe extern "C" fn(callout: *const ble_npl_callout, arg: *const c_void)>,
    p_ble_npl_time_get: Option<unsafe extern "C" fn() -> u32>,
    p_ble_npl_time_ms_to_ticks:
        Option<unsafe extern "C" fn(ms: u32, p_time: *mut ble_npl_time_t) -> ble_npl_error_t>,
    p_ble_npl_time_ticks_to_ms:
        Option<unsafe extern "C" fn(time: ble_npl_time_t, *mut u32) -> ble_npl_error_t>,
    p_ble_npl_time_ms_to_ticks32: Option<unsafe extern "C" fn(ms: u32) -> ble_npl_time_t>,
    p_ble_npl_time_ticks_to_ms32: Option<unsafe extern "C" fn(time: ble_npl_time_t) -> u32>,
    p_ble_npl_time_delay: Option<unsafe extern "C" fn(time: ble_npl_time_t)>,
    p_ble_npl_hw_set_isr: Option<unsafe extern "C" fn(no: i32, mask: u32)>,
    p_ble_npl_hw_enter_critical: Option<unsafe extern "C" fn() -> u32>,
    p_ble_npl_hw_exit_critical: Option<unsafe extern "C" fn(mask: u32)>,
    p_ble_npl_get_time_forever: Option<unsafe extern "C" fn() -> u32>,
    p_ble_npl_hw_is_in_critical: Option<unsafe extern "C" fn() -> u8>,
}

static mut G_NPL_FUNCS: npl_funcs_t = npl_funcs_t {
    p_ble_npl_os_started: Some(ble_npl_os_started),
    p_ble_npl_get_current_task_id: Some(ble_npl_get_current_task_id),
    p_ble_npl_eventq_init: Some(ble_npl_eventq_init),
    p_ble_npl_eventq_deinit: Some(ble_npl_eventq_deinit),
    p_ble_npl_eventq_get: Some(ble_npl_eventq_get),
    p_ble_npl_eventq_put: Some(ble_npl_eventq_put),
    p_ble_npl_eventq_remove: Some(ble_npl_eventq_remove),
    p_ble_npl_event_run: Some(ble_npl_event_run),
    p_ble_npl_eventq_is_empty: Some(ble_npl_eventq_is_empty),
    p_ble_npl_event_init: Some(ble_npl_event_init),
    p_ble_npl_event_deinit: Some(ble_npl_event_deinit),
    p_ble_npl_event_reset: Some(ble_npl_event_reset),
    p_ble_npl_event_is_queued: Some(ble_npl_event_is_queued),
    p_ble_npl_event_get_arg: Some(ble_npl_event_get_arg),
    p_ble_npl_event_set_arg: Some(ble_npl_event_set_arg),
    p_ble_npl_mutex_init: Some(ble_npl_mutex_init),
    p_ble_npl_mutex_deinit: Some(ble_npl_mutex_deinit),
    p_ble_npl_mutex_pend: Some(ble_npl_mutex_pend),
    p_ble_npl_mutex_release: Some(ble_npl_mutex_release),
    p_ble_npl_sem_init: Some(ble_npl_sem_init),
    p_ble_npl_sem_deinit: Some(ble_npl_sem_deinit),
    p_ble_npl_sem_pend: Some(ble_npl_sem_pend),
    p_ble_npl_sem_release: Some(ble_npl_sem_release),
    p_ble_npl_sem_get_count: Some(ble_npl_sem_get_count),
    p_ble_npl_callout_init: Some(ble_npl_callout_init),
    p_ble_npl_callout_reset: Some(ble_npl_callout_reset),
    p_ble_npl_callout_stop: Some(ble_npl_callout_stop),
    p_ble_npl_callout_deinit: Some(ble_npl_callout_deinit),
    p_ble_npl_callout_mem_reset: Some(ble_npl_callout_mem_reset),
    p_ble_npl_callout_is_active: Some(ble_npl_callout_is_active),
    p_ble_npl_callout_get_ticks: Some(ble_npl_callout_get_ticks),
    p_ble_npl_callout_remaining_ticks: Some(ble_npl_callout_remaining_ticks),
    p_ble_npl_callout_set_arg: Some(ble_npl_callout_set_arg),
    p_ble_npl_time_get: Some(ble_npl_time_get),
    p_ble_npl_time_ms_to_ticks: Some(ble_npl_time_ms_to_ticks),
    p_ble_npl_time_ticks_to_ms: Some(ble_npl_time_ticks_to_ms),
    p_ble_npl_time_ms_to_ticks32: Some(ble_npl_time_ms_to_ticks32),
    p_ble_npl_time_ticks_to_ms32: Some(ble_npl_time_ticks_to_ms32),
    p_ble_npl_time_delay: Some(ble_npl_time_delay),
    p_ble_npl_hw_set_isr: Some(ble_npl_hw_set_isr),
    p_ble_npl_hw_enter_critical: Some(ble_npl_hw_enter_critical),
    p_ble_npl_hw_exit_critical: Some(ble_npl_hw_exit_critical),
    p_ble_npl_get_time_forever: Some(ble_npl_get_time_forever),
    p_ble_npl_hw_is_in_critical: Some(ble_npl_hw_is_in_critical),
};

#[repr(C)]
/// Contains pointers to functions used for BLE coexistence with Wi-Fi.
pub(crate) struct OsiCoexFuncsT {
    magic: u32,
    version: u32,
    coex_wifi_sleep_set: Option<unsafe extern "C" fn(sleep: bool)>,
    coex_core_ble_conn_dyn_prio_get:
        Option<unsafe extern "C" fn(low: *mut bool, high: *mut bool) -> i32>,
    coex_schm_status_bit_set: Option<unsafe extern "C" fn(_type: u32, status: u32)>,
    coex_schm_status_bit_clear: Option<unsafe extern "C" fn(_type: u32, status: u32)>,
}

#[allow(unused)]
static G_COEX_FUNCS: OsiCoexFuncsT = OsiCoexFuncsT {
    magic: 0xFADEBEAD,
    version: 0x00010006,
    coex_wifi_sleep_set: Some(coex_wifi_sleep_set),
    coex_core_ble_conn_dyn_prio_get: Some(coex_core_ble_conn_dyn_prio_get),
    coex_schm_status_bit_set: Some(coex_schm_status_bit_set),
    coex_schm_status_bit_clear: Some(coex_schm_status_bit_clear),
};

#[allow(unused)]
unsafe extern "C" fn coex_wifi_sleep_set(_sleep: bool) {
    todo!()
}

#[allow(unused)]
unsafe extern "C" fn coex_core_ble_conn_dyn_prio_get(_low: *mut bool, _high: *mut bool) -> i32 {
    todo!()
}

#[allow(unused)]
unsafe extern "C" fn coex_schm_status_bit_set(_type: u32, _status: u32) {
    trace!("coex_schm_status_bit_set is an empty stub");
}

#[allow(unused)]
unsafe extern "C" fn coex_schm_status_bit_clear(_type: u32, _status: u32) {
    trace!("coex_schm_status_bit_clear is an empty stub");
}

unsafe extern "C" fn ble_npl_hw_is_in_critical() -> u8 {
    todo!()
}

unsafe extern "C" fn ble_npl_get_time_forever() -> u32 {
    trace!("ble_npl_get_time_forever");
    TIME_FOREVER
}

unsafe extern "C" fn ble_npl_hw_exit_critical(mask: u32) {
    trace!("ble_npl_hw_exit_critical {}", mask);
    unsafe {
        let token = esp_sync::RestoreState::new(mask);
        crate::ESP_RADIO_LOCK.release(token);
    }
}

unsafe extern "C" fn ble_npl_hw_enter_critical() -> u32 {
    trace!("ble_npl_hw_enter_critical");
    unsafe { crate::ESP_RADIO_LOCK.acquire().inner() }
}

unsafe extern "C" fn ble_npl_hw_set_isr(_no: i32, _mask: u32) {
    todo!()
}

unsafe extern "C" fn ble_npl_time_delay(time: ble_npl_time_t) {
    let start = Instant::now();
    let timeout = Duration::from_millis(time as u64);
    while start.elapsed() <= timeout {
        yield_task();
    }
}

unsafe extern "C" fn ble_npl_time_ticks_to_ms32(time: ble_npl_time_t) -> u32 {
    trace!("ble_npl_time_ticks_to_ms32 {}", time);
    time
}

unsafe extern "C" fn ble_npl_time_ms_to_ticks32(ms: u32) -> ble_npl_time_t {
    trace!("ble_npl_time_ms_to_ticks32 {}", ms);
    ms
}

unsafe extern "C" fn ble_npl_time_ticks_to_ms(
    time: ble_npl_time_t,
    p_ms: *mut u32,
) -> ble_npl_error_t {
    trace!("ble_npl_time_ticks_to_ms {}", time);
    unsafe {
        *p_ms = time;
    }
    0
}

unsafe extern "C" fn ble_npl_time_ms_to_ticks(
    ms: u32,
    p_time: *mut ble_npl_time_t,
) -> ble_npl_error_t {
    trace!("ble_npl_time_ms_to_ticks {}", ms);
    unsafe {
        *p_time = ms;
    }
    0
}

unsafe extern "C" fn ble_npl_time_get() -> u32 {
    trace!("ble_npl_time_get");
    Instant::now().duration_since_epoch().as_millis() as u32
}

unsafe extern "C" fn ble_npl_callout_set_arg(
    _callout: *const ble_npl_callout,
    _arg: *const c_void,
) {
    todo!()
}

unsafe extern "C" fn ble_npl_callout_remaining_ticks(
    _callout: *const ble_npl_callout,
    _time: ble_npl_time_t,
) -> u32 {
    todo!()
}

unsafe extern "C" fn ble_npl_callout_get_ticks(_callout: *const ble_npl_callout) -> ble_npl_time_t {
    todo!()
}

unsafe extern "C" fn ble_npl_callout_is_active(_callout: *const ble_npl_callout) -> bool {
    todo!()
}

unsafe extern "C" fn ble_npl_callout_mem_reset(callout: *const ble_npl_callout) {
    trace!("ble_npl_callout_mem_reset");
    unsafe {
        ble_npl_callout_stop(callout);
    }
}

unsafe extern "C" fn ble_npl_callout_deinit(callout: *const ble_npl_callout) {
    trace!("ble_npl_callout_deinit");
    unsafe {
        ble_npl_callout_stop(callout);
    }
}

unsafe extern "C" fn ble_npl_callout_stop(callout: *const ble_npl_callout) {
    trace!("ble_npl_callout_stop {:?}", callout);

    assert!(unsafe { (*callout).dummy != 0 });

    unsafe {
        let co = (*callout).dummy as *mut Callout;
        // stop timer
        compat::timer_compat::compat_timer_disarm(addr_of_mut!((*co).timer_handle));
    }
}

unsafe extern "C" fn ble_npl_callout_reset(
    callout: *const ble_npl_callout,
    time: ble_npl_time_t,
) -> ble_npl_error_t {
    trace!("ble_npl_callout_reset {:?} {}", callout, time);

    let co = unsafe { (*callout).dummy } as *mut Callout;
    unsafe {
        // start timer
        compat::timer_compat::compat_timer_arm(addr_of_mut!((*co).timer_handle), time, false);
    }
    0
}

unsafe extern "C" fn ble_npl_sem_get_count(_sem: *const ble_npl_sem) -> u16 {
    todo!()
}

unsafe extern "C" fn ble_npl_sem_release(_sem: *const ble_npl_sem) -> ble_npl_error_t {
    todo!()
}

unsafe extern "C" fn ble_npl_sem_pend(
    _sem: *const ble_npl_sem,
    _time: ble_npl_time_t,
) -> ble_npl_error_t {
    todo!()
}

unsafe extern "C" fn ble_npl_sem_deinit(_sem: *const ble_npl_sem) -> ble_npl_error_t {
    todo!()
}

unsafe extern "C" fn ble_npl_sem_init(_sem: *const ble_npl_sem, _val: u16) -> ble_npl_error_t {
    todo!()
}

unsafe extern "C" fn ble_npl_mutex_release(_mutex: *const ble_npl_mutex) -> ble_npl_error_t {
    todo!()
}

unsafe extern "C" fn ble_npl_mutex_pend(
    _mutex: *const ble_npl_mutex,
    _time: ble_npl_time_t,
) -> ble_npl_error_t {
    todo!()
}

unsafe extern "C" fn ble_npl_mutex_deinit(_mutex: *const ble_npl_mutex) -> ble_npl_error_t {
    todo!()
}

unsafe extern "C" fn ble_npl_event_set_arg(event: *const ble_npl_event, arg: *const c_void) {
    trace!("ble_npl_event_set_arg {:?} {:?}", event, arg);

    let evt = unsafe { (*event).dummy } as *mut Event;
    assert!(!evt.is_null());

    unsafe {
        (*evt).ev_arg_ptr = arg;
    }
}

unsafe extern "C" fn ble_npl_event_get_arg(event: *const ble_npl_event) -> *const c_void {
    trace!("ble_npl_event_get_arg {:?}", event);

    unsafe {
        let evt = (*event).dummy as *mut Event;
        assert!(!evt.is_null());

        let arg_ptr = (*evt).ev_arg_ptr;

        trace!("returning arg {:x}", arg_ptr as usize);

        arg_ptr
    }
}

unsafe extern "C" fn ble_npl_event_is_queued(event: *const ble_npl_event) -> bool {
    trace!("ble_npl_event_is_queued {:?}", event);

    let evt = unsafe { (*event).dummy } as *mut Event;
    assert!(!evt.is_null());

    unsafe { (*evt).queued }
}

unsafe extern "C" fn ble_npl_event_reset(event: *const ble_npl_event) {
    trace!("ble_npl_event_reset {:?}", event);

    let evt = unsafe { (*event).dummy } as *mut Event;
    assert!(!evt.is_null());

    unsafe { (*evt).queued = false }
}

unsafe extern "C" fn ble_npl_event_deinit(event: *const ble_npl_event) {
    trace!("ble_npl_event_deinit {:?}", event);

    let event = event as *mut ble_npl_event;
    let evt = unsafe { (*event).dummy } as *mut Event;
    assert!(!evt.is_null());

    unsafe {
        crate::compat::malloc::free(evt.cast());
    }

    unsafe {
        (*event).dummy = 0;
    }
}

unsafe extern "C" fn ble_npl_event_init(
    event: *const ble_npl_event,
    func: *const ble_npl_event_fn,
    arg: *const c_void,
) {
    trace!("ble_npl_event_init {:?} {:?} {:?}", event, func, arg);

    if unsafe { (*event).dummy } == 0 {
        unsafe {
            let evt = crate::compat::malloc::calloc(1, core::mem::size_of::<Event>()) as *mut Event;

            (*evt).event_fn_ptr = func;
            (*evt).ev_arg_ptr = arg;
            (*evt).queued = false;

            let event = event.cast_mut();
            (*event).dummy = evt as i32;
        }
    }
}

unsafe extern "C" fn ble_npl_eventq_is_empty(queue: *const ble_npl_eventq) -> bool {
    trace!("ble_npl_eventq_is_empty {:?}", queue);

    let queue = unsafe { (*queue).dummy } as *mut ConcurrentQueue;
    assert!(!queue.is_null());
    unsafe { (*queue).count() == 0 }
}

unsafe extern "C" fn ble_npl_event_run(event: *const ble_npl_event) {
    trace!("ble_npl_event_run {:?}", event);

    let evt = unsafe { (*event).dummy } as *mut Event;
    assert!(!evt.is_null());

    trace!(
        "info {:?} with arg {:x}",
        unsafe { (*evt).event_fn_ptr },
        event as u32
    );
    unsafe {
        let func: unsafe extern "C" fn(u32) = transmute((*evt).event_fn_ptr);
        func(event as u32);
    }

    trace!("ble_npl_event_run done");
}

unsafe extern "C" fn ble_npl_eventq_remove(
    queue: *const ble_npl_eventq,
    event: *const ble_npl_event,
) {
    trace!("ble_npl_eventq_remove {:?} {:?}", queue, event);
    unsafe {
        assert!((*queue).dummy != 0);
        let evt = (*event).dummy as *mut Event;
        assert!(!evt.is_null());

        if !(*evt).queued {
            return;
        }

        let queue = (*queue).dummy as *mut ConcurrentQueue;
        (*queue).remove(addr_of!(event) as *mut _);
        (*evt).queued = false;
    }
}

unsafe extern "C" fn ble_npl_eventq_put(queue: *const ble_npl_eventq, event: *const ble_npl_event) {
    trace!("ble_npl_eventq_put {:?} {:?}", queue, event);

    assert!(unsafe { (*queue).dummy } != 0);

    let evt = unsafe { (*event).dummy } as *mut Event;
    assert!(!evt.is_null());

    if unsafe { (*evt).queued } {
        trace!("Event already queued, skipping put");
        return;
    }

    unsafe {
        (*evt).queued = true;
    }

    let queue = unsafe { (*queue).dummy } as *mut ConcurrentQueue;
    let mut event = event as usize;
    unsafe {
        (*queue).enqueue(addr_of_mut!(event).cast());
    }
}

unsafe extern "C" fn ble_npl_eventq_get(
    queue: *const ble_npl_eventq,
    time: ble_npl_time_t,
) -> *const ble_npl_event {
    trace!("ble_npl_eventq_get {:?} {}", queue, time);

    let queue = unsafe { (*queue).dummy } as *mut ConcurrentQueue;

    let timeout = if time == TIME_FOREVER {
        None
    } else {
        Some(Duration::from_millis(time as u64))
    };
    let start = Instant::now();

    let mut event: usize = 0;
    loop {
        if unsafe { (*queue).try_dequeue(addr_of_mut!(event).cast()) } {
            let event = event as *mut ble_npl_event;
            let evt = unsafe { (*event).dummy } as *mut Event;
            trace!("got {:x}", evt as usize);
            unsafe {
                (*evt).queued = false;
            }
            return event as *const ble_npl_event;
        }

        if let Some(timeout) = timeout
            && start.elapsed() >= timeout
        {
            debug!("No event in queue after timeout: {:?}", timeout);
            return core::ptr::null();
        }

        yield_task();
    }
}

unsafe extern "C" fn ble_npl_eventq_deinit(queue: *const ble_npl_eventq) {
    trace!("ble_npl_eventq_deinit {:?}", queue);

    let queue = queue.cast_mut();
    assert!(unsafe { (*queue).dummy } != 0);

    let real_queue = unsafe { (*queue).dummy } as *mut ConcurrentQueue;
    unsafe {
        core::ptr::drop_in_place(real_queue);
    }
    unsafe {
        (*queue).dummy = 0;
    }
}

unsafe extern "C" fn ble_npl_callout_init(
    callout: *const ble_npl_callout,
    eventq: *const ble_npl_eventq,
    func: *const ble_npl_event_fn,
    args: *const c_void,
) -> i32 {
    trace!(
        "ble_npl_callout_init {:?} {:?} {:?} {:?}",
        callout, eventq, func, args
    );

    if unsafe { (*callout).dummy } == 0 {
        let callout = callout.cast_mut();

        unsafe {
            let new_callout =
                crate::compat::malloc::calloc(1, core::mem::size_of::<Callout>()) as *mut Callout;
            ble_npl_event_init(addr_of_mut!((*new_callout).events), func, args);
            (*callout).dummy = new_callout as i32;

            crate::compat::timer_compat::compat_timer_setfn(
                addr_of_mut!((*new_callout).timer_handle),
                callout_timer_callback_wrapper,
                callout as *mut c_void,
            );
        }
    }

    0
}

unsafe extern "C" fn callout_timer_callback_wrapper(arg: *mut c_void) {
    trace!("callout_timer_callback_wrapper {:?}", arg);
    let co = unsafe { (*(arg as *mut ble_npl_callout)).dummy } as *mut Callout;

    unsafe {
        if !(*co).eventq.is_null() {
            ble_npl_eventq_put(addr_of!((*co).eventq).cast(), addr_of!((*co).events));
        } else {
            ble_npl_event_run(addr_of!((*co).events));
        }
    }
}

unsafe extern "C" fn ble_npl_eventq_init(queue: *const ble_npl_eventq) {
    trace!("ble_npl_eventq_init {:?}", queue);

    let queue = queue as *mut ble_npl_eventq;

    let raw_queue = ConcurrentQueue::new(EVENT_QUEUE_SIZE, 4);
    let ptr =
        unsafe { crate::compat::malloc::malloc(size_of_val(&raw_queue)) } as *mut ConcurrentQueue;
    unsafe {
        ptr.write(raw_queue);
    }

    unsafe {
        (*queue).dummy = ptr as i32;
    }
}

unsafe extern "C" fn ble_npl_mutex_init(_mutex: *const ble_npl_mutex) -> u32 {
    todo!()
}

unsafe extern "C" fn ble_npl_get_current_task_id() -> *const c_void {
    todo!()
}

unsafe extern "C" fn ble_npl_os_started() -> bool {
    todo!();
}

#[repr(C)]
/// Contains information about the BLE NPL (Non-Preemptive Layer) elements.
pub(crate) struct BleNplCountInfoT {
    evt_count: u16,
    evtq_count: u16,
    co_count: u16,
    sem_count: u16,
    mutex_count: u16,
}

pub(crate) fn ble_init() -> PhyInitGuard<'static> {
    let phy_init_guard;
    unsafe {
        (*addr_of_mut!(HCI_OUT_COLLECTOR)).write(HciOutCollector::new());

        // turn on logging
        #[allow(static_mut_refs)]
        #[cfg(all(feature = "sys-logs", esp32c2))]
        {
            extern "C" {
                static mut g_ble_plf_log_level: u32;
            }

            debug!("g_ble_plf_log_level = {}", g_ble_plf_log_level);
            g_ble_plf_log_level = 10;
        }

        self::ble_os_adapter_chip_specific::ble_rtc_clk_init();

        let cfg = ble_os_adapter_chip_specific::BLE_CONFIG;

        let res = esp_register_ext_funcs(&G_OSI_FUNCS as *const ExtFuncsT);
        if res != 0 {
            panic!("esp_register_ext_funcs returned {}", res);
        }

        #[cfg(esp32c2)]
        {
            debug!("Init esp_ble_rom_func_ptr_init_all");
            unsafe extern "C" {
                fn esp_ble_rom_func_ptr_init_all() -> i32;
            }
            let res = esp_ble_rom_func_ptr_init_all();
            if res != 0 {
                panic!("esp_ble_rom_func_ptr_init_all returned {}", res);
            }
        }

        #[cfg(coex)]
        {
            let res = crate::wifi::coex_init();
            if res != 0 {
                panic!("got error");
            }
        }

        ble_os_adapter_chip_specific::bt_periph_module_enable();

        ble_os_adapter_chip_specific::disable_sleep_mode();

        let res = esp_register_npl_funcs(core::ptr::addr_of!(G_NPL_FUNCS));
        if res != 0 {
            panic!("esp_register_npl_funcs returned {}", res);
        }

        let npl_info = BleNplCountInfoT {
            evt_count: 0,
            evtq_count: 0,
            co_count: 0,
            sem_count: 0,
            mutex_count: 0,
        };
        #[cfg(esp32c2)]
        let res = ble_get_npl_element_info(
            &cfg as *const esp_bt_controller_config_t,
            &npl_info as *const BleNplCountInfoT,
        );
        #[cfg(not(esp32c2))]
        let res = r_ble_get_npl_element_info(
            &cfg as *const esp_bt_controller_config_t,
            &npl_info as *const BleNplCountInfoT,
        );
        if res != 0 {
            panic!("ble_get_npl_element_info returned {}", res);
        }
        // not really using npl_info here ... remove it?

        #[cfg(esp32c2)]
        {
            // Initialize the global memory pool
            let ret = os_msys_buf_alloc();
            if !ret {
                panic!("os_msys_buf_alloc failed");
            }

            os_msys_init();
        }

<<<<<<< HEAD
        phy_init_guard = esp_hal::peripherals::BT::steal().enable_phy();
=======
        crate::common_adapter::phy_enable();
>>>>>>> a5f929a6

        // init bb
        bt_bb_v2_init_cmplx(1);

        #[cfg(coex)]
        {
            let rc = ble_osi_coex_funcs_register(&G_COEX_FUNCS as *const OsiCoexFuncsT);
            if rc != 0 {
                panic!("ble_osi_coex_funcs_register returned {}", rc);
            }
        }

        #[cfg(not(esp32c2))]
        {
            unsafe extern "C" {
                fn esp_ble_register_bb_funcs() -> i32;
            }
            let res = esp_ble_register_bb_funcs();
            if res != 0 {
                panic!("esp_ble_register_bb_funcs returned {}", res);
            }
        }

        #[cfg(esp32c2)]
        let res = ble_controller_init(&cfg as *const esp_bt_controller_config_t);
        #[cfg(not(esp32c2))]
        let res = r_ble_controller_init(&cfg as *const esp_bt_controller_config_t);

        if res != 0 {
            panic!("ble_controller_init returned {}", res);
        }
        #[cfg(not(esp32c2))]
        {
            unsafe extern "C" {
                fn r_esp_ble_msys_init(
                    msys_size1: u16,
                    msys_size2: u16,
                    msys_cnt1: u16,
                    msys_cnt2: u16,
                    from_heap: u8,
                ) -> i32;
            }

            let res = r_esp_ble_msys_init(256, 320, 12, 24, 1);
            if res != 0 {
                panic!("esp_ble_msys_init returned {}", res);
            }
        }

        #[cfg(coex)]
        crate::binary::include::coex_enable();

        let mut mac = [0u8; 6];
        crate::common_adapter::read_mac(mac.as_mut_ptr(), 2);
        mac.reverse();

        #[cfg(esp32c2)]
        esp_ble_ll_set_public_addr(&mac as *const u8);
        #[cfg(not(esp32c2))]
        r_esp_ble_ll_set_public_addr(&mac as *const u8);

        unsafe extern "C" {
            fn r_ble_hci_trans_init(m: u8);
        }
        r_ble_hci_trans_init(0);

        r_ble_hci_trans_cfg_hs(
            Some(ble_hs_hci_rx_evt),
            core::ptr::null(),
            Some(ble_hs_rx_data),
            core::ptr::null(),
        );

        #[cfg(esp32c2)]
        let res = ble_controller_enable(1); // 1 = BLE
        #[cfg(not(esp32c2))]
        let res = r_ble_controller_enable(1); // 1 = BLE
        if res != 0 {
            panic!("ble_controller_enable returned {}", res);
        }

        // this is to avoid (ASSERT r_ble_hci_ram_hs_cmd_tx:34 0 0)
        // we wait a bit to make sure the ble task initialized everything
        crate::compat::common::sleep(10);
    }

    // At some point the "High-speed ADC" entropy source became available.
    unsafe { esp_hal::rng::TrngSource::increase_entropy_source_counter() };

    debug!("The ble_controller_init was initialized");
    phy_init_guard
}

pub(crate) fn ble_deinit() {
    esp_hal::rng::TrngSource::decrease_entropy_source_counter(unsafe {
        esp_hal::Internal::conjure()
    });

    unsafe {
        // Prevent ASSERT r_ble_ll_reset:1069 ... ...
        // TODO: the cause of the issue is that the BLE controller can be dropped while the driver
        // is in the process of handling a HCI command.
        crate::compat::common::sleep(10);
        // HCI deinit
        npl::r_ble_hci_trans_cfg_hs(None, core::ptr::null(), None, core::ptr::null());

        #[cfg(not(esp32c2))]
        npl::r_ble_controller_disable();

        #[cfg(not(esp32c2))]
        let res = npl::r_ble_controller_deinit();

        #[cfg(esp32c2)]
        let res = npl::ble_controller_deinit();

        if res != 0 {
            panic!("ble_controller_deinit returned {}", res);
        }

        npl::esp_unregister_npl_funcs();

        npl::esp_unregister_ext_funcs();
<<<<<<< HEAD
=======

        crate::common_adapter::phy_disable();
>>>>>>> a5f929a6
    }
}

#[cfg(esp32c2)]
fn os_msys_buf_alloc() -> bool {
    unsafe {
        OS_MSYS_INIT_1_DATA = crate::compat::malloc::calloc(
            1,
            core::mem::size_of::<OsMembufT>() * SYSINIT_MSYS_1_MEMPOOL_SIZE,
        ) as *mut u32;
        OS_MSYS_INIT_2_DATA = crate::compat::malloc::calloc(
            1,
            core::mem::size_of::<OsMembufT>() * SYSINIT_MSYS_2_MEMPOOL_SIZE,
        ) as *mut u32;

        !(OS_MSYS_INIT_1_DATA.is_null() || OS_MSYS_INIT_2_DATA.is_null())
    }
}

#[cfg(esp32c2)]
fn os_msys_init() {
    static MSYS1: &[u8] = b"msys_1\0";
    static MSYS2: &[u8] = b"msys_2\0";

    unsafe {
        r_os_msys_reset();

        let rc = r_mem_init_mbuf_pool(
            OS_MSYS_INIT_1_DATA as *const c_void,
            addr_of!(OS_MSYS_INIT_1_MEMPOOL),
            addr_of!(OS_MSYS_INIT_1_MBUF_POOL),
            OS_MSYS_1_BLOCK_COUNT,
            SYSINIT_MSYS_1_MEMBLOCK_SIZE,
            MSYS1 as *const _ as *const u8,
        );
        if rc != 0 {
            panic!("r_mem_init_mbuf_pool failed");
        }

        let rc = r_os_msys_register(addr_of!(OS_MSYS_INIT_1_MBUF_POOL));
        if rc != 0 {
            panic!("r_os_msys_register failed");
        }

        let rc = r_mem_init_mbuf_pool(
            OS_MSYS_INIT_2_DATA as *const c_void,
            addr_of!(OS_MSYS_INIT_2_MEMPOOL),
            addr_of!(OS_MSYS_INIT_2_MBUF_POOL),
            OS_MSYS_2_BLOCK_COUNT,
            SYSINIT_MSYS_2_MEMBLOCK_SIZE,
            MSYS2 as *const _ as *const u8,
        );
        if rc != 0 {
            panic!("r_mem_init_mbuf_pool failed");
        }

        let rc = r_os_msys_register(addr_of!(OS_MSYS_INIT_2_MBUF_POOL));
        if rc != 0 {
            panic!("r_os_msys_register failed");
        }
    }
}

unsafe extern "C" fn ble_hs_hci_rx_evt(cmd: *const u8, arg: *const c_void) -> i32 {
    trace!("ble_hs_hci_rx_evt {:?} {:?}", cmd, arg);
    trace!("$ cmd = {:x}", unsafe { *cmd });
    trace!("$ len = {:x}", unsafe { *(cmd.offset(1)) });

    let event = unsafe { *cmd };
    let len = unsafe { *(cmd.offset(1)) } as usize;
    let payload = unsafe { core::slice::from_raw_parts(cmd.offset(2), len) };
    trace!("$ pld = {:?}", payload);

    super::BT_STATE.with(|state| {
        let mut data = [0u8; 256];

        data[0] = 0x04; // this is an event
        data[1] = event;
        data[2] = len as u8;
        data[3..][..len].copy_from_slice(payload);

        state.rx_queue.push_back(ReceivedPacket {
            data: Box::from(&data[..len + 3]),
        });

        dump_packet_info(&data[..(len + 3)]);
    });

    unsafe {
        r_ble_hci_trans_buf_free(cmd);
    }

    crate::ble::controller::asynch::hci_read_data_available();

    0
}

unsafe extern "C" fn ble_hs_rx_data(om: *const OsMbuf, arg: *const c_void) -> i32 {
    trace!("ble_hs_rx_data {:?} {:?}", om, arg);

    let data_ptr = unsafe { (*om).om_data };
    let len = unsafe { (*om).om_len };
    let data_slice = unsafe { core::slice::from_raw_parts(data_ptr, len as usize) };

    super::BT_STATE.with(|state| {
        let mut data = [0u8; 256];

        data[0] = 0x02; // ACL
        data[1..][..data_slice.len()].copy_from_slice(data_slice);

        state.rx_queue.push_back(ReceivedPacket {
            data: Box::from(&data[..data_slice.len() + 1]),
        });

        super::dump_packet_info(&data[..(len + 1) as usize]);
    });

    unsafe {
        r_os_mbuf_free_chain(om as *mut _);
    }

    crate::ble::controller::asynch::hci_read_data_available();

    0
}

/// Sends HCI data to the Bluetooth controller.
#[instability::unstable]
pub fn send_hci(data: &[u8]) {
    let hci_out = unsafe { (*addr_of_mut!(HCI_OUT_COLLECTOR)).assume_init_mut() };
    hci_out.push(data);

    if hci_out.is_ready() {
        let packet = hci_out.packet();

        unsafe {
            const DATA_TYPE_COMMAND: u8 = 1;
            const DATA_TYPE_ACL: u8 = 2;

            dump_packet_info(packet);

            super::BT_STATE.with(|_state| {
                if packet[0] == DATA_TYPE_COMMAND {
                    let cmd = r_ble_hci_trans_buf_alloc(BLE_HCI_TRANS_BUF_CMD);
                    core::ptr::copy_nonoverlapping(
                        &packet[1] as *const _ as *mut u8, // don't send the TYPE
                        cmd as *mut u8,
                        packet.len() - 1,
                    );

                    let res = r_ble_hci_trans_hs_cmd_tx(cmd);

                    if res != 0 {
                        warn!("ble_hci_trans_hs_cmd_tx res == {}", res);
                    }
                } else if packet[0] == DATA_TYPE_ACL {
                    let om = r_os_msys_get_pkthdr(
                        packet.len() as u16,
                        ACL_DATA_MBUF_LEADINGSPACE as u16,
                    );

                    let res =
                        r_os_mbuf_append(om, packet.as_ptr().offset(1), (packet.len() - 1) as u16);
                    if res != 0 {
                        panic!("r_os_mbuf_append returned {}", res);
                    }

                    // this modification of the ACL data packet makes it getting sent and
                    // received by the other side
                    *((*om).om_data as *mut u8).offset(1) = 0;

                    let res = r_ble_hci_trans_hs_acl_tx(om);
                    if res != 0 {
                        panic!("ble_hci_trans_hs_acl_tx returned {}", res);
                    }
                    trace!("ACL tx done");
                }
            });
        }

        hci_out.reset();
    }
}<|MERGE_RESOLUTION|>--- conflicted
+++ resolved
@@ -1152,11 +1152,7 @@
             os_msys_init();
         }
 
-<<<<<<< HEAD
         phy_init_guard = esp_hal::peripherals::BT::steal().enable_phy();
-=======
-        crate::common_adapter::phy_enable();
->>>>>>> a5f929a6
 
         // init bb
         bt_bb_v2_init_cmplx(1);
@@ -1279,11 +1275,6 @@
         npl::esp_unregister_npl_funcs();
 
         npl::esp_unregister_ext_funcs();
-<<<<<<< HEAD
-=======
-
-        crate::common_adapter::phy_disable();
->>>>>>> a5f929a6
     }
 }
 

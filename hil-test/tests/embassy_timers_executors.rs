--- conflicted
+++ resolved
@@ -43,21 +43,8 @@
     }
 }
 
-<<<<<<< HEAD
-// List of the functions that are ACTUALLY TESTS but are called in the invokers
-mod test_helpers {
-    #[cfg(not(feature = "esp32"))]
-    use esp_hal::timer::systimer::Target;
-
-    use crate::*;
-    pub async fn test_one_shot_timg() {
-        let peripherals = unsafe { Peripherals::steal() };
-        let system = SystemControl::new(peripherals.SYSTEM);
-        let clocks = ClockControl::boot_defaults(system.clock_control).freeze();
-=======
 mod test_cases {
     use esp_hal::peripheral::Peripheral;
->>>>>>> 6127f5df
 
     use super::*;
 
@@ -75,22 +62,8 @@
         );
     }
 
-<<<<<<< HEAD
-    #[cfg(not(feature = "esp32"))]
-    pub async fn test_one_shot_systimer() {
-        let peripherals = unsafe { Peripherals::steal() };
-        let system = SystemControl::new(peripherals.SYSTEM);
-        let clocks = ClockControl::boot_defaults(system.clock_control).freeze();
-
-        let systimer = SystemTimer::new(peripherals.SYSTIMER).split::<Target>();
-        let alarm0: ErasedTimer = systimer.alarm0.into();
-        let timers = [OneShotTimer::new(alarm0)];
-        let timers = mk_static!([OneShotTimer<ErasedTimer>; 1], timers);
-        esp_hal_embassy::init(&clocks, timers);
-=======
     pub fn run_test_periodic_timer<T: esp_hal::timer::Timer>(timer: impl Peripheral<P = T>) {
         let mut periodic = PeriodicTimer::new(timer);
->>>>>>> 6127f5df
 
         let t1 = esp_hal::time::current_time();
         periodic.start(100.millis()).unwrap();
@@ -106,22 +79,8 @@
         );
     }
 
-<<<<<<< HEAD
-    #[cfg(not(feature = "esp32"))]
-    pub async fn test_join_systimer() {
-        let peripherals = unsafe { Peripherals::steal() };
-        let system = SystemControl::new(peripherals.SYSTEM);
-        let clocks = ClockControl::boot_defaults(system.clock_control).freeze();
-
-        let systimer = SystemTimer::new(peripherals.SYSTIMER).split::<Target>();
-        let alarm0: ErasedTimer = systimer.alarm0.into();
-        let timers = [OneShotTimer::new(alarm0)];
-        let timers = mk_static!([OneShotTimer<ErasedTimer>; 1], timers);
-        esp_hal_embassy::init(&clocks, timers);
-=======
     pub fn run_test_oneshot_timer<T: esp_hal::timer::Timer>(timer: impl Peripheral<P = T>) {
         let timer = OneShotTimer::new(timer);
->>>>>>> 6127f5df
 
         let t1 = esp_hal::time::current_time();
         timer.delay_millis(50);
@@ -168,7 +127,7 @@
 
     #[cfg(not(feature = "esp32"))]
     fn set_up_embassy_with_systimer(self) {
-        let systimer = SystemTimer::new(self.systimer);
+        let systimer = SystemTimer::new(self.systimer).split::<Target>();
         let alarm0: ErasedTimer = systimer.alarm0.into();
         let timers = mk_static!(OneShotTimer<ErasedTimer>, OneShotTimer::new(alarm0));
         esp_hal_embassy::init(&self.clocks, core::slice::from_mut(timers));
@@ -209,25 +168,7 @@
     async fn test_one_shot_systimer(resources: Resources) {
         resources.set_up_embassy_with_systimer();
 
-<<<<<<< HEAD
-        let systimer = SystemTimer::new(peripherals.SYSTIMER).split::<Periodic>();
-
-        let mut periodic = PeriodicTimer::new(systimer.alarm0);
-
-        let t1 = esp_hal::time::current_time();
-        periodic.start(1.secs()).unwrap();
-
-        let t2;
-        loop {
-            nb::block!(periodic.wait()).unwrap();
-            t2 = esp_hal::time::current_time();
-            break;
-        }
-        assert!(t2 > t1);
-        assert!((t2 - t1).to_millis() >= 1_000u64);
-=======
         run_test_one_shot_async().await;
->>>>>>> 6127f5df
     }
 
     #[test]
@@ -244,33 +185,6 @@
     fn test_periodic_systimer(resources: Resources) {
         let systimer = SystemTimer::new(resources.systimer);
 
-<<<<<<< HEAD
-        let mut systimer = SystemTimer::new(&mut peripherals.SYSTIMER);
-
-        let unit = FrozenUnit::new(&mut systimer.unit0);
-        let mut alarm: Alarm<'_, Periodic, _, _, _> = Alarm::new(systimer.comparator0, &unit);
-        let mut periodic = PeriodicTimer::new(&mut alarm);
-
-        let t1 = esp_hal::time::current_time();
-        periodic.start(1.secs()).unwrap();
-
-        let t2;
-        loop {
-            nb::block!(periodic.wait()).unwrap();
-            t2 = esp_hal::time::current_time();
-            break;
-        }
-        assert!(t2 > t1);
-        assert!((t2 - t1).to_millis() >= 1_000u64);
-
-        core::mem::drop(periodic);
-
-        let mut systimer = SystemTimer::new(&mut peripherals.SYSTIMER);
-
-        let unit = FrozenUnit::new(&mut systimer.unit0);
-        let alarm: Alarm<'_, Target, _, _, _> = Alarm::new(systimer.comparator0, &unit);
-        let timer0 = OneShotTimer::new(alarm);
-=======
         run_test_periodic_timer(systimer.alarm0);
     }
 
@@ -283,7 +197,6 @@
         let mut timg0 = TimerGroup::new(&mut resources.timg0, &resources.clocks);
         run_test_oneshot_timer(&mut timg0.timer0);
     }
->>>>>>> 6127f5df
 
     #[test]
     #[timeout(3)]
@@ -322,24 +235,7 @@
         let timer0: ErasedTimer = timg0.timer0.into();
         let timer0 = OneShotTimer::new(timer0);
 
-<<<<<<< HEAD
-        let timer1 = {
-            let systimer =
-                esp_hal::timer::systimer::SystemTimer::new(peripherals.SYSTIMER).split::<Target>();
-            let alarm0: ErasedTimer = systimer.alarm0.into();
-            OneShotTimer::new(alarm0)
-        };
-
-        let timers = [timer0, timer1];
-        let timers = mk_static!([OneShotTimer<ErasedTimer>; 2], timers);
-        esp_hal_embassy::init(&clocks, timers);
-
-        static EXECUTOR: StaticCell<InterruptExecutor<2>> = StaticCell::new();
-        let executor =
-            InterruptExecutor::new(system.software_interrupt_control.software_interrupt2);
-        let executor = EXECUTOR.init(executor);
-=======
-        let systimer = SystemTimer::new(resources.systimer);
+        let systimer = SystemTimer::new(resources.systimer).split::<Target>();
         let alarm0: ErasedTimer = systimer.alarm0.into();
         let timer1 = OneShotTimer::new(alarm0);
 
@@ -373,7 +269,6 @@
 
             embedded_test::export::check_outcome(outcome.await);
         }
->>>>>>> 6127f5df
 
         let spawner_int = executor.start(Priority::Priority3);
         spawner_int.must_spawn(test_interrupt_executor_invoker());

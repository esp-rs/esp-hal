//! SHA Test

//% CHIPS: esp32 esp32c2 esp32c3 esp32c6 esp32h2 esp32s2 esp32s3

#![no_std]
#![no_main]

<<<<<<< HEAD
use defmt_rtt as _;
use digest::Digest;
use esp_backtrace as _;
=======
>>>>>>> ec130877
use esp_hal::{
    clock::ClockControl,
    peripherals::Peripherals,
    prelude::*,
    rng::Rng,
    sha::{Sha, Sha1, Sha256},
    system::SystemControl,
};
use hil_test as _;
use nb::block;
use sha1;
use sha2;

/// Dummy data used to feed the hasher.
static CHAR_ARRAY: [u8; 200] = [b'a'; 200];

/// Dummy random data used to feed the Sha1 hasher
static mut SHA1_RANDOM_ARRAY: [u8; 256] = [0u8; 256];

/// Dummy random data used to feed the Sha224 hasher
static mut SHA224_RANDOM_ARRAY: [u8; 256] = [0u8; 256];

/// Dummy random data used to feed the Sha256 hasher
static mut SHA256_RANDOM_ARRAY: [u8; 256] = [0u8; 256];

/// Dummy random data used to feed the Sha384 hasher
#[cfg(any(feature = "esp32", feature = "esp32s2", feature = "esp32s3"))]
static mut SHA384_RANDOM_ARRAY: [u8; 256] = [0u8; 256];

/// Dummy random data used to feed the Sha512 hasher
#[cfg(any(feature = "esp32", feature = "esp32s2", feature = "esp32s3"))]
static mut SHA512_RANDOM_ARRAY: [u8; 256] = [0u8; 256];

#[cfg(test)]
#[embedded_test::tests]
mod tests {
    use defmt::assert_eq;

    use super::*;

    #[init]
    fn init() {}

    #[test]
    fn test_sha_1() {
        let mut sha = Sha1::new();

        let source_data = "aaaaaaaaaaaaaaaaaaaaaaaaaaaaaaaaaaaaaaaaaaaaaaaaaaaaaaaaaaaaaaaaaaaaaaaaaaaaaaaaaaaaaaaaaaaaaaaaaaaaaaaaaaaaaaaaaaaaaaaaaaaaaaaaaaaaaaaaaaaaaaaaaaaaaaaaaaaaaaaaaaaaaaaaaaaaaaaaaaaaaaaaaaaaaaaaaaaaaaaaaaaaaaaaaaaaaaaaaaaaaaaaaaaaaaaaaaaaaaaaaaaaaaaaaaaaaaaaaa".as_bytes();
        let mut remaining = source_data;
        let expected_output = [
            0x57, 0xf5, 0x3e, 0xd5, 0x59, 0x85, 0x24, 0x49, 0x3e, 0xc5, 0x76, 0x77, 0xa, 0xaf,
            0x3b, 0xb1, 0x0, 0x63, 0xe3, 0xce, 0xef, 0x5, 0xf8, 0xe3, 0xfe, 0x3d, 0x96, 0xa4, 0x63,
            0x29, 0xa5, 0x78,
        ];
        let mut output = [0u8; 32];

        while remaining.len() > 0 {
            remaining = block!(Sha::update(&mut sha, remaining)).unwrap();
        }
        block!(sha.finish(output.as_mut_slice())).unwrap();

        assert_eq!(expected_output, output);
    }

    #[test]
    fn test_sha_1_digest() {
        let mut sha: Sha1<esp_hal::Blocking> = digest::Digest::new();

        let source_data = "aaaaaaaaaaaaaaaaaaaaaaaaaaaaaaaaaaaaaaaaaaaaaaaaaaaaaaaaaaaaaaaaaaaaaaaaaaaaaaaaaaaaaaaaaaaaaaaaaaaaaaaaaaaaaaaaaaaaaaaaaaaaaaaaaaaaaaaaaaaaaaaaaaaaaaaaaaaaaaaaaaaaaaaaaaaaaaaaaaaaaaaaaaaaaaaaaaaaaaaaaaaaaaaaaaaaaaaaaaaaaaaaaaaaaaaaaaaaaaaaaaaaaaaaaaaaaaaaaa".as_bytes();
        let expected_output = [
            0x57, 0xf5, 0x3e, 0xd5, 0x59, 0x85, 0x24, 0x49, 0x3e, 0xc5, 0x76, 0x77, 0xa, 0xaf,
            0x3b, 0xb1, 0x0, 0x63, 0xe3, 0xce,
        ];
        digest::Digest::update(&mut sha, source_data);
        let output: [u8; 20] = digest::Digest::finalize(sha).into();

        assert_eq!(expected_output, output);
    }

    #[test]
    #[cfg(not(feature = "esp32"))]
    fn test_sha_224() {
        let mut sha = esp_hal::sha::Sha224::new();

        let source_data = "aaaaaaaaaaaaaaaaaaaaaaaaaaaaaaaaaaaaaaaaaaaaaaaaaaaaaaaaaaaaaaaaaaaaaaaaaaaaaaaaaaaaaaaaaaaaaaaaaaaaaaaaaaaaaaaaaaaaaaaaaaaaaaaaaaaaaaaaaaaaaaaaaaaaaaaaaaaaaaaaaaaaaaaaaaaaaaaaaaaaaaaaaaaaaaaaaaaaaaaaaaaaaaaaaaaaaaaaaaaaaaaaaaaaaaaaaaaaaaaaaaaaaaaaaaaaaaaaaa".as_bytes();
        let mut remaining = source_data;
        let expected_output = [
            0x3b, 0x29, 0x33, 0xca, 0xfa, 0x6, 0xc0, 0x29, 0x68, 0x10, 0xa1, 0x3e, 0x54, 0x5f,
            0x25, 0x40, 0xa4, 0x35, 0x17, 0x3, 0x6d, 0xa2, 0xb, 0xeb, 0x8c, 0xbe, 0x79, 0x3b,
        ];
        let mut output = [0u8; 28];

        while remaining.len() > 0 {
            remaining = block!(Sha::update(&mut sha, remaining)).unwrap();
        }
        block!(sha.finish(output.as_mut_slice())).unwrap();

        assert_eq!(expected_output, output);
    }

    #[test]
    #[cfg(not(feature = "esp32"))]
    fn test_sha_224_digest() {
        let mut sha: esp_hal::sha::Sha224<esp_hal::Blocking> = digest::Digest::new();

        let source_data = "aaaaaaaaaaaaaaaaaaaaaaaaaaaaaaaaaaaaaaaaaaaaaaaaaaaaaaaaaaaaaaaaaaaaaaaaaaaaaaaaaaaaaaaaaaaaaaaaaaaaaaaaaaaaaaaaaaaaaaaaaaaaaaaaaaaaaaaaaaaaaaaaaaaaaaaaaaaaaaaaaaaaaaaaaaaaaaaaaaaaaaaaaaaaaaaaaaaaaaaaaaaaaaaaaaaaaaaaaaaaaaaaaaaaaaaaaaaaaaaaaaaaaaaaaaaaaaaaaa".as_bytes();
        let expected_output = [
            0x3b, 0x29, 0x33, 0xca, 0xfa, 0x6, 0xc0, 0x29, 0x68, 0x10, 0xa1, 0x3e, 0x54, 0x5f,
            0x25, 0x40, 0xa4, 0x35, 0x17, 0x3, 0x6d, 0xa2, 0xb, 0xeb, 0x8c, 0xbe, 0x79, 0x3b,
        ];

        digest::Digest::update(&mut sha, source_data);
        let output: [u8; 28] = digest::Digest::finalize(sha).into();

        assert_eq!(expected_output, output);
    }

    #[test]
    fn test_sha_256() {
        let mut sha = Sha256::new();

        let source_data = "aaaaaaaaaaaaaaaaaaaaaaaaaaaaaaaaaaaaaaaaaaaaaaaaaaaaaaaaaaaaaaaaaaaaaaaaaaaaaaaaaaaaaaaaaaaaaaaaaaaaaaaaaaaaaaaaaaaaaaaaaaaaaaaaaaaaaaaaaaaaaaaaaaaaaaaaaaaaaaaaaaaaaaaaaaaaaaaaaaaaaaaaaaaaaaaaaaaaaaaaaaaaaaaaaaaaaaaaaaaaaaaaaaaaaaaaaaaaaaaaaaaaaaaaaaaaaaaaaa".as_bytes();
        let mut remaining = source_data;
        let expected_output = [
            0x1e, 0xbb, 0xda, 0xb3, 0x35, 0xe0, 0x54, 0x01, 0x5f, 0x0f, 0xc1, 0x7f, 0x62, 0x77,
            0x06, 0x09, 0x72, 0x3d, 0x92, 0xc6, 0x40, 0xb6, 0x5b, 0xa9, 0x97, 0x4d, 0x66, 0x6c,
            0x36, 0x4a, 0x3a, 0x63,
        ];
        let mut output = [0u8; 32];

        while remaining.len() > 0 {
            remaining = block!(Sha::update(&mut sha, remaining)).unwrap();
        }
        block!(sha.finish(output.as_mut_slice())).unwrap();

        assert_eq!(expected_output, output);
    }

    #[test]
    fn test_sha_256_digest() {
        let mut sha: Sha256<esp_hal::Blocking> = digest::Digest::new();

        let source_data = "aaaaaaaaaaaaaaaaaaaaaaaaaaaaaaaaaaaaaaaaaaaaaaaaaaaaaaaaaaaaaaaaaaaaaaaaaaaaaaaaaaaaaaaaaaaaaaaaaaaaaaaaaaaaaaaaaaaaaaaaaaaaaaaaaaaaaaaaaaaaaaaaaaaaaaaaaaaaaaaaaaaaaaaaaaaaaaaaaaaaaaaaaaaaaaaaaaaaaaaaaaaaaaaaaaaaaaaaaaaaaaaaaaaaaaaaaaaaaaaaaaaaaaaaaaaaaaaaaa".as_bytes();
        let expected_output = [
            0x1e, 0xbb, 0xda, 0xb3, 0x35, 0xe0, 0x54, 0x01, 0x5f, 0x0f, 0xc1, 0x7f, 0x62, 0x77,
            0x06, 0x09, 0x72, 0x3d, 0x92, 0xc6, 0x40, 0xb6, 0x5b, 0xa9, 0x97, 0x4d, 0x66, 0x6c,
            0x36, 0x4a, 0x3a, 0x63,
        ];

        digest::Digest::update(&mut sha, source_data);
        let output: [u8; 32] = digest::Digest::finalize(sha).into();

        assert_eq!(expected_output, output);
    }

    #[test]
    #[cfg(any(feature = "esp32", feature = "esp32s2", feature = "esp32s3"))]
    fn test_sha_384() {
        let mut sha = esp_hal::sha::Sha384::new();

        let source_data = "aaaaaaaaaaaaaaaaaaaaaaaaaaaaaaaaaaaaaaaaaaaaaaaaaaaaaaaaaaaaaaaaaaaaaaaaaaaaaaaaaaaaaaaaaaaaaaaaaaaaaaaaaaaaaaaaaaaaaaaaaaaaaaaaaaaaaaaaaaaaaaaaaaaaaaaaaaaaaaaaaaaaaaaaaaaaaaaaaaaaaaaaaaaaaaaaaaaaaaaaaaaaaaaaaaaaaaaaaaaaaaaaaaaaaaaaaaaaaaaaaaaaaaaaaaaaaaaaaa".as_bytes();
        let mut remaining = source_data;
        let expected_output = [
            0x8a, 0x1d, 0xe0, 0x7f, 0xa9, 0xc, 0x4c, 0xbb, 0xac, 0xe4, 0x62, 0xbd, 0xd9, 0x2f,
            0x90, 0x88, 0x61, 0x69, 0x40, 0xc0, 0x55, 0x6b, 0x80, 0x6, 0xaa, 0xfc, 0xd4, 0xff,
            0xc1, 0x8, 0xe9, 0xb2,
        ];
        let mut output = [0u8; 32];

        while remaining.len() > 0 {
            remaining = block!(Sha::update(&mut sha, remaining)).unwrap();
        }
        block!(sha.finish(output.as_mut_slice())).unwrap();

        assert_eq!(expected_output, output);
    }

    #[test]
    #[cfg(any(feature = "esp32", feature = "esp32s2", feature = "esp32s3"))]
    fn test_sha_384_digest() {
        let mut sha: esp_hal::sha::Sha384<esp_hal::Blocking> = digest::Digest::new();

        let source_data = "aaaaaaaaaaaaaaaaaaaaaaaaaaaaaaaaaaaaaaaaaaaaaaaaaaaaaaaaaaaaaaaaaaaaaaaaaaaaaaaaaaaaaaaaaaaaaaaaaaaaaaaaaaaaaaaaaaaaaaaaaaaaaaaaaaaaaaaaaaaaaaaaaaaaaaaaaaaaaaaaaaaaaaaaaaaaaaaaaaaaaaaaaaaaaaaaaaaaaaaaaaaaaaaaaaaaaaaaaaaaaaaaaaaaaaaaaaaaaaaaaaaaaaaaaaaaaaaaaa".as_bytes();
        let expected_output = [
            0x8a, 0x1d, 0xe0, 0x7f, 0xa9, 0xc, 0x4c, 0xbb, 0xac, 0xe4, 0x62, 0xbd, 0xd9, 0x2f,
            0x90, 0x88, 0x61, 0x69, 0x40, 0xc0, 0x55, 0x6b, 0x80, 0x6, 0xaa, 0xfc, 0xd4, 0xff,
            0xc1, 0x8, 0xe9, 0xb2, 0xcd, 0xd8, 0xa9, 0x77, 0x36, 0x98, 0x2e, 0x36, 0x3f, 0x69,
            0xa0, 0x7a, 0x20, 0xfa, 0x1c, 0xeb,
        ];

        digest::Digest::update(&mut sha, source_data);
        let output: [u8; 48] = digest::Digest::finalize(sha).into();

        assert_eq!(expected_output, output);
    }

    #[test]
    #[cfg(any(feature = "esp32", feature = "esp32s2", feature = "esp32s3"))]
    fn test_sha_512() {
        let mut sha = esp_hal::sha::Sha512::new();

        let source_data = "aaaaaaaaaaaaaaaaaaaaaaaaaaaaaaaaaaaaaaaaaaaaaaaaaaaaaaaaaaaaaaaaaaaaaaaaaaaaaaaaaaaaaaaaaaaaaaaaaaaaaaaaaaaaaaaaaaaaaaaaaaaaaaaaaaaaaaaaaaaaaaaaaaaaaaaaaaaaaaaaaaaaaaaaaaaaaaaaaaaaaaaaaaaaaaaaaaaaaaaaaaaaaaaaaaaaaaaaaaaaaaaaaaaaaaaaaaaaaaaaaaaaaaaaaaaaaaaaaa".as_bytes();
        let mut remaining = source_data;
        let expected_output = [
            0xee, 0x8d, 0xe, 0x15, 0xde, 0xdc, 0xd8, 0xc8, 0x86, 0xa2, 0xef, 0xb1, 0xac, 0x6a,
            0x49, 0xcf, 0xd8, 0x3f, 0x67, 0x65, 0x64, 0xb3, 0x0, 0xce, 0x48, 0x51, 0x5e, 0xce,
            0x5f, 0x4b, 0xee, 0x10,
        ];
        let mut output = [0u8; 32];

        while remaining.len() > 0 {
            remaining = block!(Sha::update(&mut sha, remaining)).unwrap();
        }
        block!(sha.finish(output.as_mut_slice())).unwrap();

        assert_eq!(expected_output, output);
    }

    #[test]
    #[cfg(any(feature = "esp32", feature = "esp32s2", feature = "esp32s3"))]
    fn test_sha_512_digest() {
        let mut sha: esp_hal::sha::Sha512<esp_hal::Blocking> = digest::Digest::new();

        let source_data = "aaaaaaaaaaaaaaaaaaaaaaaaaaaaaaaaaaaaaaaaaaaaaaaaaaaaaaaaaaaaaaaaaaaaaaaaaaaaaaaaaaaaaaaaaaaaaaaaaaaaaaaaaaaaaaaaaaaaaaaaaaaaaaaaaaaaaaaaaaaaaaaaaaaaaaaaaaaaaaaaaaaaaaaaaaaaaaaaaaaaaaaaaaaaaaaaaaaaaaaaaaaaaaaaaaaaaaaaaaaaaaaaaaaaaaaaaaaaaaaaaaaaaaaaaaaaaaaaaa".as_bytes();
        let expected_output = [
            0xee, 0x8d, 0x0e, 0x15, 0xde, 0xdc, 0xd8, 0xc8, 0x86, 0xa2, 0xef, 0xb1, 0xac, 0x6a,
            0x49, 0xcf, 0xd8, 0x3f, 0x67, 0x65, 0x64, 0xb3, 0x00, 0xce, 0x48, 0x51, 0x5e, 0xce,
            0x5f, 0x4b, 0xee, 0x10, 0xe1, 0x1d, 0x89, 0xc2, 0x1c, 0x21, 0x81, 0x53, 0xc3, 0xb2,
            0x31, 0xab, 0x77, 0xca, 0xed, 0xc9, 0x6c, 0x24, 0xd7, 0xe5, 0x9a, 0x94, 0x86, 0x80,
            0xe1, 0x51, 0x00, 0x1a, 0xe1, 0x8c, 0xec, 0x80,
        ];

        digest::Digest::update(&mut sha, source_data);
        let output: [u8; 64] = digest::Digest::finalize(sha).into();

        assert_eq!(expected_output, output);
    }

    #[test]
    #[cfg(any(feature = "esp32s2", feature = "esp32s3"))]
    fn test_sha_512_224() {
        let mut sha = esp_hal::sha::Sha512_224::new();

        let source_data = "aaaaaaaaaaaaaaaaaaaaaaaaaaaaaaaaaaaaaaaaaaaaaaaaaaaaaaaaaaaaaaaaaaaaaaaaaaaaaaaaaaaaaaaaaaaaaaaaaaaaaaaaaaaaaaaaaaaaaaaaaaaaaaaaaaaaaaaaaaaaaaaaaaaaaaaaaaaaaaaaaaaaaaaaaaaaaaaaaaaaaaaaaaaaaaaaaaaaaaaaaaaaaaaaaaaaaaaaaaaaaaaaaaaaaaaaaaaaaaaaaaaaaaaaaaaaaaaaaa".as_bytes();
        let mut remaining = source_data;
        let expected_output = [
            0x19, 0xf2, 0xb3, 0x88, 0x22, 0x86, 0x94, 0x38, 0xee, 0x24, 0xc1, 0xc3, 0xb0, 0xb1,
            0x21, 0x6a, 0xf4, 0x81, 0x14, 0x8f, 0x4, 0x34, 0xfd, 0xd7, 0x54, 0x3, 0x2b, 0x88, 0xa3,
            0xc1, 0xb8, 0x60,
        ];
        let mut output = [0u8; 32];

        while remaining.len() > 0 {
            remaining = block!(Sha::update(&mut sha, remaining)).unwrap();
        }
        block!(sha.finish(output.as_mut_slice())).unwrap();

        assert_eq!(expected_output, output);
    }

    #[test]
    #[cfg(any(feature = "esp32s2", feature = "esp32s3"))]
    fn test_sha_512_224_digest() {
        let mut sha: esp_hal::sha::Sha512_224<esp_hal::Blocking> = digest::Digest::new();

        let source_data = "aaaaaaaaaaaaaaaaaaaaaaaaaaaaaaaaaaaaaaaaaaaaaaaaaaaaaaaaaaaaaaaaaaaaaaaaaaaaaaaaaaaaaaaaaaaaaaaaaaaaaaaaaaaaaaaaaaaaaaaaaaaaaaaaaaaaaaaaaaaaaaaaaaaaaaaaaaaaaaaaaaaaaaaaaaaaaaaaaaaaaaaaaaaaaaaaaaaaaaaaaaaaaaaaaaaaaaaaaaaaaaaaaaaaaaaaaaaaaaaaaaaaaaaaaaaaaaaaaa".as_bytes();
        let expected_output = [
            0x19, 0xf2, 0xb3, 0x88, 0x22, 0x86, 0x94, 0x38, 0xee, 0x24, 0xc1, 0xc3, 0xb0, 0xb1,
            0x21, 0x6a, 0xf4, 0x81, 0x14, 0x8f, 0x4, 0x34, 0xfd, 0xd7, 0x54, 0x3, 0x2b, 0x88,
        ];

        digest::Digest::update(&mut sha, source_data);
        let output: [u8; 28] = digest::Digest::finalize(sha).into();

        assert_eq!(expected_output, output);
    }

    #[test]
    #[cfg(any(feature = "esp32s2", feature = "esp32s3"))]
    fn test_sha_512_256() {
        let mut sha = esp_hal::sha::Sha512_256::new();

        let source_data = "aaaaaaaaaaaaaaaaaaaaaaaaaaaaaaaaaaaaaaaaaaaaaaaaaaaaaaaaaaaaaaaaaaaaaaaaaaaaaaaaaaaaaaaaaaaaaaaaaaaaaaaaaaaaaaaaaaaaaaaaaaaaaaaaaaaaaaaaaaaaaaaaaaaaaaaaaaaaaaaaaaaaaaaaaaaaaaaaaaaaaaaaaaaaaaaaaaaaaaaaaaaaaaaaaaaaaaaaaaaaaaaaaaaaaaaaaaaaaaaaaaaaaaaaaaaaaaaaaa".as_bytes();
        let mut remaining = source_data;
        let expected_output = [
            0xb7, 0x49, 0x4e, 0xe1, 0xdb, 0xcd, 0xe5, 0x47, 0x5a, 0x61, 0x25, 0xac, 0x27, 0xc2,
            0x1b, 0x53, 0xcd, 0x6b, 0x16, 0x33, 0xb4, 0x94, 0xac, 0xa4, 0x2a, 0xe6, 0x99, 0x2f,
            0xe7, 0xd, 0x83, 0x19,
        ];
        let mut output = [0u8; 32];

        while remaining.len() > 0 {
            remaining = block!(Sha::update(&mut sha, remaining)).unwrap();
        }
        block!(sha.finish(output.as_mut_slice())).unwrap();

        assert_eq!(expected_output, output);
    }

    #[test]
    #[cfg(any(feature = "esp32s2", feature = "esp32s3"))]
    fn test_sha_512_256_digest() {
        let mut sha: esp_hal::sha::Sha512_256<esp_hal::Blocking> = digest::Digest::new();

        let source_data = "aaaaaaaaaaaaaaaaaaaaaaaaaaaaaaaaaaaaaaaaaaaaaaaaaaaaaaaaaaaaaaaaaaaaaaaaaaaaaaaaaaaaaaaaaaaaaaaaaaaaaaaaaaaaaaaaaaaaaaaaaaaaaaaaaaaaaaaaaaaaaaaaaaaaaaaaaaaaaaaaaaaaaaaaaaaaaaaaaaaaaaaaaaaaaaaaaaaaaaaaaaaaaaaaaaaaaaaaaaaaaaaaaaaaaaaaaaaaaaaaaaaaaaaaaaaaaaaaaa".as_bytes();
        let expected_output = [
            0xb7, 0x49, 0x4e, 0xe1, 0xdb, 0xcd, 0xe5, 0x47, 0x5a, 0x61, 0x25, 0xac, 0x27, 0xc2,
            0x1b, 0x53, 0xcd, 0x6b, 0x16, 0x33, 0xb4, 0x94, 0xac, 0xa4, 0x2a, 0xe6, 0x99, 0x2f,
            0xe7, 0xd, 0x83, 0x19,
        ];

        digest::Digest::update(&mut sha, source_data);
        let output: [u8; 32] = digest::Digest::finalize(sha).into();

        assert_eq!(expected_output, output);
    }

    /// A test that runs a hashing on a digest of every size between 1 and 256
    /// inclusively.
    #[test]
    fn test_digest_of_size_1_to_200() {
        for i in 1..=200 {
            test_for_size::<esp_hal::sha::Sha1<esp_hal::Blocking>, 20>(i);
            #[cfg(not(feature = "esp32"))]
            test_for_size::<esp_hal::sha::Sha224<esp_hal::Blocking>, 28>(i);
            test_for_size::<esp_hal::sha::Sha256<esp_hal::Blocking>, 32>(i);
            #[cfg(any(feature = "esp32", feature = "esp32s2", feature = "esp32s3"))]
            test_for_size::<esp_hal::sha::Sha384<esp_hal::Blocking>, 48>(i);
            #[cfg(any(feature = "esp32", feature = "esp32s2", feature = "esp32s3"))]
            test_for_size::<esp_hal::sha::Sha512<esp_hal::Blocking>, 64>(i);
        }
    }

    /// A rolling test that loops between hasher for every step to test
    /// interleaving. This specifically test the Sha trait implementation
    #[test]
    fn test_sha_rolling() {
        let peripherals = Peripherals::take();
        let system = SystemControl::new(peripherals.SYSTEM);
        let _clocks = ClockControl::boot_defaults(system.clock_control).freeze();

        let mut rng = Rng::new(peripherals.RNG);

        // Fill source data with random data
        use core::ptr::addr_of_mut;
        for slice in unsafe {
            [
                addr_of_mut!(SHA1_RANDOM_ARRAY),
                addr_of_mut!(SHA224_RANDOM_ARRAY),
                addr_of_mut!(SHA256_RANDOM_ARRAY),
                #[cfg(any(feature = "esp32", feature = "esp32s2", feature = "esp32s3"))]
                addr_of_mut!(SHA384_RANDOM_ARRAY),
                #[cfg(any(feature = "esp32", feature = "esp32s2", feature = "esp32s3"))]
                addr_of_mut!(SHA512_RANDOM_ARRAY),
            ]
        } {
            rng.read(unsafe { &mut *slice });
        }

        for size in [1, 64, 128, 256] {
            // Use different random data for each hasher.
            let sha1_source_data =
                unsafe { core::slice::from_raw_parts(SHA1_RANDOM_ARRAY.as_ptr(), size) };
            #[cfg(not(feature = "esp32"))]
            let sha224_source_data =
                unsafe { core::slice::from_raw_parts(SHA224_RANDOM_ARRAY.as_ptr(), size) };
            let sha256_source_data =
                unsafe { core::slice::from_raw_parts(SHA256_RANDOM_ARRAY.as_ptr(), size) };
            #[cfg(any(feature = "esp32", feature = "esp32s2", feature = "esp32s3"))]
            let sha384_source_data =
                unsafe { core::slice::from_raw_parts(SHA384_RANDOM_ARRAY.as_ptr(), size) };
            #[cfg(any(feature = "esp32", feature = "esp32s2", feature = "esp32s3"))]
            let sha512_source_data =
                unsafe { core::slice::from_raw_parts(SHA512_RANDOM_ARRAY.as_ptr(), size) };

            let mut sha1_remaining = sha1_source_data;
            #[cfg(not(feature = "esp32"))]
            let mut sha224_remaining = sha224_source_data;
            let mut sha256_remaining = sha256_source_data;
            #[cfg(any(feature = "esp32", feature = "esp32s2", feature = "esp32s3"))]
            let mut sha384_remaining = sha384_source_data;
            #[cfg(any(feature = "esp32", feature = "esp32s2", feature = "esp32s3"))]
            let mut sha512_remaining = sha512_source_data;

            let mut sha1 = esp_hal::sha::Sha1::default();
            #[cfg(not(feature = "esp32"))]
            let mut sha224 = esp_hal::sha::Sha224::default();
            let mut sha256 = esp_hal::sha::Sha256::default();
            #[cfg(any(feature = "esp32", feature = "esp32s2", feature = "esp32s3"))]
            let mut sha384 = esp_hal::sha::Sha384::default();
            #[cfg(any(feature = "esp32", feature = "esp32s2", feature = "esp32s3"))]
            let mut sha512 = esp_hal::sha::Sha512::default();

            // All sources are the same length
            while sha1_remaining.len() > 0 {
                sha1_remaining = block!(Sha::update(&mut sha1, sha1_remaining)).unwrap();
                #[cfg(not(feature = "esp32"))]
                {
                    sha224_remaining = block!(Sha::update(&mut sha224, sha224_remaining)).unwrap();
                }
                sha256_remaining = block!(Sha::update(&mut sha256, sha256_remaining)).unwrap();
                #[cfg(any(feature = "esp32", feature = "esp32s2", feature = "esp32s3"))]
                {
                    sha384_remaining = block!(Sha::update(&mut sha384, sha384_remaining)).unwrap();
                    sha512_remaining = block!(Sha::update(&mut sha512, sha512_remaining)).unwrap();
                }
            }

            let mut sha1_output = [0u8; 20];
            block!(sha1.finish(sha1_output.as_mut_slice())).unwrap();
            #[cfg(not(feature = "esp32"))]
            let mut sha224_output = [0u8; 28];
            #[cfg(not(feature = "esp32"))]
            block!(sha224.finish(sha224_output.as_mut_slice())).unwrap();
            let mut sha256_output = [0u8; 32];
            block!(sha256.finish(sha256_output.as_mut_slice())).unwrap();
            #[cfg(any(feature = "esp32", feature = "esp32s2", feature = "esp32s3"))]
            let mut sha384_output = [0u8; 48];
            #[cfg(any(feature = "esp32", feature = "esp32s2", feature = "esp32s3"))]
            block!(sha384.finish(sha384_output.as_mut_slice())).unwrap();
            #[cfg(any(feature = "esp32", feature = "esp32s2", feature = "esp32s3"))]
            let mut sha512_output = [0u8; 64];
            #[cfg(any(feature = "esp32", feature = "esp32s2", feature = "esp32s3"))]
            block!(sha512.finish(sha512_output.as_mut_slice())).unwrap();

            // Calculate software result to compare against
            // Sha1
            let mut sha1_sw = sha1::Sha1::new();
            sha1_sw.update(sha1_source_data);
            let soft_result = sha1_sw.finalize();
            for (a, b) in sha1_output.iter().zip(soft_result) {
                assert_eq!(*a, b);
            }

            // Sha224
            #[cfg(not(feature = "esp32"))]
            {
                let mut sha224_sw = sha2::Sha224::new();
                sha224_sw.update(sha224_source_data);
                let soft_result = sha224_sw.finalize();
                for (a, b) in sha224_output.iter().zip(soft_result) {
                    assert_eq!(*a, b);
                }
            }

            // Sha256
            let mut sha256_sw = sha2::Sha256::new();
            sha256_sw.update(sha256_source_data);
            let soft_result = sha256_sw.finalize();
            for (a, b) in sha256_output.iter().zip(soft_result) {
                assert_eq!(*a, b);
            }

            // Sha384
            #[cfg(any(feature = "esp32", feature = "esp32s2", feature = "esp32s3"))]
            {
                let mut sha384_sw = sha2::Sha384::new();
                sha384_sw.update(sha384_source_data);
                let soft_result = sha384_sw.finalize();
                for (a, b) in sha384_output.iter().zip(soft_result) {
                    assert_eq!(*a, b);
                }
            }

            // Sha512
            #[cfg(any(feature = "esp32", feature = "esp32s2", feature = "esp32s3"))]
            {
                let mut sha512_sw = sha2::Sha512::new();
                sha512_sw.update(sha512_source_data);
                let soft_result = sha512_sw.finalize();
                for (a, b) in sha512_output.iter().zip(soft_result) {
                    assert_eq!(*a, b);
                }
            }
        }
    }

    /// A rolling test that loops between hasher for every step to test
    /// interleaving. This specifically test the Digest trait implementation
    #[test]
    fn test_for_digest_rolling() {
        let peripherals = Peripherals::take();
        let system = SystemControl::new(peripherals.SYSTEM);
        let _clocks = ClockControl::boot_defaults(system.clock_control).freeze();

        let mut rng = Rng::new(peripherals.RNG);

        // Fill source data with random data
        use core::ptr::addr_of_mut;
        for slice in unsafe {
            [
                addr_of_mut!(SHA1_RANDOM_ARRAY),
                addr_of_mut!(SHA224_RANDOM_ARRAY),
                addr_of_mut!(SHA256_RANDOM_ARRAY),
                #[cfg(any(feature = "esp32", feature = "esp32s2", feature = "esp32s3"))]
                addr_of_mut!(SHA384_RANDOM_ARRAY),
                #[cfg(any(feature = "esp32", feature = "esp32s2", feature = "esp32s3"))]
                addr_of_mut!(SHA512_RANDOM_ARRAY),
            ]
        } {
            rng.read(unsafe { &mut *slice });
        }

        for size in [1, 64, 128, 256] {
            // Use different random data for each hasher.
            let sha1_source_data =
                unsafe { core::slice::from_raw_parts(SHA1_RANDOM_ARRAY.as_ptr(), size) };
            #[cfg(not(feature = "esp32"))]
            let sha224_source_data =
                unsafe { core::slice::from_raw_parts(SHA224_RANDOM_ARRAY.as_ptr(), size) };
            let sha256_source_data =
                unsafe { core::slice::from_raw_parts(SHA256_RANDOM_ARRAY.as_ptr(), size) };
            #[cfg(any(feature = "esp32", feature = "esp32s2", feature = "esp32s3"))]
            let sha384_source_data =
                unsafe { core::slice::from_raw_parts(SHA384_RANDOM_ARRAY.as_ptr(), size) };
            #[cfg(any(feature = "esp32", feature = "esp32s2", feature = "esp32s3"))]
            let sha512_source_data =
                unsafe { core::slice::from_raw_parts(SHA512_RANDOM_ARRAY.as_ptr(), size) };

            let mut sha1 = esp_hal::sha::Sha1::default();
            #[cfg(not(feature = "esp32"))]
            let mut sha224 = esp_hal::sha::Sha224::default();
            let mut sha256 = esp_hal::sha::Sha256::default();
            #[cfg(any(feature = "esp32", feature = "esp32s2", feature = "esp32s3"))]
            let mut sha384 = esp_hal::sha::Sha384::default();
            #[cfg(any(feature = "esp32", feature = "esp32s2", feature = "esp32s3"))]
            let mut sha512 = esp_hal::sha::Sha512::default();

            // The Digest::update will consume the entirety of remaining. We don't need to
            // loop until remaining is fully consumed.
            Digest::update(&mut sha1, sha1_source_data);
            #[cfg(not(feature = "esp32"))]
            Digest::update(&mut sha224, sha224_source_data);
            Digest::update(&mut sha256, sha256_source_data);
            #[cfg(any(feature = "esp32", feature = "esp32s2", feature = "esp32s3"))]
            Digest::update(&mut sha384, sha384_source_data);
            #[cfg(any(feature = "esp32", feature = "esp32s2", feature = "esp32s3"))]
            Digest::update(&mut sha512, sha512_source_data);

            let sha1_output: [u8; 20] = Digest::finalize(sha1).into();
            #[cfg(not(feature = "esp32"))]
            let sha224_output: [u8; 28] = Digest::finalize(sha224).into();
            let sha256_output: [u8; 32] = Digest::finalize(sha256).into();
            #[cfg(any(feature = "esp32", feature = "esp32s2", feature = "esp32s3"))]
            let sha384_output: [u8; 48] = Digest::finalize(sha384).into();
            #[cfg(any(feature = "esp32", feature = "esp32s2", feature = "esp32s3"))]
            let sha512_output: [u8; 64] = Digest::finalize(sha512).into();

            // Calculate software result to compare against
            // Sha1
            let mut sha1_sw = sha1::Sha1::new();
            sha1_sw.update(sha1_source_data);
            let soft_result = sha1_sw.finalize();
            for (a, b) in sha1_output.iter().zip(soft_result) {
                assert_eq!(*a, b);
            }

            // Sha224
            #[cfg(not(feature = "esp32"))]
            {
                let mut sha224_sw = sha2::Sha224::new();
                sha224_sw.update(sha224_source_data);
                let soft_result = sha224_sw.finalize();
                for (a, b) in sha224_output.iter().zip(soft_result) {
                    assert_eq!(*a, b);
                }
            }

            // Sha256
            let mut sha256_sw = sha2::Sha256::new();
            sha256_sw.update(sha256_source_data);
            let soft_result = sha256_sw.finalize();
            for (a, b) in sha256_output.iter().zip(soft_result) {
                assert_eq!(*a, b);
            }

            // Sha384
            #[cfg(any(feature = "esp32", feature = "esp32s2", feature = "esp32s3"))]
            {
                let mut sha384_sw = sha2::Sha384::new();
                sha384_sw.update(sha384_source_data);
                let soft_result = sha384_sw.finalize();
                for (a, b) in sha384_output.iter().zip(soft_result) {
                    assert_eq!(*a, b);
                }
            }

            // Sha512
            #[cfg(any(feature = "esp32", feature = "esp32s2", feature = "esp32s3"))]
            {
                let mut sha512_sw = sha2::Sha512::new();
                sha512_sw.update(sha512_source_data);
                let soft_result = sha512_sw.finalize();
                for (a, b) in sha512_output.iter().zip(soft_result) {
                    assert_eq!(*a, b);
                }
            }
        }
    }
}

/// A simple test using [esp_hal::sha::Sha] trait to test hashing for an
/// algorithm against a specific size. This will compare the result with a
/// software implementation and return false if there's a mismatch
fn test_for_size<D: Digest + Default + Sha<esp_hal::Blocking>, const N: usize>(size: usize) {
    let source_data = unsafe { core::slice::from_raw_parts(CHAR_ARRAY.as_ptr(), size) };
    let mut remaining = source_data;
    let mut hasher = D::default();

    let mut output = [0u8; N];

    while remaining.len() > 0 {
        remaining = block!(Sha::update(&mut hasher, &remaining)).unwrap();
    }

    block!(hasher.finish(output.as_mut_slice())).unwrap();

    // Compare against Software result.
    match N {
        20 => {
            let mut hasher = sha1::Sha1::new();
            hasher.update(source_data);
            let soft_result = hasher.finalize();
            for (a, b) in output.iter().zip(soft_result) {
                assert_eq!(*a, b);
            }
        }
        28 => {
            let mut hasher = sha2::Sha224::new();
            hasher.update(source_data);
            let soft_result = hasher.finalize();
            for (a, b) in output.iter().zip(soft_result) {
                assert_eq!(*a, b);
            }
        }
        32 => {
            let mut hasher = sha2::Sha256::new();
            hasher.update(source_data);
            let soft_result = hasher.finalize();
            for (a, b) in output.iter().zip(soft_result) {
                assert_eq!(*a, b);
            }
        }
        48 => {
            let mut hasher = sha2::Sha384::new();
            hasher.update(source_data);
            let soft_result = hasher.finalize();
            for (a, b) in output.iter().zip(soft_result) {
                assert_eq!(*a, b);
            }
        }
        64 => {
            let mut hasher = sha2::Sha512::new();
            hasher.update(source_data);
            let soft_result = hasher.finalize();
            for (a, b) in output.iter().zip(soft_result) {
                assert_eq!(*a, b);
            }
        }
        _ => unreachable!(),
    };
}<|MERGE_RESOLUTION|>--- conflicted
+++ resolved
@@ -5,12 +5,7 @@
 #![no_std]
 #![no_main]
 
-<<<<<<< HEAD
-use defmt_rtt as _;
 use digest::Digest;
-use esp_backtrace as _;
-=======
->>>>>>> ec130877
 use esp_hal::{
     clock::ClockControl,
     peripherals::Peripherals,

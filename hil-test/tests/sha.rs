--- conflicted
+++ resolved
@@ -13,18 +13,9 @@
 #[cfg(any(feature = "esp32s2", feature = "esp32s3"))]
 use esp_hal::sha::{Sha512_224, Sha512_256};
 use esp_hal::{
-<<<<<<< HEAD
-    clock::ClockControl,
-    peripherals::Peripherals,
+    prelude::*,
     rng::Rng,
     sha::{Sha, Sha1, Sha256, ShaAlgorithm, ShaDigest},
-    system::SystemControl,
-=======
-    prelude::*,
-    rng::Rng,
-    sha::{Sha, Sha1, Sha256},
-    Blocking,
->>>>>>> 42a0417f
 };
 use hil_test as _;
 use nb::block;
@@ -175,13 +166,7 @@
     use super::*;
 
     #[init]
-<<<<<<< HEAD
     fn init() -> Context {
-        let peripherals = Peripherals::take();
-        let system = SystemControl::new(peripherals.SYSTEM);
-=======
-    fn init() -> Rng {
->>>>>>> 42a0417f
         cfg_if::cfg_if! {
             if #[cfg(feature = "esp32")] {
                 // FIXME: max speed fails...?
@@ -192,16 +177,11 @@
             }
         }
 
-<<<<<<< HEAD
+        let peripherals = esp_hal::init(config);
         Context {
             rng: Rng::new(peripherals.RNG),
             sha: Sha::new(peripherals.SHA),
         }
-=======
-        let peripherals = esp_hal::init(config);
-
-        Rng::new(peripherals.RNG)
->>>>>>> 42a0417f
     }
 
     #[test]

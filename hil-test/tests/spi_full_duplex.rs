--- conflicted
+++ resolved
@@ -1,12 +1,8 @@
 //! SPI Full Duplex test suite.
 
 //% CHIPS: esp32 esp32c2 esp32c3 esp32c6 esp32h2 esp32s2 esp32s3
-<<<<<<< HEAD
-//% FEATURES: unstable generic-queue
+//% FEATURES: unstable
 //% FEATURES(stable):
-=======
-//% FEATURES: unstable
->>>>>>> 57176088
 
 // FIXME: add async test cases that don't rely on PCNT
 

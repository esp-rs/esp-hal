//! SPI Full Duplex test suite.

//% CHIPS: esp32 esp32c2 esp32c3 esp32c6 esp32h2 esp32s2 esp32s3
//% FEATURES: generic-queue

// FIXME: add async test cases that don't rely on PCNT

#![no_std]
#![no_main]

use embedded_hal::spi::SpiBus;
use embedded_hal_async::spi::SpiBus as SpiBusAsync;
use esp_hal::{
    dma::{DmaDescriptor, DmaRxBuf, DmaTxBuf},
    dma_buffers,
    gpio::{Level, NoPin},
    peripheral::Peripheral,
    spi::master::{Config, Spi},
    time::RateExtU32,
    Blocking,
};
#[cfg(pcnt)]
use esp_hal::{
    gpio::interconnect::InputSignal,
    pcnt::{channel::EdgeMode, unit::Unit, Pcnt},
};
use hil_test as _;

cfg_if::cfg_if! {
    if #[cfg(any(esp32, esp32s2))] {
        type DmaChannel = esp_hal::dma::Spi2DmaChannel;
    } else {
        type DmaChannel = esp_hal::dma::DmaChannel0;
    }
}

struct Context {
    spi: Spi<'static, Blocking>,
    dma_channel: DmaChannel,
    // Reuse the really large buffer so we don't run out of DRAM with many tests
    rx_buffer: &'static mut [u8],
    rx_descriptors: &'static mut [DmaDescriptor],
    tx_buffer: &'static mut [u8],
    tx_descriptors: &'static mut [DmaDescriptor],
    #[cfg(pcnt)]
    pcnt_source: InputSignal,
    #[cfg(pcnt)]
    pcnt_unit: Unit<'static, 0>,
}

#[cfg(test)]
#[embedded_test::tests(default_timeout = 3, executor = esp_hal_embassy::Executor::new())]
mod tests {
    use super::*;

    #[init]
    fn init() -> Context {
        let peripherals = esp_hal::init(esp_hal::Config::default());

        let sclk = peripherals.GPIO0;
        let (_, mosi) = hil_test::common_test_pins!(peripherals);

        cfg_if::cfg_if! {
            if #[cfg(pdma)] {
                let dma_channel = peripherals.DMA_SPI2;
            } else {
                let dma_channel = peripherals.DMA_CH0;
            }
        }

        let (miso, mosi) = mosi.split();
        #[cfg(pcnt)]
        let mosi_loopback_pcnt = miso.clone();

        // Need to set miso first so that mosi can overwrite the
        // output connection (because we are using the same pin to loop back)
<<<<<<< HEAD
        let spi = Spi::new_with_config(
            peripherals.SPI2,
            Config {
                frequency: 10.MHz(),
                ..Config::default()
            },
        )
        .with_sck(sclk)
        .with_miso(miso)
        .with_mosi(mosi);
=======
        let spi = Spi::new(peripherals.SPI2, Config::default().with_frequency(10.MHz()))
            .unwrap()
            .with_sck(sclk)
            .with_miso(unsafe { mosi.clone_unchecked() })
            .with_mosi(mosi);
>>>>>>> 713cd491

        let (rx_buffer, rx_descriptors, tx_buffer, tx_descriptors) = dma_buffers!(32000);

        #[cfg(pcnt)]
        let pcnt = Pcnt::new(peripherals.PCNT);
        Context {
            spi,
            dma_channel,
            rx_buffer,
            rx_descriptors,
            tx_buffer,
            tx_descriptors,
            #[cfg(pcnt)]
            pcnt_source: mosi_loopback_pcnt,
            #[cfg(pcnt)]
            pcnt_unit: pcnt.unit0,
        }
    }

    #[test]
    fn test_symmetric_transfer(mut ctx: Context) {
        let write = [0xde, 0xad, 0xbe, 0xef];
        let mut read: [u8; 4] = [0x00u8; 4];

        SpiBus::transfer(&mut ctx.spi, &mut read[..], &write[..])
            .expect("Symmetric transfer failed");
        assert_eq!(write, read);
    }

    #[test]
    async fn test_async_symmetric_transfer(ctx: Context) {
        let write = [0xde, 0xad, 0xbe, 0xef];
        let mut read: [u8; 4] = [0x00u8; 4];

        let mut spi = ctx.spi.into_async();
        SpiBusAsync::transfer(&mut spi, &mut read[..], &write[..])
            .await
            .expect("Symmetric transfer failed");
        assert_eq!(write, read);
    }

    #[test]
    fn test_asymmetric_transfer(mut ctx: Context) {
        let write = [0xde, 0xad, 0xbe, 0xef];
        let mut read: [u8; 4] = [0x00; 4];

        SpiBus::transfer(&mut ctx.spi, &mut read[0..2], &write[..])
            .expect("Asymmetric transfer failed");
        assert_eq!(write[0], read[0]);
        assert_eq!(read[2], 0x00u8);
    }

    #[test]
    async fn test_async_asymmetric_transfer(ctx: Context) {
        let write = [0xde, 0xad, 0xbe, 0xef];
        let mut read: [u8; 4] = [0x00; 4];

        let mut spi = ctx.spi.into_async();
        SpiBusAsync::transfer(&mut spi, &mut read[0..2], &write[..])
            .await
            .expect("Asymmetric transfer failed");
        assert_eq!(write[0], read[0]);
        assert_eq!(read[2], 0x00u8);
    }

    #[test]
    #[cfg(pcnt)]
    fn test_asymmetric_write(mut ctx: Context) {
        let write = [0xde, 0xad, 0xbe, 0xef];

        let unit = ctx.pcnt_unit;

        unit.channel0.set_edge_signal(ctx.pcnt_source);
        unit.channel0
            .set_input_mode(EdgeMode::Hold, EdgeMode::Increment);

        SpiBus::write(&mut ctx.spi, &write[..]).expect("Asymmetric write failed");
        // Flush because we're not reading, so the write may happen in the background
        ctx.spi.flush().expect("Flush failed");

        assert_eq!(unit.value(), 9);
    }

    #[test]
    #[cfg(pcnt)]
    async fn test_async_asymmetric_write(ctx: Context) {
        let write = [0xde, 0xad, 0xbe, 0xef];

        let unit = ctx.pcnt_unit;

        unit.channel0.set_edge_signal(ctx.pcnt_source);
        unit.channel0
            .set_input_mode(EdgeMode::Hold, EdgeMode::Increment);

        let mut spi = ctx.spi.into_async();
        SpiBusAsync::write(&mut spi, &write[..])
            .await
            .expect("Asymmetric write failed");

        assert_eq!(unit.value(), 9);
    }

    #[test]
    #[cfg(pcnt)]
    async fn async_write_after_sync_write_waits_for_flush(ctx: Context) {
        let write = [0xde, 0xad, 0xbe, 0xef, 0xde, 0xad, 0xbe, 0xef];

        let unit = ctx.pcnt_unit;

        unit.channel0.set_edge_signal(ctx.pcnt_source);
        unit.channel0
            .set_input_mode(EdgeMode::Hold, EdgeMode::Increment);

        let mut spi = ctx.spi.into_async();

        // Slow down SCLK so that transferring the buffer takes a while.
        spi.apply_config(&Config::default().with_frequency(80.kHz()))
            .expect("Apply config failed");

        SpiBus::write(&mut spi, &write[..]).expect("Sync write failed");
        SpiBusAsync::write(&mut spi, &write[..])
            .await
            .expect("Async write failed");

        assert_eq!(unit.value(), 34);
    }

    #[test]
    #[cfg(pcnt)]
    fn test_asymmetric_write_transfer(mut ctx: Context) {
        let write = [0xde, 0xad, 0xbe, 0xef];

        let unit = ctx.pcnt_unit;

        unit.channel0.set_edge_signal(ctx.pcnt_source);
        unit.channel0
            .set_input_mode(EdgeMode::Hold, EdgeMode::Increment);

        SpiBus::transfer(&mut ctx.spi, &mut [], &write[..]).expect("Asymmetric transfer failed");
        // Flush because we're not reading, so the write may happen in the background
        ctx.spi.flush().expect("Flush failed");

        assert_eq!(unit.value(), 9);
    }

    #[test]
    #[cfg(pcnt)]
    async fn test_async_asymmetric_write_transfer(ctx: Context) {
        let write = [0xde, 0xad, 0xbe, 0xef];

        let unit = ctx.pcnt_unit;

        unit.channel0.set_edge_signal(ctx.pcnt_source);
        unit.channel0
            .set_input_mode(EdgeMode::Hold, EdgeMode::Increment);

        let mut spi = ctx.spi.into_async();
        SpiBusAsync::transfer(&mut spi, &mut [], &write[..])
            .await
            .expect("Asymmetric transfer failed");

        assert_eq!(unit.value(), 9);
    }

    #[test]
    fn test_symmetric_transfer_huge_buffer(mut ctx: Context) {
        let write = &mut ctx.tx_buffer[0..4096];
        for byte in 0..write.len() {
            write[byte] = byte as u8;
        }
        let read = &mut ctx.rx_buffer[0..4096];

        SpiBus::transfer(&mut ctx.spi, &mut read[..], &write[..]).expect("Huge transfer failed");
        assert_eq!(write, read);
    }

    #[test]
    async fn test_async_symmetric_transfer_huge_buffer(ctx: Context) {
        let write = &mut ctx.tx_buffer[0..4096];
        for byte in 0..write.len() {
            write[byte] = byte as u8;
        }
        let read = &mut ctx.rx_buffer[0..4096];

        let mut spi = ctx.spi.into_async();
        SpiBusAsync::transfer(&mut spi, &mut read[..], &write[..])
            .await
            .expect("Huge transfer failed");
        for idx in 0..write.len() {
            assert_eq!(write[idx], read[idx], "Mismatch at index {}", idx);
        }
    }

    #[test]
    fn test_symmetric_transfer_huge_buffer_in_place(mut ctx: Context) {
        let write = &mut ctx.tx_buffer[0..4096];
        for byte in 0..write.len() {
            write[byte] = byte as u8;
        }

        ctx.spi
            .transfer_in_place(&mut write[..])
            .expect("Huge transfer failed");
        for byte in 0..write.len() {
            assert_eq!(write[byte], byte as u8);
        }
    }

    #[test]
    async fn test_async_symmetric_transfer_huge_buffer_in_place(ctx: Context) {
        let write = &mut ctx.tx_buffer[0..4096];
        for byte in 0..write.len() {
            write[byte] = byte as u8;
        }

        let mut spi = ctx.spi.into_async();
        SpiBusAsync::transfer_in_place(&mut spi, &mut write[..])
            .await
            .expect("Huge transfer failed");
        for byte in 0..write.len() {
            assert_eq!(write[byte], byte as u8);
        }
    }

    #[test]
    #[cfg(pcnt)]
    fn test_dma_read_dma_write_pcnt(ctx: Context) {
        const DMA_BUFFER_SIZE: usize = 8;
        const TRANSFER_SIZE: usize = 5;
        let (rx_buffer, rx_descriptors, tx_buffer, tx_descriptors) = dma_buffers!(DMA_BUFFER_SIZE);
        let mut dma_rx_buf = DmaRxBuf::new(rx_descriptors, rx_buffer).unwrap();
        let mut dma_tx_buf = DmaTxBuf::new(tx_descriptors, tx_buffer).unwrap();

        let unit = ctx.pcnt_unit;
        let mut spi = ctx.spi.with_dma(ctx.dma_channel);

        unit.channel0.set_edge_signal(ctx.pcnt_source);
        unit.channel0
            .set_input_mode(EdgeMode::Hold, EdgeMode::Increment);

        dma_rx_buf.set_length(TRANSFER_SIZE);
        dma_tx_buf.set_length(TRANSFER_SIZE);

        // Fill the buffer where each byte has 3 pos edges.
        dma_tx_buf.as_mut_slice().fill(0b0110_1010);

        for i in 1..4 {
            dma_rx_buf.as_mut_slice()[..TRANSFER_SIZE].copy_from_slice(&[5; TRANSFER_SIZE]);
            let transfer = spi
                .read(TRANSFER_SIZE, dma_rx_buf)
                .map_err(|e| e.0)
                .unwrap();
            (spi, dma_rx_buf) = transfer.wait();
            assert_eq!(&dma_rx_buf.as_slice()[..TRANSFER_SIZE], &[0; TRANSFER_SIZE]);

            let transfer = spi
                .write(TRANSFER_SIZE, dma_tx_buf)
                .map_err(|e| e.0)
                .unwrap();
            (spi, dma_tx_buf) = transfer.wait();
            assert_eq!(unit.value(), (i * 3 * TRANSFER_SIZE) as _);
        }
    }

    #[test]
    #[cfg(pcnt)]
    fn test_dma_read_dma_transfer_pcnt(ctx: Context) {
        const DMA_BUFFER_SIZE: usize = 8;
        const TRANSFER_SIZE: usize = 5;
        let (rx_buffer, rx_descriptors, tx_buffer, tx_descriptors) = dma_buffers!(DMA_BUFFER_SIZE);
        let mut dma_rx_buf = DmaRxBuf::new(rx_descriptors, rx_buffer).unwrap();
        let mut dma_tx_buf = DmaTxBuf::new(tx_descriptors, tx_buffer).unwrap();

        let unit = ctx.pcnt_unit;
        let mut spi = ctx.spi.with_dma(ctx.dma_channel);

        unit.channel0.set_edge_signal(ctx.pcnt_source);
        unit.channel0
            .set_input_mode(EdgeMode::Hold, EdgeMode::Increment);

        dma_rx_buf.set_length(TRANSFER_SIZE);
        dma_tx_buf.set_length(TRANSFER_SIZE);

        // Fill the buffer where each byte has 3 pos edges.
        dma_tx_buf.as_mut_slice().fill(0b0110_1010);

        for i in 1..4 {
            dma_rx_buf.as_mut_slice()[..TRANSFER_SIZE].copy_from_slice(&[5; TRANSFER_SIZE]);
            let transfer = spi
                .read(TRANSFER_SIZE, dma_rx_buf)
                .map_err(|e| e.0)
                .unwrap();
            (spi, dma_rx_buf) = transfer.wait();
            assert_eq!(&dma_rx_buf.as_slice()[..TRANSFER_SIZE], &[0; TRANSFER_SIZE]);

            let transfer = spi
                .transfer(TRANSFER_SIZE, dma_rx_buf, TRANSFER_SIZE, dma_tx_buf)
                .map_err(|e| e.0)
                .unwrap();
            (spi, (dma_rx_buf, dma_tx_buf)) = transfer.wait();
            assert_eq!(unit.value(), (i * 3 * TRANSFER_SIZE) as _);
        }
    }

    #[test]
    fn test_symmetric_dma_transfer(ctx: Context) {
        // This test case sends a large amount of data, multiple times to verify that
        // https://github.com/esp-rs/esp-hal/issues/2151 is and remains fixed.
        let mut dma_rx_buf = DmaRxBuf::new(ctx.rx_descriptors, ctx.rx_buffer).unwrap();
        let mut dma_tx_buf = DmaTxBuf::new(ctx.tx_descriptors, ctx.tx_buffer).unwrap();

        for (i, v) in dma_tx_buf.as_mut_slice().iter_mut().enumerate() {
            *v = (i % 255) as u8;
        }

        let mut spi = ctx.spi.with_dma(ctx.dma_channel);

        for i in 0..4 {
            dma_tx_buf.as_mut_slice()[0] = i as u8;
            *dma_tx_buf.as_mut_slice().last_mut().unwrap() = i as u8;
            let transfer = spi
                .transfer(dma_rx_buf.len(), dma_rx_buf, dma_tx_buf.len(), dma_tx_buf)
                .map_err(|e| e.0)
                .unwrap();

            (spi, (dma_rx_buf, dma_tx_buf)) = transfer.wait();
            if dma_tx_buf.as_slice() != dma_rx_buf.as_slice() {
                defmt::info!("dma_tx_buf: {:?}", dma_tx_buf.as_slice()[0..100]);
                defmt::info!("dma_rx_buf: {:?}", dma_rx_buf.as_slice()[0..100]);
                panic!("Mismatch at iteration {}", i);
            }
        }
    }

    #[test]
    fn test_asymmetric_dma_transfer(ctx: Context) {
        const WRITE_SIZE: usize = 4;
        const READ_SIZE: usize = 2;
        let (rx_buffer, rx_descriptors, tx_buffer, tx_descriptors) = dma_buffers!(4, 4);
        let dma_rx_buf = DmaRxBuf::new(rx_descriptors, rx_buffer).unwrap();
        let mut dma_tx_buf = DmaTxBuf::new(tx_descriptors, tx_buffer).unwrap();

        dma_tx_buf.fill(&[0xde, 0xad, 0xbe, 0xef]);

        let spi = ctx.spi.with_dma(ctx.dma_channel);
        let transfer = spi
            .transfer(READ_SIZE, dma_rx_buf, WRITE_SIZE, dma_tx_buf)
            .map_err(|e| e.0)
            .unwrap();
        let (spi, (dma_rx_buf, mut dma_tx_buf)) = transfer.wait();
        assert_eq!(
            dma_tx_buf.as_slice()[0..READ_SIZE],
            dma_rx_buf.as_slice()[0..READ_SIZE]
        );

        // Try transfer again to make sure DMA isn't in a broken state.

        dma_tx_buf.fill(&[0xaa, 0xdd, 0xef, 0xbe]);

        let transfer = spi
            .transfer(READ_SIZE, dma_rx_buf, WRITE_SIZE, dma_tx_buf)
            .map_err(|e| e.0)
            .unwrap();
        let (_, (dma_rx_buf, dma_tx_buf)) = transfer.wait();
        assert_eq!(
            dma_tx_buf.as_slice()[0..READ_SIZE],
            dma_rx_buf.as_slice()[0..READ_SIZE]
        );
    }

    #[test]
    #[cfg(pcnt)]
    fn test_dma_bus_read_write_pcnt(ctx: Context) {
        const TRANSFER_SIZE: usize = 4;
        let (rx_buffer, rx_descriptors, tx_buffer, tx_descriptors) = dma_buffers!(4);
        let dma_rx_buf = DmaRxBuf::new(rx_descriptors, rx_buffer).unwrap();
        let dma_tx_buf = DmaTxBuf::new(tx_descriptors, tx_buffer).unwrap();

        ctx.pcnt_unit.channel0.set_edge_signal(ctx.pcnt_source);
        ctx.pcnt_unit
            .channel0
            .set_input_mode(EdgeMode::Hold, EdgeMode::Increment);

        let mut spi = ctx
            .spi
            .with_dma(ctx.dma_channel)
            .with_buffers(dma_rx_buf, dma_tx_buf);

        // Fill the buffer where each byte has 3 pos edges.
        let tx_buf = [0b0110_1010; TRANSFER_SIZE];
        let mut rx_buf = [0; TRANSFER_SIZE];

        for i in 1..4 {
            // Preset as 5, expect 0 repeated receive
            rx_buf.copy_from_slice(&[5; TRANSFER_SIZE]);
            spi.read(&mut rx_buf).unwrap();
            assert_eq!(rx_buf, [0; TRANSFER_SIZE]);

            spi.write(&tx_buf).unwrap();
            assert_eq!(ctx.pcnt_unit.value(), (i * 3 * TRANSFER_SIZE) as _);
        }
    }

    #[test]
    fn test_dma_bus_symmetric_transfer(ctx: Context) {
        let (rx_buffer, rx_descriptors, tx_buffer, tx_descriptors) = dma_buffers!(4);
        let dma_rx_buf = DmaRxBuf::new(rx_descriptors, rx_buffer).unwrap();
        let dma_tx_buf = DmaTxBuf::new(tx_descriptors, tx_buffer).unwrap();

        let mut spi = ctx
            .spi
            .with_dma(ctx.dma_channel)
            .with_buffers(dma_rx_buf, dma_tx_buf);

        let tx_buf = [0xde, 0xad, 0xbe, 0xef];
        let mut rx_buf = [0; 4];

        spi.transfer(&mut rx_buf, &tx_buf).unwrap();

        assert_eq!(tx_buf, rx_buf);
    }

    #[test]
    fn test_dma_bus_asymmetric_transfer(ctx: Context) {
        let (rx_buffer, rx_descriptors, tx_buffer, tx_descriptors) = dma_buffers!(4);
        let dma_rx_buf = DmaRxBuf::new(rx_descriptors, rx_buffer).unwrap();
        let dma_tx_buf = DmaTxBuf::new(tx_descriptors, tx_buffer).unwrap();

        let mut spi = ctx
            .spi
            .with_dma(ctx.dma_channel)
            .with_buffers(dma_rx_buf, dma_tx_buf);

        let tx_buf = [0xde, 0xad, 0xbe, 0xef];
        let mut rx_buf = [0; 4];

        spi.transfer(&mut rx_buf, &tx_buf).unwrap();

        assert_eq!(&tx_buf[0..1], &rx_buf[0..1]);
    }

    #[test]
    fn test_dma_bus_symmetric_transfer_huge_buffer(ctx: Context) {
        const DMA_BUFFER_SIZE: usize = 4096;

        let (rx_buffer, rx_descriptors, tx_buffer, tx_descriptors) = dma_buffers!(40);
        let dma_rx_buf = DmaRxBuf::new(rx_descriptors, rx_buffer).unwrap();
        let dma_tx_buf = DmaTxBuf::new(tx_descriptors, tx_buffer).unwrap();

        let mut spi = ctx
            .spi
            .with_dma(ctx.dma_channel)
            .with_buffers(dma_rx_buf, dma_tx_buf);

        let tx_buf = core::array::from_fn(|i| i as _);
        let mut rx_buf = [0; DMA_BUFFER_SIZE];

        spi.transfer(&mut rx_buf, &tx_buf).unwrap();

        assert_eq!(tx_buf, rx_buf);
    }

    #[test]
    #[cfg(pcnt)]
    async fn test_async_dma_read_dma_write_pcnt(ctx: Context) {
        const DMA_BUFFER_SIZE: usize = 8;
        const TRANSFER_SIZE: usize = 5;
        let (rx_buffer, rx_descriptors, tx_buffer, tx_descriptors) = dma_buffers!(DMA_BUFFER_SIZE);
        let dma_rx_buf = DmaRxBuf::new(rx_descriptors, rx_buffer).unwrap();
        let dma_tx_buf = DmaTxBuf::new(tx_descriptors, tx_buffer).unwrap();
        let mut spi = ctx
            .spi
            .with_dma(ctx.dma_channel)
            .with_buffers(dma_rx_buf, dma_tx_buf)
            .into_async();

        ctx.pcnt_unit.channel0.set_edge_signal(ctx.pcnt_source);
        ctx.pcnt_unit
            .channel0
            .set_input_mode(EdgeMode::Hold, EdgeMode::Increment);

        let mut receive = [0; TRANSFER_SIZE];

        // Fill the buffer where each byte has 3 pos edges.
        let transmit = [0b0110_1010; TRANSFER_SIZE];

        for i in 1..4 {
            receive.copy_from_slice(&[5; TRANSFER_SIZE]);
            SpiBusAsync::read(&mut spi, &mut receive).await.unwrap();
            assert_eq!(receive, [0; TRANSFER_SIZE]);

            SpiBusAsync::write(&mut spi, &transmit).await.unwrap();
            assert_eq!(ctx.pcnt_unit.value(), (i * 3 * TRANSFER_SIZE) as _);
        }
    }

    #[test]
    #[cfg(pcnt)]
    async fn test_async_dma_read_dma_transfer_pcnt(ctx: Context) {
        const DMA_BUFFER_SIZE: usize = 8;
        const TRANSFER_SIZE: usize = 5;
        let (rx_buffer, rx_descriptors, tx_buffer, tx_descriptors) = dma_buffers!(DMA_BUFFER_SIZE);
        let dma_rx_buf = DmaRxBuf::new(rx_descriptors, rx_buffer).unwrap();
        let dma_tx_buf = DmaTxBuf::new(tx_descriptors, tx_buffer).unwrap();
        let mut spi = ctx
            .spi
            .with_dma(ctx.dma_channel)
            .with_buffers(dma_rx_buf, dma_tx_buf)
            .into_async();

        ctx.pcnt_unit.channel0.set_edge_signal(ctx.pcnt_source);
        ctx.pcnt_unit
            .channel0
            .set_input_mode(EdgeMode::Hold, EdgeMode::Increment);

        let mut receive = [0; TRANSFER_SIZE];

        // Fill the buffer where each byte has 3 pos edges.
        let transmit = [0b0110_1010; TRANSFER_SIZE];

        for i in 1..4 {
            receive.copy_from_slice(&[5, 5, 5, 5, 5]);
            SpiBusAsync::read(&mut spi, &mut receive).await.unwrap();
            assert_eq!(receive, [0, 0, 0, 0, 0]);

            SpiBusAsync::transfer(&mut spi, &mut receive, &transmit)
                .await
                .unwrap();
            assert_eq!(ctx.pcnt_unit.value(), (i * 3 * TRANSFER_SIZE) as _);
        }
    }

    #[test]
    fn test_write_read(ctx: Context) {
        let spi = ctx
            .spi
            .with_mosi(NoPin)
            .with_miso(Level::High)
            .with_dma(ctx.dma_channel);

        let (rx_buffer, rx_descriptors, tx_buffer, tx_descriptors) = dma_buffers!(4);
        let mut dma_rx_buf = DmaRxBuf::new(rx_descriptors, rx_buffer).unwrap();
        let mut dma_tx_buf = DmaTxBuf::new(tx_descriptors, tx_buffer).unwrap();

        dma_tx_buf.fill(&[0xde, 0xad, 0xbe, 0xef]);

        let transfer = spi
            .write(dma_tx_buf.len(), dma_tx_buf)
            .map_err(|e| e.0)
            .unwrap();
        let (spi, dma_tx_buf) = transfer.wait();

        dma_rx_buf.as_mut_slice().fill(0);
        let transfer = spi
            .read(dma_rx_buf.len(), dma_rx_buf)
            .map_err(|e| e.0)
            .unwrap();
        let (spi, mut dma_rx_buf) = transfer.wait();

        let transfer = spi
            .write(dma_tx_buf.len(), dma_tx_buf)
            .map_err(|e| e.0)
            .unwrap();
        let (spi, _dma_tx_buf) = transfer.wait();

        dma_rx_buf.as_mut_slice().fill(0);
        let transfer = spi
            .read(dma_rx_buf.len(), dma_rx_buf)
            .map_err(|e| e.0)
            .unwrap();
        let (_, dma_rx_buf) = transfer.wait();

        assert_eq!(&[0xff, 0xff, 0xff, 0xff], dma_rx_buf.as_slice());
    }

    #[test]
    fn cancel_stops_transaction(mut ctx: Context) {
        // Slow down. At 80kHz, the transfer is supposed to take a bit over 3 seconds.
        // This means that without working cancellation, the test case should
        // fail.
        ctx.spi
            .apply_config(&Config::default().with_frequency(80.kHz()))
            .unwrap();

        // Set up a large buffer that would trigger a timeout
        let dma_rx_buf = DmaRxBuf::new(ctx.rx_descriptors, ctx.rx_buffer).unwrap();
        let dma_tx_buf = DmaTxBuf::new(ctx.tx_descriptors, ctx.tx_buffer).unwrap();

        let spi = ctx.spi.with_dma(ctx.dma_channel);

        let mut transfer = spi
            .transfer(dma_rx_buf.len(), dma_rx_buf, dma_tx_buf.len(), dma_tx_buf)
            .map_err(|e| e.0)
            .unwrap();

        transfer.cancel();
        transfer.wait();
    }

    #[test]
    fn can_transmit_after_cancel(mut ctx: Context) {
        // Slow down. At 80kHz, the transfer is supposed to take a bit over 3 seconds.
        ctx.spi
            .apply_config(&Config::default().with_frequency(80.kHz()))
            .unwrap();

        // Set up a large buffer that would trigger a timeout
        let mut dma_rx_buf = DmaRxBuf::new(ctx.rx_descriptors, ctx.rx_buffer).unwrap();
        let mut dma_tx_buf = DmaTxBuf::new(ctx.tx_descriptors, ctx.tx_buffer).unwrap();

        let mut spi = ctx.spi.with_dma(ctx.dma_channel);

        let mut transfer = spi
            .transfer(dma_rx_buf.len(), dma_rx_buf, dma_tx_buf.len(), dma_tx_buf)
            .map_err(|e| e.0)
            .unwrap();

        transfer.cancel();
        (spi, (dma_rx_buf, dma_tx_buf)) = transfer.wait();

        spi.apply_config(&Config::default().with_frequency(10.MHz()))
            .unwrap();

        let transfer = spi
            .transfer(dma_rx_buf.len(), dma_rx_buf, dma_tx_buf.len(), dma_tx_buf)
            .map_err(|e| e.0)
            .unwrap();

        let (_, (dma_rx_buf, dma_tx_buf)) = transfer.wait();
        if dma_tx_buf.as_slice() != dma_rx_buf.as_slice() {
            defmt::info!("dma_tx_buf: {:?}", dma_tx_buf.as_slice()[0..100]);
            defmt::info!("dma_rx_buf: {:?}", dma_rx_buf.as_slice()[0..100]);
            panic!("Failed to transmit after cancel");
        }
    }

    #[test]
    async fn cancelling_an_awaited_transfer_does_nothing(ctx: Context) {
        // Set up a large buffer that would trigger a timeout
        let dma_rx_buf = DmaRxBuf::new(ctx.rx_descriptors, ctx.rx_buffer).unwrap();
        let dma_tx_buf = DmaTxBuf::new(ctx.tx_descriptors, ctx.tx_buffer).unwrap();

        let spi = ctx.spi.with_dma(ctx.dma_channel).into_async();

        let mut transfer = spi
            .transfer(dma_rx_buf.len(), dma_rx_buf, dma_tx_buf.len(), dma_tx_buf)
            .map_err(|e| e.0)
            .unwrap();

        transfer.wait_for_done().await;
        transfer.cancel();

        transfer.wait_for_done().await;
        transfer.cancel();
        _ = transfer.wait();
    }
}<|MERGE_RESOLUTION|>--- conflicted
+++ resolved
@@ -74,24 +74,11 @@
 
         // Need to set miso first so that mosi can overwrite the
         // output connection (because we are using the same pin to loop back)
-<<<<<<< HEAD
-        let spi = Spi::new_with_config(
-            peripherals.SPI2,
-            Config {
-                frequency: 10.MHz(),
-                ..Config::default()
-            },
-        )
-        .with_sck(sclk)
-        .with_miso(miso)
-        .with_mosi(mosi);
-=======
         let spi = Spi::new(peripherals.SPI2, Config::default().with_frequency(10.MHz()))
             .unwrap()
             .with_sck(sclk)
-            .with_miso(unsafe { mosi.clone_unchecked() })
+            .with_miso(miso)
             .with_mosi(mosi);
->>>>>>> 713cd491
 
         let (rx_buffer, rx_descriptors, tx_buffer, tx_descriptors) = dma_buffers!(32000);
 

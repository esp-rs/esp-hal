--- conflicted
+++ resolved
@@ -76,18 +76,7 @@
 
         let spi = Spi::new(peripherals.SPI2, 100.kHz(), SpiMode::Mode0, &clocks)
             .with_pins(Some(sclk), Some(mosi), Some(miso), Some(cs))
-<<<<<<< HEAD
-            .with_dma(dma_channel.configure(false, DmaPriority::Priority0));
-=======
-            .with_dma(
-                dma_channel.configure(false, DmaPriority::Priority0),
-                tx_descriptors,
-                rx_descriptors,
-            );
-
-        let mut send = tx_buffer;
-        let mut receive = rx_buffer;
->>>>>>> 05582d3c
+            .with_dma(dma_channel.configure(false, DmaPriority::Priority0));
 
         dma_tx_buf.fill(&[0xde, 0xad, 0xbe, 0xef]);
 
@@ -127,18 +116,7 @@
 
         let spi = Spi::new(peripherals.SPI2, 100.kHz(), SpiMode::Mode0, &clocks)
             .with_pins(Some(sclk), Some(mosi), Some(miso), Some(cs))
-<<<<<<< HEAD
-            .with_dma(dma_channel.configure(false, DmaPriority::Priority0));
-=======
-            .with_dma(
-                dma_channel.configure(false, DmaPriority::Priority0),
-                tx_descriptors,
-                rx_descriptors,
-            );
-
-        let mut send = tx_buffer;
-        let mut receive = rx_buffer;
->>>>>>> 05582d3c
+            .with_dma(dma_channel.configure(false, DmaPriority::Priority0));
 
         dma_tx_buf.fill(&[0xde, 0xad, 0xbe, 0xef]);
 
@@ -178,25 +156,10 @@
 
         let spi = Spi::new(peripherals.SPI2, 100.kHz(), SpiMode::Mode0, &clocks)
             .with_pins(Some(sclk), Some(mosi), Some(miso), Some(cs))
-<<<<<<< HEAD
             .with_dma(dma_channel.configure(false, DmaPriority::Priority0));
 
         for (i, d) in dma_tx_buf.as_mut_slice().iter_mut().enumerate() {
             *d = i as _;
-=======
-            .with_dma(
-                dma_channel.configure(false, DmaPriority::Priority0),
-                tx_descriptors,
-                rx_descriptors,
-            );
-
-        let mut send = tx_buffer;
-        let mut receive = rx_buffer;
-
-        send.copy_from_slice(&[0x55u8; 4096]);
-        for byte in 0..send.len() {
-            send[byte] = byte as u8;
->>>>>>> 05582d3c
         }
 
         let transfer = spi
@@ -313,7 +276,6 @@
 
         let spi = Spi::new(peripherals.SPI2, 100.kHz(), SpiMode::Mode0, &clocks)
             .with_pins(Some(sclk), Some(mosi), Some(miso), Some(cs))
-<<<<<<< HEAD
             .with_dma(dma_channel.configure(false, DmaPriority::Priority0));
 
         let mut spi_bus = SpiDmaBus::new(spi, dma_tx_buf, dma_rx_buf);
@@ -322,21 +284,6 @@
         let mut rx_buf = [0; DMA_BUFFER_SIZE];
 
         spi_bus.transfer(&mut rx_buf, &tx_buf).unwrap();
-=======
-            .with_dma(
-                dma_channel.configure(false, DmaPriority::Priority0),
-                tx_descriptors,
-                rx_descriptors,
-            );
-
-        let send = tx_buffer;
-        let receive = rx_buffer;
-
-        send.copy_from_slice(&[0x55u8; 4096]);
-        for byte in 0..send.len() {
-            send[byte] = byte as u8;
-        }
->>>>>>> 05582d3c
 
         assert_eq!(tx_buf, rx_buf);
     }

--- conflicted
+++ resolved
@@ -88,6 +88,10 @@
 harness = false
 
 [[test]]
+name    = "spi_half_duplex_write_psram"
+harness = false
+
+[[test]]
 name    = "systimer"
 harness = false
 
@@ -96,15 +100,7 @@
 harness = false
 
 [[test]]
-<<<<<<< HEAD
-name    = "spi_half_duplex_write_psram"
-harness = false
-
-[[test]]
-name    = "systimer"
-=======
 name    = "parl_io_tx_async"
->>>>>>> 117327e2
 harness = false
 
 [[test]]

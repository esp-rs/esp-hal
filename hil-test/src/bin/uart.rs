--- conflicted
+++ resolved
@@ -238,7 +238,6 @@
 
         assert_eq!(buf, bytes);
     }
-<<<<<<< HEAD
 
     #[test]
     fn test_break_detection(ctx: Context) {
@@ -248,7 +247,6 @@
         tx.send_break(1);
         rx.wait_for_break();
     }
-=======
 }
 
 #[embedded_test::tests(default_timeout = 3, executor = hil_test::Executor::new())]
@@ -1029,5 +1027,4 @@
     // async fn test_baudrate_change_tx(ctx: Context) {
     // return;
     // }
->>>>>>> eacaf076
 }
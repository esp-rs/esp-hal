--- conflicted
+++ resolved
@@ -2,13 +2,12 @@
 
 pub use embedded_hal as ehal;
 pub use esp_hal_common::{pac, prelude, Delay, Serial, Timer};
+use riscv_rt::pre_init;
 
 pub mod gpio;
 pub mod rtc_cntl;
 
-<<<<<<< HEAD
-use riscv_rt::pre_init;
-pub use rtc_cntl::RtcCntl;
+pub use self::{gpio::IO, rtc_cntl::RtcCntl};
 
 extern "C" {
     // Boundaries of the .iram section
@@ -28,6 +27,7 @@
     r0::init_data(&mut _siramdata, &mut _eiramdata, &_iramdata);
 }
 
+#[allow(unreachable_code)]
 #[export_name = "_mp_hook"]
 pub extern "Rust" fn mp_hook() -> bool {
     #[cfg(not(feature = "normalboot"))]
@@ -39,7 +39,4 @@
     }
 
     false
-}
-=======
-pub use self::{gpio::IO, rtc_cntl::RtcCntl};
->>>>>>> 6ab5634c
+}
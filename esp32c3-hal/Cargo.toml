--- conflicted
+++ resolved
@@ -41,27 +41,19 @@
 embedded-graphics = "0.7.1"
 esp-backtrace     = { version = "0.7.0", features = ["esp32c3", "panic-handler", "exception-handler", "print-uart"] }
 esp-hal-smartled  = { version = "0.1.0", features = ["esp32c3"], path = "../esp-hal-smartled" }
-<<<<<<< HEAD
-esp-println       = { version = "0.4.0", features = ["esp32c3"] }
+esp-println       = { version = "0.5.0", features = ["esp32c3"] }
 hmac              = { version = "0.12", default-features = false}
 sha1              = { version = "0.10", default-features = false}
-=======
-esp-println       = { version = "0.5.0", features = ["esp32c3"] }
->>>>>>> 5c5d7f98
 sha2              = { version = "0.10.6", default-features = false}
 smart-leds        = "0.3.0"
 ssd1306           = "0.7.1"
 static_cell       = "1.0.0"
-<<<<<<< HEAD
-crypto-bigint     = {version = "0.5.0-pre.3",default-features = false}
-=======
 
 [dev-dependencies.embassy-executor]
 package  = "embassy-executor"
 git      = "https://github.com/embassy-rs/embassy/"
 rev      = "fb27594"
 features = ["nightly", "integrated-timers", "arch-riscv32", "executor-thread"]
->>>>>>> 5c5d7f98
 
 [features]
 default              = ["rt", "vectored", "esp-hal-common/rv-zero-rtc-bss"]

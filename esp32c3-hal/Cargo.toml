--- conflicted
+++ resolved
@@ -48,17 +48,13 @@
 lis3dh-async       = "0.8.0"
 sha2               = { version = "0.10.8", default-features = false }
 smart-leds         = "0.3.0"
-<<<<<<< HEAD
-ssd1306            = "0.8.1"
-static_cell        = { version = "1.2.0", features = ["nightly"] }
-icm42670 = "0.1.1"
-=======
 ssd1306            = "0.8.4"
 portable-atomic    = "1.5.1"
 esp-hal-common     = { features = ["portable-atomic"], path = "../esp-hal-common" } # enable portable-atomic by default for examples
 static_cell        = { version = "2.0.0", features = ["nightly"] }
 embassy-sync       = "0.4.0"
->>>>>>> 07ed22df
+
+icm42670 = "0.1.1"
 
 [features]
 default              = ["rt", "vectored", "esp-hal-common/rv-zero-rtc-bss"]

//! Demonstrates deep sleep with timer, using RTC pins as
//! wakeup.
//!
//! The following wiring is assumed for ESP32C3:
//! - RTC wakeup pin => GPIO2 (low level)
//! - RTC wakeup pin => GPIO3 (high level)
//! The following wiring is assumed for ESP32S3:
//! - RTC wakeup pin => GPIO18 (low level)

//% CHIPS: esp32c3 esp32s3 esp32c2

#![no_std]
#![no_main]

use core::time::Duration;

use esp_backtrace as _;
use esp_hal::{
    delay::Delay,
    gpio,
    gpio::{Input, InputConfig, Pull},
    main,
    rtc_cntl::{
        reset_reason,
        sleep::{RtcioWakeupSource, TimerWakeupSource, WakeupLevel},
        wakeup_cause,
        Rtc,
        SocResetReason,
    },
    Cpu,
};
use esp_println::println;

#[main]
fn main() -> ! {
    let peripherals = esp_hal::init(esp_hal::Config::default());

    let mut rtc = Rtc::new(peripherals.LPWR);

    println!("up and runnning!");
    let reason = reset_reason(Cpu::ProCpu).unwrap_or(SocResetReason::ChipPowerOn);
    println!("reset reason: {:?}", reason);
    let wake_reason = wakeup_cause();
    println!("wake reason: {:?}", wake_reason);

    let delay = Delay::new();
    let timer = TimerWakeupSource::new(Duration::from_secs(10));

    let config = InputConfig::default().with_pull(Pull::None);
    cfg_if::cfg_if! {
        if #[cfg(any(feature = "esp32c3", feature = "esp32c2"))] {
<<<<<<< HEAD
            let pin2 = Input::new(peripherals.GPIO2, config).unwrap();
=======
            let mut pin2 = peripherals.GPIO2;
>>>>>>> 0894e301
            let mut pin3 = peripherals.GPIO3;
            let _pin2_input = Input::new(&mut pin2, Pull::None);

            let wakeup_pins: &mut [(&mut dyn gpio::RtcPinWithResistors, WakeupLevel)] = &mut [
                (&mut pin2, WakeupLevel::Low),
                (&mut pin3, WakeupLevel::High),
            ];
        } else if #[cfg(feature = "esp32s3")] {
<<<<<<< HEAD
            let pin17 = Input::new(peripherals.GPIO17, config).unwrap();
=======
            let mut pin17 = peripherals.GPIO17;
>>>>>>> 0894e301
            let mut pin18 = peripherals.GPIO18;
            let _pin17_input = Input::new(&mut pin17, Pull::None);

            let wakeup_pins: &mut [(&mut dyn gpio::RtcPin, WakeupLevel)] = &mut [
                (&mut pin17, WakeupLevel::Low),
                (&mut pin18, WakeupLevel::High),
            ];
        }
    }

    let rtcio = RtcioWakeupSource::new(wakeup_pins);
    println!("sleeping!");
    delay.delay_millis(100);
    rtc.sleep_deep(&[&timer, &rtcio]);
}<|MERGE_RESOLUTION|>--- conflicted
+++ resolved
@@ -49,26 +49,18 @@
     let config = InputConfig::default().with_pull(Pull::None);
     cfg_if::cfg_if! {
         if #[cfg(any(feature = "esp32c3", feature = "esp32c2"))] {
-<<<<<<< HEAD
-            let pin2 = Input::new(peripherals.GPIO2, config).unwrap();
-=======
             let mut pin2 = peripherals.GPIO2;
->>>>>>> 0894e301
             let mut pin3 = peripherals.GPIO3;
-            let _pin2_input = Input::new(&mut pin2, Pull::None);
+            let _pin2_input = Input::new(&mut pin2, config).unwrap();
 
             let wakeup_pins: &mut [(&mut dyn gpio::RtcPinWithResistors, WakeupLevel)] = &mut [
                 (&mut pin2, WakeupLevel::Low),
                 (&mut pin3, WakeupLevel::High),
             ];
         } else if #[cfg(feature = "esp32s3")] {
-<<<<<<< HEAD
-            let pin17 = Input::new(peripherals.GPIO17, config).unwrap();
-=======
             let mut pin17 = peripherals.GPIO17;
->>>>>>> 0894e301
             let mut pin18 = peripherals.GPIO18;
-            let _pin17_input = Input::new(&mut pin17, Pull::None);
+            let _pin17_input = Input::new(&mut pin17, config).unwrap();
 
             let wakeup_pins: &mut [(&mut dyn gpio::RtcPin, WakeupLevel)] = &mut [
                 (&mut pin17, WakeupLevel::Low),

use esp32h2 as pac;
// We need to export this for users to use
pub use pac::Interrupt;

// We need to export this in the hal for the drivers to use
pub(crate) use self::peripherals::*;

crate::peripherals! {
    // AES => true,
    APB_SARADC => true,
    // ASSIST_DEBUG => true,
    // DS => true,
    // ECC => true,
    EFUSE => true,
    // GDMA => true,
    GPIO => true,
    // HMAC => true,
    // HP_APM => true,
    // HP_SYS => true,
    // I2C0 => true,
    // I2C1 => true,
    // I2S0 => true,
    INTERRUPT_CORE0 => true,
    INTPRI => true,
    IO_MUX => true,
    // LEDC => true,
    // LP_ANA => true,
    // LP_AON => true,
    // LP_APM => true,
    LP_CLKRST => true,
    // LP_PERI => true,
    // LP_TIMER => true,
    LP_WDT => true,
    // MCPWM0 => true,
    // MEM_MONITOR => true,
    // MODEM_LPCON => true,
    // MODEM_SYSCON => true,
    // OTP_DEBUG => true,
    // PARL_IO => true,
    // PAU => true,
    // PCNT => true,
    PCR => true,
    // PMU => true,
    // RMT => true,
    // RNG => true,
<<<<<<< HEAD
    RSA => true,
    // SHA => true,
=======
    // RSA => true,
    SHA => true,
>>>>>>> b8111989
    // SOC_ETM => true,
    // SPI0 => true,
    // SPI1 => true,
    // SPI2 => true,
    SYSTIMER => true,
    // TEE => true,
    TIMG0 => true,
    TIMG1 => true,
    // TRACE => true,
    // TWAI0 => true,
    UART0 => true,
    UART1 => true,
    // UHCI0 => true,
    // USB_DEVICE => true,
    RADIO => false,
}<|MERGE_RESOLUTION|>--- conflicted
+++ resolved
@@ -43,13 +43,8 @@
     // PMU => true,
     // RMT => true,
     // RNG => true,
-<<<<<<< HEAD
     RSA => true,
-    // SHA => true,
-=======
-    // RSA => true,
     SHA => true,
->>>>>>> b8111989
     // SOC_ETM => true,
     // SPI0 => true,
     // SPI1 => true,

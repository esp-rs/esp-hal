[package]
name    = "esp-hal-common"
version = "0.9.0"
authors = [
    "Jesse Braham <jesse@beta7.io>",
    "Björn Quentin <bjoern.quentin@mobile-j.de>",
]
edition      = "2021"
rust-version = "1.65.0"
description  = "HAL implementations for peripherals common among Espressif devices; should not be used directly"
repository   = "https://github.com/esp-rs/esp-hal"
license      = "MIT OR Apache-2.0"

[dependencies]
bitflags             = "2.2.1"
cfg-if               = "1.0.0"
critical-section     = "1.1.1"
embedded-can         = { version = "0.4.1", optional = true }
embedded-dma         = "0.2.0"
embedded-hal         = { version = "0.2.7", features = ["unproven"] }
embedded-hal-1       = { version = "=1.0.0-alpha.10", optional = true, package = "embedded-hal" }
embedded-hal-nb      = { version = "=1.0.0-alpha.2", optional = true }
esp-synopsys-usb-otg = { version = "0.3.1", optional = true, features = ["fs", "esp32sx"] }
fugit                = "0.3.6"
log                  = "=0.4.18"
lock_api             = { version = "0.4.9", optional = true }
nb                   = "1.1.0"
paste                = "1.0.12"
procmacros           = { version = "0.5.0", package = "esp-hal-procmacros", path = "../esp-hal-procmacros" }
strum                = { version = "0.24.1", default-features = false, features = ["derive"] }
void                 = { version = "1.0.2", default-features = false }
usb-device           = { version = "0.2.9", optional = true }

# async
embedded-hal-async = { version = "0.2.0-alpha.1", optional = true }
embassy-sync       = { version = "0.2.0", optional = true }
embassy-time       = { version = "0.1.1", features = ["nightly"], optional = true }
embassy-futures    = { version = "0.1.0", optional = true }

# RISC-V
esp-riscv-rt                = { version = "0.3.0", path = "../esp-riscv-rt", optional = true }
riscv-atomic-emulation-trap = { version = "0.4.0", optional = true }

# Xtensa
xtensa-lx    = { version = "0.8.0",  optional = true }
xtensa-lx-rt = { version = "0.15.0", optional = true }

# Part of `ufmt` containing only `uWrite` trait
ufmt-write = { version = "0.1.0", optional = true }

# IMPORTANT:
# Each supported device MUST have its PAC included below along with a
# corresponding feature.
esp32   = { version = "0.24.0", features = ["critical-section"], optional = true }
esp32c2 = { version = "0.12.0", features = ["critical-section"], optional = true }
esp32c3 = { version = "0.15.0", features = ["critical-section"], optional = true }
esp32c6 = { version = "0.5.0",  features = ["critical-section"], optional = true }
esp32h2 = { version = "0.1.0",  features = ["critical-section"], optional = true }
esp32s2 = { version = "0.15.0", features = ["critical-section"], optional = true }
esp32s3 = { version = "0.19.0", features = ["critical-section"], optional = true }

[build-dependencies]
basic-toml = "0.1.2"
serde      = { version = "1.0.160", features = ["derive"] }

[features]
esp32   = ["esp32/rt"  , "xtensa", "xtensa-lx/esp32",   "xtensa-lx-rt/esp32",   "lock_api", "procmacros/esp32"]
esp32c2 = ["esp32c2/rt", "riscv",  "procmacros/esp32c2"]
esp32c3 = ["esp32c3/rt", "riscv",  "procmacros/esp32c3"]
esp32c6 = ["esp32c6/rt", "riscv",  "procmacros/esp32c6"]
esp32h2 = ["esp32h2/rt", "riscv",  "procmacros/esp32h2"]
esp32s2 = ["esp32s2/rt", "xtensa", "xtensa-lx/esp32s2", "xtensa-lx-rt/esp32s2",             "esp-synopsys-usb-otg", "usb-device", "procmacros/esp32s2"]
esp32s3 = ["esp32s3/rt", "xtensa", "xtensa-lx/esp32s3", "xtensa-lx-rt/esp32s3", "lock_api", "esp-synopsys-usb-otg", "usb-device", "procmacros/esp32s3"]

esp32_40mhz = []
esp32_26mhz = []

esp32c2_40mhz = []
esp32c2_26mhz = []

psram_2m = []
psram_4m = []
psram_8m = []

opsram_2m = []
opsram_4m = []
opsram_8m = []

# Implement the `embedded-hal==1.0.0-alpha.x` traits
eh1 = ["embedded-hal-1", "embedded-hal-nb", "embedded-can"]

# To support `ufmt`
ufmt = ["ufmt-write"]

# To use vectored interrupts (calling the handlers defined in the PAC)
vectored = ["procmacros/interrupt"]

# Implement the `embedded-hal-async==1.0.0-alpha.x` traits
async   = ["embedded-hal-async", "eh1", "embassy-sync", "embassy-futures"]
embassy = ["embassy-time"]

embassy-time-systick = []
embassy-time-timg0   = []

interrupt-preemption = []


# Architecture-specific features (intended for internal use)
riscv  = ["critical-section/restore-state-u8",  "procmacros/riscv", "esp-riscv-rt", "riscv-atomic-emulation-trap", "esp-riscv-rt/zero-bss"]
xtensa = ["critical-section/restore-state-u32", "procmacros/xtensa"]

# Initialize / clear data sections and RTC memory
rv-init-data     = ["esp-riscv-rt/init-data", "esp-riscv-rt/init-rw-text"]
rv-zero-rtc-bss  = ["esp-riscv-rt/zero-rtc-fast-bss"]
rv-init-rtc-data = ["esp-riscv-rt/init-rtc-fast-data", "esp-riscv-rt/init-rtc-fast-text"]

<<<<<<< HEAD
direct-vectoring = ["esp-riscv-rt/direct-vectoring"]
=======
# Enable the `impl-register-debug` feature for the selected PAC
debug = [
    "esp32?/impl-register-debug",
    "esp32c2?/impl-register-debug",
    "esp32c3?/impl-register-debug",
    "esp32c6?/impl-register-debug",
    "esp32h2?/impl-register-debug",
    "esp32s2?/impl-register-debug",
    "esp32s3?/impl-register-debug",
]
>>>>>>> 5af8b638
<|MERGE_RESOLUTION|>--- conflicted
+++ resolved
@@ -114,9 +114,7 @@
 rv-zero-rtc-bss  = ["esp-riscv-rt/zero-rtc-fast-bss"]
 rv-init-rtc-data = ["esp-riscv-rt/init-rtc-fast-data", "esp-riscv-rt/init-rtc-fast-text"]
 
-<<<<<<< HEAD
 direct-vectoring = ["esp-riscv-rt/direct-vectoring"]
-=======
 # Enable the `impl-register-debug` feature for the selected PAC
 debug = [
     "esp32?/impl-register-debug",
@@ -126,5 +124,4 @@
     "esp32h2?/impl-register-debug",
     "esp32s2?/impl-register-debug",
     "esp32s3?/impl-register-debug",
-]
->>>>>>> 5af8b638
+]
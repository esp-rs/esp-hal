# Changelog

All notable changes to this project will be documented in this file.

Please note that only changes to the `esp-hal-common` package are tracked in this CHANGELOG.

The format is based on [Keep a Changelog](https://keepachangelog.com/en/1.0.0/),
and this project adheres to [Semantic Versioning](https://semver.org/spec/v2.0.0.html).

## [Unreleased]

### Added

- Add bare-bones PSRAM support for ESP32 (#506)
- Add initial support for the ESP32-H2 (#513)
- Add bare-bones PSRAM support for ESP32-S3 (#517)
- Add async support to the I2C driver (#519)
- Add initial support for RSA in ESP32-H2 (#526)
- Add initial support for SHA in ESP32-H2 (#527)
- Add initial support for AES in ESP32-H2 (#528)
- Add blinky_erased_pins example for ESP32-H2 (#530)
- Add initial support for I2C in ESP32-H2 (#538)
- Implement Copy and Eq for EspTwaiError (#540)
- Add LEDC hardware fade support
- Added support for multicore async GPIO (#542)
- Add initial support for MCPWM in ESP32-H2 (#544)
- Add some miscellaneous examples for the ESP32-H2 (#548)
- Add initial support for PCNT in ESP32-H2 (#551)
- Add initial support for RMT in ESP32-H2 (#556)
- Add a fn to poll DMA transfers
- Add initial support for LEDC in ESP32-H2 (#560)
- Add initial support for ASSIST_DEBUG in ESP32-H2 (#566)
- Add all `SPI` examples for the ESP32-H2 (#549)
- Add initial support for ADC in ESP32-H2 (#564)
- Simplify the `Delay` driver, derive `Clone` and `Copy` (#568)
- Add `embassy_serial` and `embassy_wait` examples for ESP32-H2 (#569)
- Fix Async GPIO not disabling interupts on chips with multiple banks (#572)
- Add unified field-based efuse access
- Add `timer_interrupt` example in ESP32-H2 and refactor `clk_src` configuration (#576)
- Move `esp-riscv-rt` into esp-hal (#578)
- Add initial implementation of radio clocks for ESP32-H2 (#577)
<<<<<<< HEAD
- Add CRC functions from ESP ROM
=======
- Add initial support for `esp-hal-smartled` in ESP32-H2 (#589)
>>>>>>> c41e156a

### Changed

- Move core interrupt handling from Flash to RAM for RISC-V chips (ESP32-H2, ESP32-C2, ESP32-C3, ESP32-C6) (#541)
- Change LED pin to GPIO2 in ESP32 blinky example (#581)

### Fixed

- DMA is supported for SPI3 on ESP32-S3 (#507)
- `change_bus_frequency` is now available on `SpiDma` (#529)
- Fixed a bug where a GPIO interrupt could erroneously fire again causing the next `await` on that pin to instantly return `Poll::Ok` (#537)
- Set `vecbase` on core 1 (ESP32, ESP32-S3) (#536)
- ESP32-S3: Move PSRAM related function to RAM (#546)
- ADC driver will now apply attenuation values to the correct ADC's channels. (#554)
- Sometimes half-duplex non-DMA SPI reads were reading garbage in non-release mode (#552)
- ESP32-C3: Fix GPIO5 ADC channel id (#562)
- ESP32-H2: Fix direct-boot feature

### Changed

- Improve examples documentation (#533)

### Breaking

- Significantly simplified user-facing GPIO pin types. (#553)

## [0.9.0] - 2023-05-02

### Added

- Add bare-bones PSRAM support for ESP32-S2 (#493)
- Add `DEBUG_ASSIST` functionality (#484)
- Add RSA peripheral support (#467)
- Add PeripheralClockControl argument to `timg`, `wdt`, `sha`, `usb-serial-jtag` and `uart` constructors (#463)
- Added API to raise and reset software interrupts (#426)
- Implement `embedded_hal_nb::serial::*` traits for `UsbSerialJtag` (#498)

### Fixed

- Fix `get_wakeup_cause` comparison error (#472)
- Use 192 as mclk_multiple for 24-bit I2S (#471)
- Fix `CpuControl::start_app_core` signature (#466)
- Move `rwtext` after other RAM data sections (#464)
- ESP32-C3: Disable `usb_pad_enable` when setting GPIO18/19 to input/output (#461)
- Fix 802.15.4 clock enabling (ESP32-C6) (#458)

### Changed

- Update `embedded-hal-async` and `embassy-*` dependencies (#488)
- Update to `embedded-hal@1.0.0-alpha.10` and `embedded-hal-nb@1.0.0-alpha.2` (#487)
- Let users configure the LEDC output pin as open-drain (#474)
- Use bitflags to decode wakeup cause (#473)
- Minor linker script additions (#470)
- Minor documentation improvements (#460)

### Removed

- Remove unnecessary generic from `UsbSerialJtag` driver (#492)
- Remove `#[doc(inline)]` from esp-hal-common re-exports (#490)

## [0.8.0] - 2023-03-27

## [0.7.1] - 2023-02-22

## [0.7.0] - 2023-02-21

## [0.5.0] - 2023-01-26

## [0.4.0] - 2022-12-12

## [0.3.0] - 2022-11-17

## [0.2.0] - 2022-09-13

## [0.1.0] - 2022-08-05

[unreleased]: https://github.com/esp-rs/esp-hal/compare/v0.9.0...HEAD
[0.9.0]: https://github.com/esp-rs/esp-hal/compare/v0.8.0...v0.9.0
[0.8.0]: https://github.com/esp-rs/esp-hal/compare/v0.7.1...v0.8.0
[0.7.1]: https://github.com/esp-rs/esp-hal/compare/v0.7.0...v0.7.1
[0.7.0]: https://github.com/esp-rs/esp-hal/compare/v0.5.0...v0.7.0
[0.5.0]: https://github.com/esp-rs/esp-hal/compare/v0.4.0...v0.5.0
[0.4.0]: https://github.com/esp-rs/esp-hal/compare/v0.3.0...v0.4.0
[0.3.0]: https://github.com/esp-rs/esp-hal/compare/v0.2.0...v0.3.0
[0.2.0]: https://github.com/esp-rs/esp-hal/compare/v0.1.0...v0.2.0
[0.1.0]: https://github.com/esp-rs/esp-hal/releases/tag/v0.1.0<|MERGE_RESOLUTION|>--- conflicted
+++ resolved
@@ -39,11 +39,8 @@
 - Add `timer_interrupt` example in ESP32-H2 and refactor `clk_src` configuration (#576)
 - Move `esp-riscv-rt` into esp-hal (#578)
 - Add initial implementation of radio clocks for ESP32-H2 (#577)
-<<<<<<< HEAD
+- Add initial support for `esp-hal-smartled` in ESP32-H2 (#589)
 - Add CRC functions from ESP ROM
-=======
-- Add initial support for `esp-hal-smartled` in ESP32-H2 (#589)
->>>>>>> c41e156a
 
 ### Changed
 

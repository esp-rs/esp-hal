# Changelog

All notable changes to this project will be documented in this file.

Please note that only changes to the `esp-hal-common` package are tracked in this CHANGELOG.

The format is based on [Keep a Changelog](https://keepachangelog.com/en/1.0.0/),
and this project adheres to [Semantic Versioning](https://semver.org/spec/v2.0.0.html).

## [Unreleased]

### Added

- Add bare-bones PSRAM support for ESP32 (#506)
- Add initial support for the ESP32-H2 (#513)
<<<<<<< HEAD
- Add initial support for RSA in ESP32-H2 (#526)
=======
- Add bare-bones PSRAM support for ESP32-S3 (#517)
- Add async support to the I2C driver (#519)
>>>>>>> b4351668

### Fixed

- DMA is supported for SPI3 on ESP32-S3 (#507)

## [0.9.0] - 2023-05-02

### Added

- Add bare-bones PSRAM support for ESP32-S2 (#493)
- Add `DEBUG_ASSIST` functionality (#484)
- Add RSA peripheral support (#467)
- Add PeripheralClockControl argument to `timg`, `wdt`, `sha`, `usb-serial-jtag` and `uart` constructors (#463)
- Added API to raise and reset software interrupts (#426)
- Implement `embedded_hal_nb::serial::*` traits for `UsbSerialJtag` (#498)

### Fixed

- Fix `get_wakeup_cause` comparison error (#472)
- Use 192 as mclk_multiple for 24-bit I2S (#471)
- Fix `CpuControl::start_app_core` signature (#466)
- Move `rwtext` after other RAM data sections (#464)
- ESP32-C3: Disable `usb_pad_enable` when setting GPIO18/19 to input/output (#461)
- Fix 802.15.4 clock enabling (ESP32-C6) (#458)

### Changed

- Update `embedded-hal-async` and `embassy-*` dependencies (#488)
- Update to `embedded-hal@1.0.0-alpha.10` and `embedded-hal-nb@1.0.0-alpha.2` (#487)
- Let users configure the LEDC output pin as open-drain (#474)
- Use bitflags to decode wakeup cause (#473)
- Minor linker script additions (#470)
- Minor documentation improvements (#460)

### Removed

- Remove unnecessary generic from `UsbSerialJtag` driver (#492)
- Remove `#[doc(inline)]` from esp-hal-common re-exports (#490)

## [0.8.0] - 2023-03-27

## [0.7.1] - 2023-02-22

## [0.7.0] - 2023-02-21

## [0.5.0] - 2023-01-26

## [0.4.0] - 2022-12-12

## [0.3.0] - 2022-11-17

## [0.2.0] - 2022-09-13

## [0.1.0] - 2022-08-05

[unreleased]: https://github.com/esp-rs/esp-hal/compare/v0.9.0...HEAD
[0.9.0]: https://github.com/esp-rs/esp-hal/compare/v0.8.0...v0.9.0
[0.8.0]: https://github.com/esp-rs/esp-hal/compare/v0.7.1...v0.8.0
[0.7.1]: https://github.com/esp-rs/esp-hal/compare/v0.7.0...v0.7.1
[0.7.0]: https://github.com/esp-rs/esp-hal/compare/v0.5.0...v0.7.0
[0.5.0]: https://github.com/esp-rs/esp-hal/compare/v0.4.0...v0.5.0
[0.4.0]: https://github.com/esp-rs/esp-hal/compare/v0.3.0...v0.4.0
[0.3.0]: https://github.com/esp-rs/esp-hal/compare/v0.2.0...v0.3.0
[0.2.0]: https://github.com/esp-rs/esp-hal/compare/v0.1.0...v0.2.0
[0.1.0]: https://github.com/esp-rs/esp-hal/releases/tag/v0.1.0<|MERGE_RESOLUTION|>--- conflicted
+++ resolved
@@ -13,12 +13,9 @@
 
 - Add bare-bones PSRAM support for ESP32 (#506)
 - Add initial support for the ESP32-H2 (#513)
-<<<<<<< HEAD
-- Add initial support for RSA in ESP32-H2 (#526)
-=======
 - Add bare-bones PSRAM support for ESP32-S3 (#517)
 - Add async support to the I2C driver (#519)
->>>>>>> b4351668
+- Add initial support for RSA in ESP32-H2 (#526)
 
 ### Fixed
 

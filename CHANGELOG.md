# Changelog

All notable changes to this project will be documented in this file.

Please note that only changes to the `esp-hal-common` package are tracked in this CHANGELOG.

The format is based on [Keep a Changelog](https://keepachangelog.com/en/1.0.0/),
and this project adheres to [Semantic Versioning](https://semver.org/spec/v2.0.0.html).

## [Unreleased]

### Added

### Changed

### Fixed

- ESP32-C2/C3 examples: fix build error (#899)
- ESP32-S3: Fix GPIO interrupt handler crashing when using GPIO48. (#898)
- Fixed short wait times in embassy causing hangs (#906)

### Removed

### Breaking
<<<<<<< HEAD
- `Spi::new`/`Spi::new_half_duplex` takes no gpio pin now, instead you need to call `with_pins` to setup those (#901).
=======

- Direct boot support has been removed (#903).
>>>>>>> fb31f868

## [0.13.1] - 2023-11-02

### Fixed

- ESP32-C3: Make sure BLE and WiFi are not powered down when esp-wifi needs them (#891)
- ESP32-C6/H2: Fix setting UART baud rate (#893)

## [0.13.0] - 2023-10-31

### Added

- Added `embassy-time-systick` to ESP32-S2 (#827)
- Implement enabling/disabling BLE clock on ESP32-C6 (#784)
- Async support for RMT (#787)
- Implement `defmt::Format` for more types (#786)
- Add new_no_miso to Spi FullDuplexMode (#794)
- Add UART support for splitting into TX and RX (#754)
- Async support for I2S (#801)
- Async support for PARL_IO (#807)
- ETM driver, GPIO ETM (#819)
- (G)DMA AES support (#821)
- SYSTIMER ETM functionality (#828)
- Adding async support for RSA peripheral(doesn't work properly for `esp32` chip - issue will be created)(#790)
- Added sleep support for ESP32-C3 with timer and GPIO wakeups (#795)
- Support for ULP-RISCV including Delay and GPIO (#840, #845)
- Add bare-bones SPI slave support, DMA only (#580, #843)
- Embassy `#[main]` convenience macro (#841)
- Add a `defmt` feature to the `esp-hal-smartled` package (#846)
- Support 16MB octal PS-RAM for ESP32-S3 (#858)
- RISCV TRACE Encoder driver for ESP32-C6 / ESP32-H2 (#864)

### Changed

- Bumped MSRV to 1.67 (#798)
- Optimised multi-core critical section implementation (#797)
- Changed linear- and curve-calibrated ADC to provide readings in mV (#836)

### Fixed

- S3: Allow powering down RC_FAST_CLK (#796)
- UART/ESP32: fix calculating FIFO counter with `get_rx_fifo_count()` (#804)
- Xtensa targets: Use ESP32Reset - not Reset (#823)
- Examples should now work with the `defmt` feature (#810)
- Fixed a race condition causing SpiDma to stop working unexpectedly (#869)
- Fixed async uart serial, and updated the embassy_serial examples (#871).
- Fix ESP32-S3 direct-boot (#873)
- Fix ESP32-C6 ADC (#876)

### Removed

- `Pin::is_pcore_interrupt_set` (#793)
- `Pin::is_pcore_non_maskable_interrupt_set` (#793)
- `Pin::is_acore_interrupt_set` (#793)
- `Pin::is_acore_non_maskable_interrupt_set` (#793)
- `Pin::enable_hold` (#793)
- Removed the generic return type for ADC reads (#792)

### Breaking

- `Uart::new` now takes the `&Clocks` struct to ensure baudrate is correct for CPU/APB speed. (#808)
- `Uart::new_with_config` takes an `Config` instead of `Option<Config>`. (#808)
- `Alarm::set_period` takes a period (duration) instead of a frequency (#812)
- `Alarm::interrupt_clear` is now `Alarm::clear_interrupt` to be consistent (#812)
- The `PeripheralClockControl` struct is no longer public, drivers no longer take this as a parameter (#817)
- Unify the system peripheral, `SYSTEM`, `DPORT` and `PCR` are now all exposed as `SYSTEM` (#832).
- Unified the ESP32's and ESP32-C2's xtal frequency features (#831)
- Replace any underscores in feature names with dashes (#833)
- The `spi` and `spi_slave` modules have been refactored into the `spi`, `spi::master`, and `spi::slave` modules (#843)
- The `WithDmaSpi2`/`WithDmaSpi3` structs are no longer generic around the inner peripheral type (#853)
- The `SarAdcExt`/`SensExt` traits are now collectively named `AnalogExt` instead (#857)
- Replace the `radio` module with peripheral singleton structs (#852)
- The SPI traits are no longer re-exported in the main prelude, but from preludes in `spi::master`/`spi::slave` instead (#860)
- The `embedded-hal-1` and `embedded-hal-async` traits are no longer re-exported in the prelude (#860)

## [0.12.0] - 2023-09-05

### Added

- Implement RTCIO pullup, pulldown and hold control for Xtensa MCUs (#684)
- S3: Implement RTCIO wakeup source (#690)
- Add PARL_IO driver for ESP32-C6 / ESP32-H2 (#733, #760)
- Implement `ufmt_write::uWrite` trait for USB Serial JTAG (#751)
- Add HMAC peripheral support (#755)
- Add multicore-aware embassy executor for Xtensa MCUs (#723, #756).
- Add interrupt-executor for Xtensa MCUs (#723, #756).
- Add missing `Into<Gpio<Analog, GPIONUN>>` conversion (#764)
- Updated `clock` module documentation (#774)
- Add `log` feature to enable log output (#773)
- Add `defmt` feature to enable log output (#773)
- A new macro to load LP core code on ESP32-C6 (#779)
- Add `ECC`` peripheral driver (#785)
- Initial LLD support for Xtensa chips (#861).

### Changed

- Update the `embedded-hal-*` packages to `1.0.0-rc.1` and implement traits from `embedded-io` and `embedded-io-async` (#747)
- Moved AlignmentHelper to its own module (#753)
- Disable all watchdog timers by default at startup (#763)
- `log` crate is now opt-in (#773)

### Fixed

- Fix `psram` availability lookup in `esp-hal-common` build script (#718)
- Fix wrong `dram_seg` length in `esp32s2-hal` linker script (#732)
- Fix setting alarm when a timer group is used as the alarm source. (#730)
- Fix `Instant::now()` not counting in some cases when using TIMG0 as the timebase (#737)
- Fix number of ADC attenuations for ESP32-C6 (#771)
- Fix SHA registers access (#805)

### Breaking

- `CpuControl::start_app_core()` now takes an `FnOnce` closure (#739)

## [0.11.0] - 2023-08-10

### Added

- Add initial LP-IO support for ESP32-C6 (#639)
- Implement sleep with some wakeup methods for `esp32` (#574)
- Add a new RMT driver (#653, #667, #695)
- Implemented calibrated ADC API for ESP32-S3 (#641)
- Add MCPWM DeadTime configuration (#406)
- Implement sleep with some wakeup methods for `esp32-s3` (#660, #689, #696)
- Add feature enabling directly hooking the interrupt vector table (#621)
- Add `ClockControl::max` helper for all chips (#701)
- Added module-level documentation for all peripherals (#680)
- Implement sleep with some wakeup methods for `esp32-s3` (#660)
- Add `FlashSafeDma` wrapper for eh traits which ensure correct DMA transfer from source data in flash (ROM) (#678)

### Changed

- Update `embedded-hal-*` alpha packages to their latest versions (#640)
- Implement the `Clone` and `Copy` traits for the `Rng` driver (#650)
- Use all remaining memory as core-0's stack (#716)

### Fixed

- Fixed Async Uart `read` when `set_at_cmd` is not used (#652)
- USB device support is working again (#656)
- Add missing interrupt status read for esp32s3, which fixes USB-SERIAL-JTAG interrupts (#664)
- GPIO interrupt status bits are now properly cleared (#670)
- Increase frequency resolution in `set_periodic` (#686)
- Fixed ESP32-S2, ESP32-S3, ESP32-C2, ESP32-C3 radio clock gating (#679, #681)
- Partially fix ESP32 radio clocks (#709)
- Fixed "ESP32/ESP32-S2 RMT transmission with with data.len() > RMT_CHANNEL_RAM_SIZE results in TransmissionError" #707 (#710)

### Removed

- Remove the `allow-opt-level-z` feature from `esp32c3-hal` (#654)
- Remove the old `pulse_control` driver (#694)

### Breaking

- `DmaTransfer::wait` and `I2sReadDmaTransfer::wait_receive` now return `Result` (#665)
- `gpio::Pin` is now object-safe (#687)

## [0.10.0] - 2023-06-04

### Added

- Add `WithDmaSpi3` to prelude for ESP32S3 (#623)
- Add bare-bones PSRAM support for ESP32 (#506)
- Add initial support for the ESP32-H2 (#513, #526, #527, #528, #530, #538, #544, #548, #551, #556, #560, #566, #549, #564, #569, #576, #577, #589, #591, #597)
- Add bare-bones PSRAM support for ESP32-S3 (#517)
- Add async support to the I2C driver (#519)
- Implement Copy and Eq for EspTwaiError (#540)
- Add LEDC hardware fade support (#475)
- Added support for multicore async GPIO (#542)
- Add a fn to poll DMA transfers (#559)
- Add unified field-based efuse access (#567)
- Move `esp-riscv-rt` into esp-hal (#578)
- Add CRC functions from ESP ROM (#587)
- Add a `debug` feature to enable the PACs' `impl-register-debug` feature (#596)
- Add initial support for `I2S` in ESP32-H2 (#597)
- Add octal PSRAM support for ESP32-S3 (#610)
- Add MD5 functions from ESP ROM (#618)
- Add embassy async `read` support for `uart` (#620)
- Add bare-bones support to run code on ULP-RISCV / LP core (#631)
- Add ADC calibration implementation for a riscv chips (#555)
- Add `async` implementation for `USB Serial/JTAG`(#632)

### Changed

- Simplify the `Delay` driver, derive `Clone` and `Copy` (#568)
- DMA types can no longer be constructed by the user (#625)
- Move core interrupt handling from Flash to RAM for RISC-V chips (ESP32-H2, ESP32-C2, ESP32-C3, ESP32-C6) (#541)
- Change LED pin to GPIO2 in ESP32 blinky example (#581)
- Update ESP32-H2 and ESP32-C6 clocks and remove `i2c_clock` for all chips but ESP32 (#592)
- Use both timers in `TIMG0` for embassy time driver when able (#609)
- Re-work `RadioExt` implementations, add support for ESP32-H2 (#627)
- Improve examples documentation (#533)
- esp32h2-hal: added README (#585)
- Update `esp-hal-procmacros` package dependencies and features (#628)

### Fixed

- Corrected the expected DMA descriptor counts (#622, #625)
- DMA is supported for SPI3 on ESP32-S3 (#507)
- `change_bus_frequency` is now available on `SpiDma` (#529)
- Fixed a bug where a GPIO interrupt could erroneously fire again causing the next `await` on that pin to instantly return `Poll::Ok` (#537)
- Set `vecbase` on core 1 (ESP32, ESP32-S3) (#536)
- ESP32-S3: Move PSRAM related function to RAM (#546)
- ADC driver will now apply attenuation values to the correct ADC's channels. (#554)
- Sometimes half-duplex non-DMA SPI reads were reading garbage in non-release mode (#552)
- ESP32-C3: Fix GPIO5 ADC channel id (#562)
- ESP32-H2: Fix direct-boot feature (#570)
- Fix Async GPIO not disabling interupts on chips with multiple banks (#572)
- ESP32-C6: Support FOSC CLK calibration for ECO1+ chip revisions (#593)
- Fixed CI by pinning the log crate to 0.4.18 (#600)
- ESP32-S3: Fix calculation of PSRAM start address (#601)
- Fixed wrong variable access (FOSC CLK calibration for ESP32-C6 #593)
- Fixed [trap location in ram](https://github.com/esp-rs/esp-hal/pull/605#issuecomment-1604039683) (#605)
- Fix rom::crc docs (#611)
- Fixed a possible overlap of `.data` and `.rwtext` (#616)
- Avoid SDA/SCL being low while configuring pins for I2C (#619)

### Breaking

- Simplified user-facing SpiDma and I2s types (#626)
- Significantly simplified user-facing GPIO pin types. (#553)
- No longer re-export the `soc` module and the contents of the `interrupt` module at the package level (#607)

## [0.9.0] - 2023-05-02

### Added

- Add bare-bones PSRAM support for ESP32-S2 (#493)
- Add `DEBUG_ASSIST` functionality (#484)
- Add RSA peripheral support (#467)
- Add PeripheralClockControl argument to `timg`, `wdt`, `sha`, `usb-serial-jtag` and `uart` constructors (#463)
- Added API to raise and reset software interrupts (#426)
- Implement `embedded_hal_nb::serial::*` traits for `UsbSerialJtag` (#498)

### Fixed

- Fix `get_wakeup_cause` comparison error (#472)
- Use 192 as mclk_multiple for 24-bit I2S (#471)
- Fix `CpuControl::start_app_core` signature (#466)
- Move `rwtext` after other RAM data sections (#464)
- ESP32-C3: Disable `usb_pad_enable` when setting GPIO18/19 to input/output (#461)
- Fix 802.15.4 clock enabling (ESP32-C6) (#458)
- ESP32-S3: Disable usb_pad_enable when setting GPIO19/20 to input/output (#645)

### Changed

- Update `embedded-hal-async` and `embassy-*` dependencies (#488)
- Update to `embedded-hal@1.0.0-alpha.10` and `embedded-hal-nb@1.0.0-alpha.2` (#487)
- Let users configure the LEDC output pin as open-drain (#474)
- Use bitflags to decode wakeup cause (#473)
- Minor linker script additions (#470)
- Minor documentation improvements (#460)

### Removed

- Remove unnecessary generic from `UsbSerialJtag` driver (#492)
- Remove `#[doc(inline)]` from esp-hal-common re-exports (#490)

## [0.8.0] - 2023-03-27

## [0.7.1] - 2023-02-22

## [0.7.0] - 2023-02-21

## [0.5.0] - 2023-01-26

## [0.4.0] - 2022-12-12

## [0.3.0] - 2022-11-17

## [0.2.0] - 2022-09-13

## [0.1.0] - 2022-08-05

[Unreleased]: https://github.com/esp-rs/esp-hal/compare/v0.13.1...HEAD
[0.13.1]: https://github.com/esp-rs/esp-hal/compare/v0.13.0...v0.13.1
[0.13.0]: https://github.com/esp-rs/esp-hal/compare/v0.12.0...v0.13.0
[0.12.0]: https://github.com/esp-rs/esp-hal/compare/v0.11.0...v0.12.0
[0.11.0]: https://github.com/esp-rs/esp-hal/compare/v0.10.0...v0.11.0
[0.10.0]: https://github.com/esp-rs/esp-hal/compare/v0.9.0...v0.10.0
[0.9.0]: https://github.com/esp-rs/esp-hal/compare/v0.8.0...v0.9.0
[0.8.0]: https://github.com/esp-rs/esp-hal/compare/v0.7.1...v0.8.0
[0.7.1]: https://github.com/esp-rs/esp-hal/compare/v0.7.0...v0.7.1
[0.7.0]: https://github.com/esp-rs/esp-hal/compare/v0.5.0...v0.7.0
[0.5.0]: https://github.com/esp-rs/esp-hal/compare/v0.4.0...v0.5.0
[0.4.0]: https://github.com/esp-rs/esp-hal/compare/v0.3.0...v0.4.0
[0.3.0]: https://github.com/esp-rs/esp-hal/compare/v0.2.0...v0.3.0
[0.2.0]: https://github.com/esp-rs/esp-hal/compare/v0.1.0...v0.2.0
[0.1.0]: https://github.com/esp-rs/esp-hal/releases/tag/v0.1.0<|MERGE_RESOLUTION|>--- conflicted
+++ resolved
@@ -22,12 +22,8 @@
 ### Removed
 
 ### Breaking
-<<<<<<< HEAD
+- Direct boot support has been removed (#903).
 - `Spi::new`/`Spi::new_half_duplex` takes no gpio pin now, instead you need to call `with_pins` to setup those (#901).
-=======
-
-- Direct boot support has been removed (#903).
->>>>>>> fb31f868
 
 ## [0.13.1] - 2023-11-02
 

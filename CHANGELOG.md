--- conflicted
+++ resolved
@@ -16,11 +16,8 @@
 - Add bare-bones PSRAM support for ESP32-S3 (#517)
 - Add async support to the I2C driver (#519)
 - Add initial support for SHA in ESP32-H2 (#527)
-<<<<<<< HEAD
+- Add initial support for AES in ESP32-H2 (#528)
 - Add blinky_erased_pins example for ESP32-H2 (#530)
-=======
-- Add initial support for AES in ESP32-H2 (#528)
->>>>>>> b90ea689
 
 ### Fixed
 

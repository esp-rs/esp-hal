# Changelog

All notable changes to this project will be documented in this file.

Please note that only changes to the `esp-hal-common` package are tracked in this CHANGELOG.

The format is based on [Keep a Changelog](https://keepachangelog.com/en/1.0.0/),
and this project adheres to [Semantic Versioning](https://semver.org/spec/v2.0.0.html).

## [Unreleased]

### Added

### Changed

### Fixed

- ESP32-C2/C3 examples: fix build error (#899)
- ESP32-S3: Fix GPIO interrupt handler crashing when using GPIO48. (#898)

### Removed

<<<<<<< HEAD
### Breaking
- `Spi::new`/`Spi::new_half_duplex` takes no gpio pin now, instead you need to call `with_pins` to setup those (#901).
=======
## [0.13.1] - 2023-11-02

### Fixed

- ESP32-C3: Make sure BLE and WiFi are not powered down when esp-wifi needs them (#891)
- ESP32-C6/H2: Fix setting UART baud rate (#893)
>>>>>>> 111d0061

## [0.13.0] - 2023-10-31

### Added

- Added `embassy-time-systick` to ESP32-S2 (#827)
- Implement enabling/disabling BLE clock on ESP32-C6 (#784)
- Async support for RMT (#787)
- Implement `defmt::Format` for more types (#786)
- Add new_no_miso to Spi FullDuplexMode (#794)
- Add UART support for splitting into TX and RX (#754)
- Async support for I2S (#801)
- Async support for PARL_IO (#807)
- ETM driver, GPIO ETM (#819)
- (G)DMA AES support (#821)
- SYSTIMER ETM functionality (#828)
- Adding async support for RSA peripheral(doesn't work properly for `esp32` chip - issue will be created)(#790)
- Added sleep support for ESP32-C3 with timer and GPIO wakeups (#795)
- Support for ULP-RISCV including Delay and GPIO (#840, #845)
- Add bare-bones SPI slave support, DMA only (#580, #843)
- Embassy `#[main]` convenience macro (#841)
- Add a `defmt` feature to the `esp-hal-smartled` package (#846)
- Support 16MB octal PS-RAM for ESP32-S3 (#858)
- RISCV TRACE Encoder driver for ESP32-C6 / ESP32-H2 (#864)

### Changed

- Bumped MSRV to 1.67 (#798)
- Optimised multi-core critical section implementation (#797)
- Changed linear- and curve-calibrated ADC to provide readings in mV (#836)

### Fixed

- S3: Allow powering down RC_FAST_CLK (#796)
- UART/ESP32: fix calculating FIFO counter with `get_rx_fifo_count()` (#804)
- Xtensa targets: Use ESP32Reset - not Reset (#823)
- Examples should now work with the `defmt` feature (#810)
- Fixed a race condition causing SpiDma to stop working unexpectedly (#869)
- Fixed async uart serial, and updated the embassy_serial examples (#871).
- Fix ESP32-S3 direct-boot (#873)
- Fix ESP32-C6 ADC (#876)

### Removed

- `Pin::is_pcore_interrupt_set` (#793)
- `Pin::is_pcore_non_maskable_interrupt_set` (#793)
- `Pin::is_acore_interrupt_set` (#793)
- `Pin::is_acore_non_maskable_interrupt_set` (#793)
- `Pin::enable_hold` (#793)
- Removed the generic return type for ADC reads (#792)

### Breaking

- `Uart::new` now takes the `&Clocks` struct to ensure baudrate is correct for CPU/APB speed. (#808)
- `Uart::new_with_config` takes an `Config` instead of `Option<Config>`. (#808)
- `Alarm::set_period` takes a period (duration) instead of a frequency (#812)
- `Alarm::interrupt_clear` is now `Alarm::clear_interrupt` to be consistent (#812)
- The `PeripheralClockControl` struct is no longer public, drivers no longer take this as a parameter (#817)
- Unify the system peripheral, `SYSTEM`, `DPORT` and `PCR` are now all exposed as `SYSTEM` (#832).
- Unified the ESP32's and ESP32-C2's xtal frequency features (#831)
- Replace any underscores in feature names with dashes (#833)
- The `spi` and `spi_slave` modules have been refactored into the `spi`, `spi::master`, and `spi::slave` modules (#843)
- The `WithDmaSpi2`/`WithDmaSpi3` structs are no longer generic around the inner peripheral type (#853)
- The `SarAdcExt`/`SensExt` traits are now collectively named `AnalogExt` instead (#857)
- Replace the `radio` module with peripheral singleton structs (#852)
- The SPI traits are no longer re-exported in the main prelude, but from preludes in `spi::master`/`spi::slave` instead (#860)
- The `embedded-hal-1` and `embedded-hal-async` traits are no longer re-exported in the prelude (#860)

## [0.12.0] - 2023-09-05

### Added

- Implement RTCIO pullup, pulldown and hold control for Xtensa MCUs (#684)
- S3: Implement RTCIO wakeup source (#690)
- Add PARL_IO driver for ESP32-C6 / ESP32-H2 (#733, #760)
- Implement `ufmt_write::uWrite` trait for USB Serial JTAG (#751)
- Add HMAC peripheral support (#755)
- Add multicore-aware embassy executor for Xtensa MCUs (#723, #756).
- Add interrupt-executor for Xtensa MCUs (#723, #756).
- Add missing `Into<Gpio<Analog, GPIONUN>>` conversion (#764)
- Updated `clock` module documentation (#774)
- Add `log` feature to enable log output (#773)
- Add `defmt` feature to enable log output (#773)
- A new macro to load LP core code on ESP32-C6 (#779)
- Add `ECC`` peripheral driver (#785)
- Initial LLD support for Xtensa chips (#861).

### Changed

- Update the `embedded-hal-*` packages to `1.0.0-rc.1` and implement traits from `embedded-io` and `embedded-io-async` (#747)
- Moved AlignmentHelper to its own module (#753)
- Disable all watchdog timers by default at startup (#763)
- `log` crate is now opt-in (#773)

### Fixed

- Fix `psram` availability lookup in `esp-hal-common` build script (#718)
- Fix wrong `dram_seg` length in `esp32s2-hal` linker script (#732)
- Fix setting alarm when a timer group is used as the alarm source. (#730)
- Fix `Instant::now()` not counting in some cases when using TIMG0 as the timebase (#737)
- Fix number of ADC attenuations for ESP32-C6 (#771)
- Fix SHA registers access (#805)

### Breaking

- `CpuControl::start_app_core()` now takes an `FnOnce` closure (#739)

## [0.11.0] - 2023-08-10

### Added

- Add initial LP-IO support for ESP32-C6 (#639)
- Implement sleep with some wakeup methods for `esp32` (#574)
- Add a new RMT driver (#653, #667, #695)
- Implemented calibrated ADC API for ESP32-S3 (#641)
- Add MCPWM DeadTime configuration (#406)
- Implement sleep with some wakeup methods for `esp32-s3` (#660, #689, #696)
- Add feature enabling directly hooking the interrupt vector table (#621)
- Add `ClockControl::max` helper for all chips (#701)
- Added module-level documentation for all peripherals (#680)
- Implement sleep with some wakeup methods for `esp32-s3` (#660)
- Add `FlashSafeDma` wrapper for eh traits which ensure correct DMA transfer from source data in flash (ROM) (#678)

### Changed

- Update `embedded-hal-*` alpha packages to their latest versions (#640)
- Implement the `Clone` and `Copy` traits for the `Rng` driver (#650)
- Use all remaining memory as core-0's stack (#716)

### Fixed

- Fixed Async Uart `read` when `set_at_cmd` is not used (#652)
- USB device support is working again (#656)
- Add missing interrupt status read for esp32s3, which fixes USB-SERIAL-JTAG interrupts (#664)
- GPIO interrupt status bits are now properly cleared (#670)
- Increase frequency resolution in `set_periodic` (#686)
- Fixed ESP32-S2, ESP32-S3, ESP32-C2, ESP32-C3 radio clock gating (#679, #681)
- Partially fix ESP32 radio clocks (#709)
- Fixed "ESP32/ESP32-S2 RMT transmission with with data.len() > RMT_CHANNEL_RAM_SIZE results in TransmissionError" #707 (#710)

### Removed

- Remove the `allow-opt-level-z` feature from `esp32c3-hal` (#654)
- Remove the old `pulse_control` driver (#694)

### Breaking

- `DmaTransfer::wait` and `I2sReadDmaTransfer::wait_receive` now return `Result` (#665)
- `gpio::Pin` is now object-safe (#687)

## [0.10.0] - 2023-06-04

### Added

- Add `WithDmaSpi3` to prelude for ESP32S3 (#623)
- Add bare-bones PSRAM support for ESP32 (#506)
- Add initial support for the ESP32-H2 (#513, #526, #527, #528, #530, #538, #544, #548, #551, #556, #560, #566, #549, #564, #569, #576, #577, #589, #591, #597)
- Add bare-bones PSRAM support for ESP32-S3 (#517)
- Add async support to the I2C driver (#519)
- Implement Copy and Eq for EspTwaiError (#540)
- Add LEDC hardware fade support (#475)
- Added support for multicore async GPIO (#542)
- Add a fn to poll DMA transfers (#559)
- Add unified field-based efuse access (#567)
- Move `esp-riscv-rt` into esp-hal (#578)
- Add CRC functions from ESP ROM (#587)
- Add a `debug` feature to enable the PACs' `impl-register-debug` feature (#596)
- Add initial support for `I2S` in ESP32-H2 (#597)
- Add octal PSRAM support for ESP32-S3 (#610)
- Add MD5 functions from ESP ROM (#618)
- Add embassy async `read` support for `uart` (#620)
- Add bare-bones support to run code on ULP-RISCV / LP core (#631)
- Add ADC calibration implementation for a riscv chips (#555)
- Add `async` implementation for `USB Serial/JTAG`(#632)

### Changed

- Simplify the `Delay` driver, derive `Clone` and `Copy` (#568)
- DMA types can no longer be constructed by the user (#625)
- Move core interrupt handling from Flash to RAM for RISC-V chips (ESP32-H2, ESP32-C2, ESP32-C3, ESP32-C6) (#541)
- Change LED pin to GPIO2 in ESP32 blinky example (#581)
- Update ESP32-H2 and ESP32-C6 clocks and remove `i2c_clock` for all chips but ESP32 (#592)
- Use both timers in `TIMG0` for embassy time driver when able (#609)
- Re-work `RadioExt` implementations, add support for ESP32-H2 (#627)
- Improve examples documentation (#533)
- esp32h2-hal: added README (#585)
- Update `esp-hal-procmacros` package dependencies and features (#628)

### Fixed

- Corrected the expected DMA descriptor counts (#622, #625)
- DMA is supported for SPI3 on ESP32-S3 (#507)
- `change_bus_frequency` is now available on `SpiDma` (#529)
- Fixed a bug where a GPIO interrupt could erroneously fire again causing the next `await` on that pin to instantly return `Poll::Ok` (#537)
- Set `vecbase` on core 1 (ESP32, ESP32-S3) (#536)
- ESP32-S3: Move PSRAM related function to RAM (#546)
- ADC driver will now apply attenuation values to the correct ADC's channels. (#554)
- Sometimes half-duplex non-DMA SPI reads were reading garbage in non-release mode (#552)
- ESP32-C3: Fix GPIO5 ADC channel id (#562)
- ESP32-H2: Fix direct-boot feature (#570)
- Fix Async GPIO not disabling interupts on chips with multiple banks (#572)
- ESP32-C6: Support FOSC CLK calibration for ECO1+ chip revisions (#593)
- Fixed CI by pinning the log crate to 0.4.18 (#600)
- ESP32-S3: Fix calculation of PSRAM start address (#601)
- Fixed wrong variable access (FOSC CLK calibration for ESP32-C6 #593)
- Fixed [trap location in ram](https://github.com/esp-rs/esp-hal/pull/605#issuecomment-1604039683) (#605)
- Fix rom::crc docs (#611)
- Fixed a possible overlap of `.data` and `.rwtext` (#616)
- Avoid SDA/SCL being low while configuring pins for I2C (#619)

### Breaking

- Simplified user-facing SpiDma and I2s types (#626)
- Significantly simplified user-facing GPIO pin types. (#553)
- No longer re-export the `soc` module and the contents of the `interrupt` module at the package level (#607)

## [0.9.0] - 2023-05-02

### Added

- Add bare-bones PSRAM support for ESP32-S2 (#493)
- Add `DEBUG_ASSIST` functionality (#484)
- Add RSA peripheral support (#467)
- Add PeripheralClockControl argument to `timg`, `wdt`, `sha`, `usb-serial-jtag` and `uart` constructors (#463)
- Added API to raise and reset software interrupts (#426)
- Implement `embedded_hal_nb::serial::*` traits for `UsbSerialJtag` (#498)

### Fixed

- Fix `get_wakeup_cause` comparison error (#472)
- Use 192 as mclk_multiple for 24-bit I2S (#471)
- Fix `CpuControl::start_app_core` signature (#466)
- Move `rwtext` after other RAM data sections (#464)
- ESP32-C3: Disable `usb_pad_enable` when setting GPIO18/19 to input/output (#461)
- Fix 802.15.4 clock enabling (ESP32-C6) (#458)
- ESP32-S3: Disable usb_pad_enable when setting GPIO19/20 to input/output (#645)

### Changed

- Update `embedded-hal-async` and `embassy-*` dependencies (#488)
- Update to `embedded-hal@1.0.0-alpha.10` and `embedded-hal-nb@1.0.0-alpha.2` (#487)
- Let users configure the LEDC output pin as open-drain (#474)
- Use bitflags to decode wakeup cause (#473)
- Minor linker script additions (#470)
- Minor documentation improvements (#460)

### Removed

- Remove unnecessary generic from `UsbSerialJtag` driver (#492)
- Remove `#[doc(inline)]` from esp-hal-common re-exports (#490)

## [0.8.0] - 2023-03-27

## [0.7.1] - 2023-02-22

## [0.7.0] - 2023-02-21

## [0.5.0] - 2023-01-26

## [0.4.0] - 2022-12-12

## [0.3.0] - 2022-11-17

## [0.2.0] - 2022-09-13

## [0.1.0] - 2022-08-05

[Unreleased]: https://github.com/esp-rs/esp-hal/compare/v0.13.1...HEAD
[0.13.1]: https://github.com/esp-rs/esp-hal/compare/v0.13.0...v0.13.1
[0.13.0]: https://github.com/esp-rs/esp-hal/compare/v0.12.0...v0.13.0
[0.12.0]: https://github.com/esp-rs/esp-hal/compare/v0.11.0...v0.12.0
[0.11.0]: https://github.com/esp-rs/esp-hal/compare/v0.10.0...v0.11.0
[0.10.0]: https://github.com/esp-rs/esp-hal/compare/v0.9.0...v0.10.0
[0.9.0]: https://github.com/esp-rs/esp-hal/compare/v0.8.0...v0.9.0
[0.8.0]: https://github.com/esp-rs/esp-hal/compare/v0.7.1...v0.8.0
[0.7.1]: https://github.com/esp-rs/esp-hal/compare/v0.7.0...v0.7.1
[0.7.0]: https://github.com/esp-rs/esp-hal/compare/v0.5.0...v0.7.0
[0.5.0]: https://github.com/esp-rs/esp-hal/compare/v0.4.0...v0.5.0
[0.4.0]: https://github.com/esp-rs/esp-hal/compare/v0.3.0...v0.4.0
[0.3.0]: https://github.com/esp-rs/esp-hal/compare/v0.2.0...v0.3.0
[0.2.0]: https://github.com/esp-rs/esp-hal/compare/v0.1.0...v0.2.0
[0.1.0]: https://github.com/esp-rs/esp-hal/releases/tag/v0.1.0<|MERGE_RESOLUTION|>--- conflicted
+++ resolved
@@ -20,17 +20,15 @@
 
 ### Removed
 
-<<<<<<< HEAD
 ### Breaking
 - `Spi::new`/`Spi::new_half_duplex` takes no gpio pin now, instead you need to call `with_pins` to setup those (#901).
-=======
+
 ## [0.13.1] - 2023-11-02
 
 ### Fixed
 
 - ESP32-C3: Make sure BLE and WiFi are not powered down when esp-wifi needs them (#891)
 - ESP32-C6/H2: Fix setting UART baud rate (#893)
->>>>>>> 111d0061
 
 ## [0.13.0] - 2023-10-31
 

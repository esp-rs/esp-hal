# Changelog

All notable changes to this project will be documented in this file.

Please note that only changes to the `esp-hal-common` package are tracked in this CHANGELOG.

The format is based on [Keep a Changelog](https://keepachangelog.com/en/1.0.0/),
and this project adheres to [Semantic Versioning](https://semver.org/spec/v2.0.0.html).

## [Unreleased]

### Added

- Add initial LP-IO support for ESP32-C6 (#639)
- Implement sleep with some wakeup methods for `esp32` (#574)
- Add a new RMT driver (#653, #667)
- Implemented calibrated ADC API for ESP32-S3 (#641)
- Add MCPWM DeadTime configuration (#406)
- Implement sleep with some wakeup methods for `esp32-s3` (#660)

### Changed

- Update `embedded-hal-*` alpha packages to their latest versions (#640)
- Implement the `Clone` and `Copy` traits for the `Rng` driver (#650)

### Fixed
<<<<<<< HEAD
- Fixed Async Uart `read` when `set_at_cmd` is not used (#652)
=======

- USB device support is working again (#656)
- Add missing interrupt status read for esp32s3, which fixes USB-SERIAL-JTAG interrupts (#664)
- GPIO interrupt status bits are now properly cleared (#670)

>>>>>>> 31e3ba83
### Removed

- Remove the `allow-opt-level-z` feature from `esp32c3-hal` (#654)

### Breaking

- `DmaTransfer::wait` and `I2sReadDmaTransfer::wait_receive` now return `Result` (#665)

## [0.10.0] - 2023-06-04

### Added

- Add `WithDmaSpi3` to prelude for ESP32S3 (#623)
- Add bare-bones PSRAM support for ESP32 (#506)
- Add initial support for the ESP32-H2 (#513, #526, #527, #528, #530, #538, #544, #548, #551, #556, #560, #566, #549, #564, #569, #576, #577, #589, #591, #597)
- Add bare-bones PSRAM support for ESP32-S3 (#517)
- Add async support to the I2C driver (#519)
- Implement Copy and Eq for EspTwaiError (#540)
- Add LEDC hardware fade support (#475)
- Added support for multicore async GPIO (#542)
- Add a fn to poll DMA transfers (#559)
- Add unified field-based efuse access (#567)
- Move `esp-riscv-rt` into esp-hal (#578)
- Add CRC functions from ESP ROM (#587)
- Add a `debug` feature to enable the PACs' `impl-register-debug` feature (#596)
- Add initial support for `I2S` in ESP32-H2 (#597)
- Add octal PSRAM support for ESP32-S3 (#610)
- Add MD5 functions from ESP ROM (#618)
- Add embassy async `read` support for `uart` (#620)
- Add bare-bones support to run code on ULP-RISCV / LP core (#631)
- Add ADC calibration implementation for a riscv chips (#555)
- Add `async` implementation for `USB Serial/JTAG`(#632)

### Changed

- Simplify the `Delay` driver, derive `Clone` and `Copy` (#568)
- DMA types can no longer be constructed by the user (#625)
- Move core interrupt handling from Flash to RAM for RISC-V chips (ESP32-H2, ESP32-C2, ESP32-C3, ESP32-C6) (#541)
- Change LED pin to GPIO2 in ESP32 blinky example (#581)
- Update ESP32-H2 and ESP32-C6 clocks and remove `i2c_clock` for all chips but ESP32 (#592)
- Use both timers in `TIMG0` for embassy time driver when able (#609)
- Re-work `RadioExt` implementations, add support for ESP32-H2 (#627)
- Improve examples documentation (#533)
- esp32h2-hal: added README (#585)
- Update `esp-hal-procmacros` package dependencies and features (#628)

### Fixed

- Corrected the expected DMA descriptor counts (#622, #625)
- DMA is supported for SPI3 on ESP32-S3 (#507)
- `change_bus_frequency` is now available on `SpiDma` (#529)
- Fixed a bug where a GPIO interrupt could erroneously fire again causing the next `await` on that pin to instantly return `Poll::Ok` (#537)
- Set `vecbase` on core 1 (ESP32, ESP32-S3) (#536)
- ESP32-S3: Move PSRAM related function to RAM (#546)
- ADC driver will now apply attenuation values to the correct ADC's channels. (#554)
- Sometimes half-duplex non-DMA SPI reads were reading garbage in non-release mode (#552)
- ESP32-C3: Fix GPIO5 ADC channel id (#562)
- ESP32-H2: Fix direct-boot feature (#570)
- Fix Async GPIO not disabling interupts on chips with multiple banks (#572)
- ESP32-C6: Support FOSC CLK calibration for ECO1+ chip revisions (#593)
- Fixed CI by pinning the log crate to 0.4.18 (#600)
- ESP32-S3: Fix calculation of PSRAM start address (#601)
- Fixed wrong variable access (FOSC CLK calibration for ESP32-C6 #593)
- Fixed [trap location in ram](https://github.com/esp-rs/esp-hal/pull/605#issuecomment-1604039683) (#605)
- Fix rom::crc docs (#611)
- Fixed a possible overlap of `.data` and `.rwtext` (#616)
- Avoid SDA/SCL being low while configuring pins for I2C (#619)

### Breaking

- Simplified user-facing SpiDma and I2s types (#626)
- Significantly simplified user-facing GPIO pin types. (#553)
- No longer re-export the `soc` module and the contents of the `interrupt` module at the package level (#607)

## [0.9.0] - 2023-05-02

### Added

- Add bare-bones PSRAM support for ESP32-S2 (#493)
- Add `DEBUG_ASSIST` functionality (#484)
- Add RSA peripheral support (#467)
- Add PeripheralClockControl argument to `timg`, `wdt`, `sha`, `usb-serial-jtag` and `uart` constructors (#463)
- Added API to raise and reset software interrupts (#426)
- Implement `embedded_hal_nb::serial::*` traits for `UsbSerialJtag` (#498)

### Fixed

- Fix `get_wakeup_cause` comparison error (#472)
- Use 192 as mclk_multiple for 24-bit I2S (#471)
- Fix `CpuControl::start_app_core` signature (#466)
- Move `rwtext` after other RAM data sections (#464)
- ESP32-C3: Disable `usb_pad_enable` when setting GPIO18/19 to input/output (#461)
- Fix 802.15.4 clock enabling (ESP32-C6) (#458)
- ESP32-S3: Disable usb_pad_enable when setting GPIO19/20 to input/output (#645)

### Changed

- Update `embedded-hal-async` and `embassy-*` dependencies (#488)
- Update to `embedded-hal@1.0.0-alpha.10` and `embedded-hal-nb@1.0.0-alpha.2` (#487)
- Let users configure the LEDC output pin as open-drain (#474)
- Use bitflags to decode wakeup cause (#473)
- Minor linker script additions (#470)
- Minor documentation improvements (#460)

### Removed

- Remove unnecessary generic from `UsbSerialJtag` driver (#492)
- Remove `#[doc(inline)]` from esp-hal-common re-exports (#490)

## [0.8.0] - 2023-03-27

## [0.7.1] - 2023-02-22

## [0.7.0] - 2023-02-21

## [0.5.0] - 2023-01-26

## [0.4.0] - 2022-12-12

## [0.3.0] - 2022-11-17

## [0.2.0] - 2022-09-13

## [0.1.0] - 2022-08-05

[Unreleased]: https://github.com/esp-rs/esp-hal/compare/v0.10.0...HEAD
[0.10.0]: https://github.com/esp-rs/esp-hal/compare/v0.9.0...v0.10.0
[0.9.0]: https://github.com/esp-rs/esp-hal/compare/v0.8.0...v0.9.0
[0.8.0]: https://github.com/esp-rs/esp-hal/compare/v0.7.1...v0.8.0
[0.7.1]: https://github.com/esp-rs/esp-hal/compare/v0.7.0...v0.7.1
[0.7.0]: https://github.com/esp-rs/esp-hal/compare/v0.5.0...v0.7.0
[0.5.0]: https://github.com/esp-rs/esp-hal/compare/v0.4.0...v0.5.0
[0.4.0]: https://github.com/esp-rs/esp-hal/compare/v0.3.0...v0.4.0
[0.3.0]: https://github.com/esp-rs/esp-hal/compare/v0.2.0...v0.3.0
[0.2.0]: https://github.com/esp-rs/esp-hal/compare/v0.1.0...v0.2.0
[0.1.0]: https://github.com/esp-rs/esp-hal/releases/tag/v0.1.0<|MERGE_RESOLUTION|>--- conflicted
+++ resolved
@@ -24,15 +24,12 @@
 - Implement the `Clone` and `Copy` traits for the `Rng` driver (#650)
 
 ### Fixed
-<<<<<<< HEAD
+
 - Fixed Async Uart `read` when `set_at_cmd` is not used (#652)
-=======
-
 - USB device support is working again (#656)
 - Add missing interrupt status read for esp32s3, which fixes USB-SERIAL-JTAG interrupts (#664)
 - GPIO interrupt status bits are now properly cleared (#670)
 
->>>>>>> 31e3ba83
 ### Removed
 
 - Remove the `allow-opt-level-z` feature from `esp32c3-hal` (#654)

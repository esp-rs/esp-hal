# Changelog

All notable changes to this project will be documented in this file.

Please note that only changes to the `esp-hal-common` package are tracked in this CHANGELOG.

The format is based on [Keep a Changelog](https://keepachangelog.com/en/1.0.0/),
and this project adheres to [Semantic Versioning](https://semver.org/spec/v2.0.0.html).

## [Unreleased]

### Added

- Add `WithDmaSpi3` to prelude for ESP32S3 (#623)
- Add bare-bones PSRAM support for ESP32 (#506)
- Add initial support for the ESP32-H2 (#513, #526, #527, #528, #530, #538, #544, #548, #551, #556, #560, #566, #549, #564, #569, #576, #577, #589, #591, #597)
- Add bare-bones PSRAM support for ESP32-S3 (#517)
- Add async support to the I2C driver (#519)
- Implement Copy and Eq for EspTwaiError (#540)
- Add LEDC hardware fade support (#475)
- Added support for multicore async GPIO (#542)
- Add a fn to poll DMA transfers (#559)
- Simplify the `Delay` driver, derive `Clone` and `Copy` (#568)
- Fix Async GPIO not disabling interupts on chips with multiple banks (#572)
- Add unified field-based efuse access (#567)
- Move `esp-riscv-rt` into esp-hal (#578)
- Add CRC functions from ESP ROM (#587)
- Add a `debug` feature to enable the PACs' `impl-register-debug` feature (#596)
- Add initial support for `I2S` in ESP32-H2 (#597)
- Fix rom::crc docs
- Add octal PSRAM support for ESP32-S3 (#610)
- Add MD5 functions from ESP ROM (#618)
- Add embassy async `read` support for `uart` (#620)

### Changed

- DMA types can no longer be constructed by the user (#625)
- Move core interrupt handling from Flash to RAM for RISC-V chips (ESP32-H2, ESP32-C2, ESP32-C3, ESP32-C6) (#541)
- Change LED pin to GPIO2 in ESP32 blinky example (#581)
- Update ESP32-H2 and ESP32-C6 clocks and remove `i2c_clock` for all chips but ESP32 (#592)
- Use both timers in `TIMG0` for embassy time driver when able (#609)
<<<<<<< HEAD
- Improve examples documentation (#533)
- esp32h2-hal: added README (#585)
=======
- Re-work `RadioExt` implementations, add support for ESP32-H2 (#627)
>>>>>>> c5f0060d

### Fixed

- Corrected the expected DMA descriptor counts (#622, #625)
- DMA is supported for SPI3 on ESP32-S3 (#507)
- `change_bus_frequency` is now available on `SpiDma` (#529)
- Fixed a bug where a GPIO interrupt could erroneously fire again causing the next `await` on that pin to instantly return `Poll::Ok` (#537)
- Set `vecbase` on core 1 (ESP32, ESP32-S3) (#536)
- ESP32-S3: Move PSRAM related function to RAM (#546)
- ADC driver will now apply attenuation values to the correct ADC's channels. (#554)
- Sometimes half-duplex non-DMA SPI reads were reading garbage in non-release mode (#552)
- ESP32-C3: Fix GPIO5 ADC channel id (#562)
- ESP32-H2: Fix direct-boot feature (#570)
- ESP32-C6: Support FOSC CLK calibration for ECO1+ chip revisions (#593)
- Fixed CI by pinning the log crate to 0.4.18 (#600)
- ESP32-S3: Fix calculation of PSRAM start address
- Fixed wrong variable access (FOSC CLK calibration for ESP32-C6 #593)
- Fixed [trap location in ram](https://github.com/esp-rs/esp-hal/pull/605#issuecomment-1604039683) (#605)
- Fixed a possible overlap of `.data` and `.rwtext` (#616)
- Avoid SDA/SCL being low while configuring pins for I2C

### Breaking

- Simplified user-facing SpiDma and I2s types (#626)
- Significantly simplified user-facing GPIO pin types. (#553)
- No longer re-export the `soc` module and the contents of the `interrupt` module at the package level (#607)

## [0.9.0] - 2023-05-02

### Added

- Add bare-bones PSRAM support for ESP32-S2 (#493)
- Add `DEBUG_ASSIST` functionality (#484)
- Add RSA peripheral support (#467)
- Add PeripheralClockControl argument to `timg`, `wdt`, `sha`, `usb-serial-jtag` and `uart` constructors (#463)
- Added API to raise and reset software interrupts (#426)
- Implement `embedded_hal_nb::serial::*` traits for `UsbSerialJtag` (#498)

### Fixed

- Fix `get_wakeup_cause` comparison error (#472)
- Use 192 as mclk_multiple for 24-bit I2S (#471)
- Fix `CpuControl::start_app_core` signature (#466)
- Move `rwtext` after other RAM data sections (#464)
- ESP32-C3: Disable `usb_pad_enable` when setting GPIO18/19 to input/output (#461)
- Fix 802.15.4 clock enabling (ESP32-C6) (#458)

### Changed

- Update `embedded-hal-async` and `embassy-*` dependencies (#488)
- Update to `embedded-hal@1.0.0-alpha.10` and `embedded-hal-nb@1.0.0-alpha.2` (#487)
- Let users configure the LEDC output pin as open-drain (#474)
- Use bitflags to decode wakeup cause (#473)
- Minor linker script additions (#470)
- Minor documentation improvements (#460)

### Removed

- Remove unnecessary generic from `UsbSerialJtag` driver (#492)
- Remove `#[doc(inline)]` from esp-hal-common re-exports (#490)

## [0.8.0] - 2023-03-27

## [0.7.1] - 2023-02-22

## [0.7.0] - 2023-02-21

## [0.5.0] - 2023-01-26

## [0.4.0] - 2022-12-12

## [0.3.0] - 2022-11-17

## [0.2.0] - 2022-09-13

## [0.1.0] - 2022-08-05

[unreleased]: https://github.com/esp-rs/esp-hal/compare/v0.9.0...HEAD
[0.9.0]: https://github.com/esp-rs/esp-hal/compare/v0.8.0...v0.9.0
[0.8.0]: https://github.com/esp-rs/esp-hal/compare/v0.7.1...v0.8.0
[0.7.1]: https://github.com/esp-rs/esp-hal/compare/v0.7.0...v0.7.1
[0.7.0]: https://github.com/esp-rs/esp-hal/compare/v0.5.0...v0.7.0
[0.5.0]: https://github.com/esp-rs/esp-hal/compare/v0.4.0...v0.5.0
[0.4.0]: https://github.com/esp-rs/esp-hal/compare/v0.3.0...v0.4.0
[0.3.0]: https://github.com/esp-rs/esp-hal/compare/v0.2.0...v0.3.0
[0.2.0]: https://github.com/esp-rs/esp-hal/compare/v0.1.0...v0.2.0
[0.1.0]: https://github.com/esp-rs/esp-hal/releases/tag/v0.1.0<|MERGE_RESOLUTION|>--- conflicted
+++ resolved
@@ -39,12 +39,9 @@
 - Change LED pin to GPIO2 in ESP32 blinky example (#581)
 - Update ESP32-H2 and ESP32-C6 clocks and remove `i2c_clock` for all chips but ESP32 (#592)
 - Use both timers in `TIMG0` for embassy time driver when able (#609)
-<<<<<<< HEAD
+- Re-work `RadioExt` implementations, add support for ESP32-H2 (#627)
 - Improve examples documentation (#533)
 - esp32h2-hal: added README (#585)
-=======
-- Re-work `RadioExt` implementations, add support for ESP32-H2 (#627)
->>>>>>> c5f0060d
 
 ### Fixed
 

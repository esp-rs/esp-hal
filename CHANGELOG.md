# Changelog

All notable changes to this project will be documented in this file.

Please note that only changes to the `esp-hal-common` package are tracked in this CHANGELOG.

The format is based on [Keep a Changelog](https://keepachangelog.com/en/1.0.0/),
and this project adheres to [Semantic Versioning](https://semver.org/spec/v2.0.0.html).

## [Unreleased]

### Added

- Add bare-bones PSRAM support for ESP32 (#506)
- Add initial support for the ESP32-H2 (#513, #526, #527, #528, #530, #538, #544, #548, #551, #556, #560, #566, #549, #564, #569, #576, #577, #589, #591, #597)
- Add bare-bones PSRAM support for ESP32-S3 (#517)
- Add async support to the I2C driver (#519)
- Implement Copy and Eq for EspTwaiError (#540)
- Add LEDC hardware fade support (#475)
- Added support for multicore async GPIO (#542)
- Add a fn to poll DMA transfers (#559)
- Simplify the `Delay` driver, derive `Clone` and `Copy` (#568)
- Fix Async GPIO not disabling interupts on chips with multiple banks (#572)
- Add unified field-based efuse access (#567)
- Move `esp-riscv-rt` into esp-hal (#578)
- Add CRC functions from ESP ROM (#587)
- Add a `debug` feature to enable the PACs' `impl-register-debug` feature (#596)
- Add initial support for `I2S` in ESP32-H2 (#597)
<<<<<<< HEAD
- Add embassy async `read` support for `uart` (#620)
=======
- Fix rom::crc docs
- Add octal PSRAM support for ESP32-S3 (#610)
- Add MD5 functions from ESP ROM (#618)
>>>>>>> 7f80b23c

### Changed

- Move core interrupt handling from Flash to RAM for RISC-V chips (ESP32-H2, ESP32-C2, ESP32-C3, ESP32-C6) (#541)
- Change LED pin to GPIO2 in ESP32 blinky example (#581)
- Update ESP32-H2 and ESP32-C6 clocks and remove `i2c_clock` for all chips but ESP32 (#592)
- Use both timers in `TIMG0` for embassy time driver when able (#609)

### Fixed

- Corrected the expected DMA descriptor counts (#622)
- DMA is supported for SPI3 on ESP32-S3 (#507)
- `change_bus_frequency` is now available on `SpiDma` (#529)
- Fixed a bug where a GPIO interrupt could erroneously fire again causing the next `await` on that pin to instantly return `Poll::Ok` (#537)
- Set `vecbase` on core 1 (ESP32, ESP32-S3) (#536)
- ESP32-S3: Move PSRAM related function to RAM (#546)
- ADC driver will now apply attenuation values to the correct ADC's channels. (#554)
- Sometimes half-duplex non-DMA SPI reads were reading garbage in non-release mode (#552)
- ESP32-C3: Fix GPIO5 ADC channel id (#562)
- ESP32-H2: Fix direct-boot feature (#570)
- ESP32-C6: Support FOSC CLK calibration for ECO1+ chip revisions (#593)
- Fixed CI by pinning the log crate to 0.4.18 (#600)
- ESP32-S3: Fix calculation of PSRAM start address
- Fixed wrong variable access (FOSC CLK calibration for ESP32-C6 #593)
- Fixed [trap location in ram](https://github.com/esp-rs/esp-hal/pull/605#issuecomment-1604039683) (#605)
- Fixed a possible overlap of `.data` and `.rwtext` (#616)
- Avoid SDA/SCL being low while configuring pins for I2C

### Changed

- Improve examples documentation (#533)
- esp32h2-hal: added README (#585)

### Breaking

- Significantly simplified user-facing GPIO pin types. (#553)
- No longer re-export the `soc` module and the contents of the `interrupt` module at the package level (#607)

## [0.9.0] - 2023-05-02

### Added

- Add bare-bones PSRAM support for ESP32-S2 (#493)
- Add `DEBUG_ASSIST` functionality (#484)
- Add RSA peripheral support (#467)
- Add PeripheralClockControl argument to `timg`, `wdt`, `sha`, `usb-serial-jtag` and `uart` constructors (#463)
- Added API to raise and reset software interrupts (#426)
- Implement `embedded_hal_nb::serial::*` traits for `UsbSerialJtag` (#498)

### Fixed

- Fix `get_wakeup_cause` comparison error (#472)
- Use 192 as mclk_multiple for 24-bit I2S (#471)
- Fix `CpuControl::start_app_core` signature (#466)
- Move `rwtext` after other RAM data sections (#464)
- ESP32-C3: Disable `usb_pad_enable` when setting GPIO18/19 to input/output (#461)
- Fix 802.15.4 clock enabling (ESP32-C6) (#458)

### Changed

- Update `embedded-hal-async` and `embassy-*` dependencies (#488)
- Update to `embedded-hal@1.0.0-alpha.10` and `embedded-hal-nb@1.0.0-alpha.2` (#487)
- Let users configure the LEDC output pin as open-drain (#474)
- Use bitflags to decode wakeup cause (#473)
- Minor linker script additions (#470)
- Minor documentation improvements (#460)

### Removed

- Remove unnecessary generic from `UsbSerialJtag` driver (#492)
- Remove `#[doc(inline)]` from esp-hal-common re-exports (#490)

## [0.8.0] - 2023-03-27

## [0.7.1] - 2023-02-22

## [0.7.0] - 2023-02-21

## [0.5.0] - 2023-01-26

## [0.4.0] - 2022-12-12

## [0.3.0] - 2022-11-17

## [0.2.0] - 2022-09-13

## [0.1.0] - 2022-08-05

[unreleased]: https://github.com/esp-rs/esp-hal/compare/v0.9.0...HEAD
[0.9.0]: https://github.com/esp-rs/esp-hal/compare/v0.8.0...v0.9.0
[0.8.0]: https://github.com/esp-rs/esp-hal/compare/v0.7.1...v0.8.0
[0.7.1]: https://github.com/esp-rs/esp-hal/compare/v0.7.0...v0.7.1
[0.7.0]: https://github.com/esp-rs/esp-hal/compare/v0.5.0...v0.7.0
[0.5.0]: https://github.com/esp-rs/esp-hal/compare/v0.4.0...v0.5.0
[0.4.0]: https://github.com/esp-rs/esp-hal/compare/v0.3.0...v0.4.0
[0.3.0]: https://github.com/esp-rs/esp-hal/compare/v0.2.0...v0.3.0
[0.2.0]: https://github.com/esp-rs/esp-hal/compare/v0.1.0...v0.2.0
[0.1.0]: https://github.com/esp-rs/esp-hal/releases/tag/v0.1.0<|MERGE_RESOLUTION|>--- conflicted
+++ resolved
@@ -26,13 +26,10 @@
 - Add CRC functions from ESP ROM (#587)
 - Add a `debug` feature to enable the PACs' `impl-register-debug` feature (#596)
 - Add initial support for `I2S` in ESP32-H2 (#597)
-<<<<<<< HEAD
-- Add embassy async `read` support for `uart` (#620)
-=======
 - Fix rom::crc docs
 - Add octal PSRAM support for ESP32-S3 (#610)
 - Add MD5 functions from ESP ROM (#618)
->>>>>>> 7f80b23c
+- Add embassy async `read` support for `uart` (#620)
 
 ### Changed
 

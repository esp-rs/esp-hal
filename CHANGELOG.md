--- conflicted
+++ resolved
@@ -25,11 +25,8 @@
 - SYSTIMER ETM functionality (#828)
 - Adding async support for RSA peripheral(doesn't work properly for `esp32` chip - issue will be created)(#790)
 - Added sleep support for ESP32-C3 with timer and GPIO wakeups (#795)
-<<<<<<< HEAD
+- Support for ULP-RISCV including Delay and GPIO (#840)
 - Add bare-bones SPI slave support, DMA only (#580)
-=======
-- Support for ULP-RISCV including Delay and GPIO (#840)
->>>>>>> 47821e6b
 
 ### Changed
 

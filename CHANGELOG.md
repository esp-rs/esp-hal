# Changelog

All notable changes to this project will be documented in this file.

Please note that only changes to the `esp-hal-common` package are tracked in this CHANGELOG.

The format is based on [Keep a Changelog](https://keepachangelog.com/en/1.0.0/),
and this project adheres to [Semantic Versioning](https://semver.org/spec/v2.0.0.html).

[Unreleased]

### Added

- ESP32-C6: Properly initialize PMU (#974)
- Implement overriding base mac address (#1044)
- Add `rt-riscv` and `rt-xtensa` features to enable/disable runtime support (#1057)
- ESP32-C6: Implement deep sleep (#918)
<<<<<<< HEAD
- ESP32-S3: Added support for 80Mhz PSRAM (#1069)
- Add `embedded-io` feature to each chip-specific HAL (#1072)
- ESP32-S3: Added support for 80Mhz PSRAM (#1069)
=======
- Add `embedded-io` feature to each chip-specific HAL (#1072)
>>>>>>> 63408cf8

### Changed

- Update to `1.0.0` releases of the `embedded-hal-*` packages (#1068)

### Fixed

- ESP32: correct gpio 32/33 in errata36() (#1053)

### Removed

### Breaking

- Unify the low-power peripheral names (`RTC_CNTL` and `LP_CLKRST` to `LPWR`) (#1064)

## [0.14.1] - 2023-12-13

### Fixed

- Fix SHA for all targets (#1021)
- Fix double &mut for the `SetDutyCycle` impl on `PwmPin` (#1033)

## [0.14.0] - 2023-12-12

### Added

- ESP32-C6: LP core clock is configurable (#907)
- Derive `Clone` and `Copy` for `EspTwaiFrame` (#914)
- A way to configure inverted pins (#912)
- Added API to check a GPIO-pin's interrupt status bit (#929)
- A `embedded_io_async::Read` implementation for `UsbSerialJtag` (#889)
- `RtcClock::get_xtal_freq`, `RtcClock::get_slow_freq` (#957)
- Added Rx Timeout functionality to async Uart (#911)
- RISC-V: Thread-mode and interrupt-mode executors, `#[main]` macro (#947)
- A macro to make it easier to create DMA buffers and descriptors (#935)
- I2C timeout is configurable (#1011)
- ESP32-C6/ESP32-H2: `flip-link` feature gives zero-cost stack overflow protection (#1008)

### Changed

- Improve DMA documentation & clean up module (#915)
- Only allow a single version of `esp-hal-common` to be present in an application (#934)
- ESP32-C3/C6 and ESP32-H2 can now use the `zero-rtc-bss` feature to enable `esp-hal-common/rv-zero-rtc-bss` (#867)
- Reuse `ieee802154_clock_enable/disable()` functions for BLE and rename `ble_ieee802154_clock_enable()` (#953)
- The `embedded-io` trait implementations are now gated behind the `embedded-io` feature (#964)
- Simplifed RMT channels and channel creators (#958)
- Reworked construction of I2S driver instances (#983)
- ESP32-S2/S3: Don't require GPIO 18 to create a USB peripheral driver instance (#990)
- Updated to latest release candidate (`1.0.0-rc.2`) for `embedded-hal{-async,-nb}` (#994)
- Explicit panic when hitting the `DefaultHandler` (#1005)
- Relevant interrupts are now auto enabled in `embassy::init` (#1014).
- Set up interrupts for the DMA and async enabled peripherals only when `async` feature is provided (#1042)

### Fixed

- ESP32-C2/C3 examples: fix build error (#899)
- ESP32-S3: Fix GPIO interrupt handler crashing when using GPIO48. (#898)
- Fixed short wait times in embassy causing hangs (#906)
- Make sure to clear LP/RTC RAM before loading code (#916)
- Async RMT channels can be used concurrently (#925)
- Xtensa: Allow using `embassy-executor`'s thread-mode executor if neither `embassy-executor-thread`, nor `embassy-executor-interrupt` is enabled. (#937)
- Uart Async: Improve interrupt handling and irq <--> future communication (#977)
- RISC-V: Fix stack allocation (#988)
- ESP32-C6: Fix used RAM (#997)
- ESP32-H2: Fix used RAM (#1003)
- Fix SPI slave DMA dma\_read and dma\_write (#1013)
- ESP32-C6/H2: Fix disabling of interrupts (#1040)

### Removed

- Direct boot support has been removed (#903).
- Removed the `mcu-boot` feature from `esp32c3-hal` (#938)
- Removed SpiBusController and SpiBusDevice in favour of embedded-hal-bus and embassy-embedded-hal implementataions. (#978)

### Breaking

- `Spi::new`/`Spi::new_half_duplex` takes no gpio pin now, instead you need to call `with_pins` to setup those (#901).
- ESP32-C2, ESP32-C3, ESP32-S2: atomic emulation trap has been removed. (#904) (#985)
    - When upgrading you must either remove [these lines](https://github.com/esp-rs/riscv-atomic-emulation-trap#usage) from your `.cargo/config.toml`.
    - Usage of `core::sync::atomic::*` in dependent crates should be replaced with [portable-atomic](https://github.com/taiki-e/portable-atomic).
- RSA driver now takes `u32` words instead of `u8` bytes. The expected slice length is now 4 times shorter. (#981)

## [0.13.1] - 2023-11-02

### Fixed

- ESP32-C3: Make sure BLE and WiFi are not powered down when esp-wifi needs them (#891)
- ESP32-C6/H2: Fix setting UART baud rate (#893)

## [0.13.0] - 2023-10-31

### Added

- Implement SetFrequencyCycle and PwmPin from embedded_hal for PwmPin of MCPWM. (#880)
- Added `embassy-time-systick` to ESP32-S2 (#827)
- Implement enabling/disabling BLE clock on ESP32-C6 (#784)
- Async support for RMT (#787)
- Implement `defmt::Format` for more types (#786)
- Add new_no_miso to Spi FullDuplexMode (#794)
- Add UART support for splitting into TX and RX (#754)
- Async support for I2S (#801)
- Async support for PARL_IO (#807)
- ETM driver, GPIO ETM (#819)
- (G)DMA AES support (#821)
- SYSTIMER ETM functionality (#828)
- Adding async support for RSA peripheral(doesn't work properly for `esp32` chip - issue will be created)(#790)
- Added sleep support for ESP32-C3 with timer and GPIO wakeups (#795)
- Support for ULP-RISCV including Delay and GPIO (#840, #845)
- Add bare-bones SPI slave support, DMA only (#580, #843)
- Embassy `#[main]` convenience macro (#841)
- Add a `defmt` feature to the `esp-hal-smartled` package (#846)
- Support 16MB octal PS-RAM for ESP32-S3 (#858)
- RISCV TRACE Encoder driver for ESP32-C6 / ESP32-H2 (#864)
- `embedded_hal` 1 `InputPin` and `embedded_hal_async` `Wait` impls for open drain outputs (#905)

### Changed

- Bumped MSRV to 1.67 (#798)
- Optimised multi-core critical section implementation (#797)
- Changed linear- and curve-calibrated ADC to provide readings in mV (#836)

### Fixed

- S3: Allow powering down RC_FAST_CLK (#796)
- UART/ESP32: fix calculating FIFO counter with `get_rx_fifo_count()` (#804)
- Xtensa targets: Use ESP32Reset - not Reset (#823)
- Examples should now work with the `defmt` feature (#810)
- Fixed a race condition causing SpiDma to stop working unexpectedly (#869)
- Fixed async uart serial, and updated the embassy_serial examples (#871).
- Fix ESP32-S3 direct-boot (#873)
- Fix ESP32-C6 ADC (#876)
- Fix ADC Calibration not being used on ESP32-S2 and ESP32-S3 (#1000)

### Removed

- `Pin::is_pcore_interrupt_set` (#793)
- `Pin::is_pcore_non_maskable_interrupt_set` (#793)
- `Pin::is_acore_interrupt_set` (#793)
- `Pin::is_acore_non_maskable_interrupt_set` (#793)
- `Pin::enable_hold` (#793)
- Removed the generic return type for ADC reads (#792)

### Breaking

- `Uart::new` now takes the `&Clocks` struct to ensure baudrate is correct for CPU/APB speed. (#808)
- `Uart::new_with_config` takes an `Config` instead of `Option<Config>`. (#808)
- `Alarm::set_period` takes a period (duration) instead of a frequency (#812)
- `Alarm::interrupt_clear` is now `Alarm::clear_interrupt` to be consistent (#812)
- The `PeripheralClockControl` struct is no longer public, drivers no longer take this as a parameter (#817)
- Unify the system peripheral, `SYSTEM`, `DPORT` and `PCR` are now all exposed as `SYSTEM` (#832).
- Unified the ESP32's and ESP32-C2's xtal frequency features (#831)
- Replace any underscores in feature names with dashes (#833)
- The `spi` and `spi_slave` modules have been refactored into the `spi`, `spi::master`, and `spi::slave` modules (#843)
- The `WithDmaSpi2`/`WithDmaSpi3` structs are no longer generic around the inner peripheral type (#853)
- The `SarAdcExt`/`SensExt` traits are now collectively named `AnalogExt` instead (#857)
- Replace the `radio` module with peripheral singleton structs (#852)
- The SPI traits are no longer re-exported in the main prelude, but from preludes in `spi::master`/`spi::slave` instead (#860)
- The `embedded-hal-1` and `embedded-hal-async` traits are no longer re-exported in the prelude (#860)

## [0.12.0] - 2023-09-05

### Added

- Implement RTCIO pullup, pulldown and hold control for Xtensa MCUs (#684)
- S3: Implement RTCIO wakeup source (#690)
- Add PARL_IO driver for ESP32-C6 / ESP32-H2 (#733, #760)
- Implement `ufmt_write::uWrite` trait for USB Serial JTAG (#751)
- Add HMAC peripheral support (#755)
- Add multicore-aware embassy executor for Xtensa MCUs (#723, #756).
- Add interrupt-executor for Xtensa MCUs (#723, #756).
- Add missing `Into<Gpio<Analog, GPIONUN>>` conversion (#764)
- Updated `clock` module documentation (#774)
- Add `log` feature to enable log output (#773)
- Add `defmt` feature to enable log output (#773)
- A new macro to load LP core code on ESP32-C6 (#779)
- Add `ECC`` peripheral driver (#785)
- Initial LLD support for Xtensa chips (#861).

### Changed

- Update the `embedded-hal-*` packages to `1.0.0-rc.1` and implement traits from `embedded-io` and `embedded-io-async` (#747)
- Moved AlignmentHelper to its own module (#753)
- Disable all watchdog timers by default at startup (#763)
- `log` crate is now opt-in (#773)

### Fixed

- Fix `psram` availability lookup in `esp-hal-common` build script (#718)
- Fix wrong `dram_seg` length in `esp32s2-hal` linker script (#732)
- Fix setting alarm when a timer group is used as the alarm source. (#730)
- Fix `Instant::now()` not counting in some cases when using TIMG0 as the timebase (#737)
- Fix number of ADC attenuations for ESP32-C6 (#771)
- Fix SHA registers access (#805)

### Breaking

- `CpuControl::start_app_core()` now takes an `FnOnce` closure (#739)

## [0.11.0] - 2023-08-10

### Added

- Add initial LP-IO support for ESP32-C6 (#639)
- Implement sleep with some wakeup methods for `esp32` (#574)
- Add a new RMT driver (#653, #667, #695)
- Implemented calibrated ADC API for ESP32-S3 (#641)
- Add MCPWM DeadTime configuration (#406)
- Implement sleep with some wakeup methods for `esp32-s3` (#660, #689, #696)
- Add feature enabling directly hooking the interrupt vector table (#621)
- Add `ClockControl::max` helper for all chips (#701)
- Added module-level documentation for all peripherals (#680)
- Implement sleep with some wakeup methods for `esp32-s3` (#660)
- Add `FlashSafeDma` wrapper for eh traits which ensure correct DMA transfer from source data in flash (ROM) (#678)

### Changed

- Update `embedded-hal-*` alpha packages to their latest versions (#640)
- Implement the `Clone` and `Copy` traits for the `Rng` driver (#650)
- Use all remaining memory as core-0's stack (#716)

### Fixed

- Fixed Async Uart `read` when `set_at_cmd` is not used (#652)
- USB device support is working again (#656)
- Add missing interrupt status read for esp32s3, which fixes USB-SERIAL-JTAG interrupts (#664)
- GPIO interrupt status bits are now properly cleared (#670)
- Increase frequency resolution in `set_periodic` (#686)
- Fixed ESP32-S2, ESP32-S3, ESP32-C2, ESP32-C3 radio clock gating (#679, #681)
- Partially fix ESP32 radio clocks (#709)
- Fixed "ESP32/ESP32-S2 RMT transmission with with data.len() > RMT_CHANNEL_RAM_SIZE results in TransmissionError" #707 (#710)

### Removed

- Remove the `allow-opt-level-z` feature from `esp32c3-hal` (#654)
- Remove the old `pulse_control` driver (#694)

### Breaking

- `DmaTransfer::wait` and `I2sReadDmaTransfer::wait_receive` now return `Result` (#665)
- `gpio::Pin` is now object-safe (#687)

## [0.10.0] - 2023-06-04

### Added

- Add `WithDmaSpi3` to prelude for ESP32S3 (#623)
- Add bare-bones PSRAM support for ESP32 (#506)
- Add initial support for the ESP32-H2 (#513, #526, #527, #528, #530, #538, #544, #548, #551, #556, #560, #566, #549, #564, #569, #576, #577, #589, #591, #597)
- Add bare-bones PSRAM support for ESP32-S3 (#517)
- Add async support to the I2C driver (#519)
- Implement Copy and Eq for EspTwaiError (#540)
- Add LEDC hardware fade support (#475)
- Added support for multicore async GPIO (#542)
- Add a fn to poll DMA transfers (#559)
- Add unified field-based efuse access (#567)
- Move `esp-riscv-rt` into esp-hal (#578)
- Add CRC functions from ESP ROM (#587)
- Add a `debug` feature to enable the PACs' `impl-register-debug` feature (#596)
- Add initial support for `I2S` in ESP32-H2 (#597)
- Add octal PSRAM support for ESP32-S3 (#610)
- Add MD5 functions from ESP ROM (#618)
- Add embassy async `read` support for `uart` (#620)
- Add bare-bones support to run code on ULP-RISCV / LP core (#631)
- Add ADC calibration implementation for a riscv chips (#555)
- Add `async` implementation for `USB Serial/JTAG`(#632)

### Changed

- Simplify the `Delay` driver, derive `Clone` and `Copy` (#568)
- DMA types can no longer be constructed by the user (#625)
- Move core interrupt handling from Flash to RAM for RISC-V chips (ESP32-H2, ESP32-C2, ESP32-C3, ESP32-C6) (#541)
- Change LED pin to GPIO2 in ESP32 blinky example (#581)
- Update ESP32-H2 and ESP32-C6 clocks and remove `i2c_clock` for all chips but ESP32 (#592)
- Use both timers in `TIMG0` for embassy time driver when able (#609)
- Re-work `RadioExt` implementations, add support for ESP32-H2 (#627)
- Improve examples documentation (#533)
- esp32h2-hal: added README (#585)
- Update `esp-hal-procmacros` package dependencies and features (#628)

### Fixed

- Corrected the expected DMA descriptor counts (#622, #625)
- DMA is supported for SPI3 on ESP32-S3 (#507)
- `change_bus_frequency` is now available on `SpiDma` (#529)
- Fixed a bug where a GPIO interrupt could erroneously fire again causing the next `await` on that pin to instantly return `Poll::Ok` (#537)
- Set `vecbase` on core 1 (ESP32, ESP32-S3) (#536)
- ESP32-S3: Move PSRAM related function to RAM (#546)
- ADC driver will now apply attenuation values to the correct ADC's channels. (#554)
- Sometimes half-duplex non-DMA SPI reads were reading garbage in non-release mode (#552)
- ESP32-C3: Fix GPIO5 ADC channel id (#562)
- ESP32-H2: Fix direct-boot feature (#570)
- Fix Async GPIO not disabling interupts on chips with multiple banks (#572)
- ESP32-C6: Support FOSC CLK calibration for ECO1+ chip revisions (#593)
- Fixed CI by pinning the log crate to 0.4.18 (#600)
- ESP32-S3: Fix calculation of PSRAM start address (#601)
- Fixed wrong variable access (FOSC CLK calibration for ESP32-C6 #593)
- Fixed [trap location in ram](https://github.com/esp-rs/esp-hal/pull/605#issuecomment-1604039683) (#605)
- Fix rom::crc docs (#611)
- Fixed a possible overlap of `.data` and `.rwtext` (#616)
- Avoid SDA/SCL being low while configuring pins for I2C (#619)

### Breaking

- Simplified user-facing SpiDma and I2s types (#626)
- Significantly simplified user-facing GPIO pin types. (#553)
- No longer re-export the `soc` module and the contents of the `interrupt` module at the package level (#607)

## [0.9.0] - 2023-05-02

### Added

- Add bare-bones PSRAM support for ESP32-S2 (#493)
- Add `DEBUG_ASSIST` functionality (#484)
- Add RSA peripheral support (#467)
- Add PeripheralClockControl argument to `timg`, `wdt`, `sha`, `usb-serial-jtag` and `uart` constructors (#463)
- Added API to raise and reset software interrupts (#426)
- Implement `embedded_hal_nb::serial::*` traits for `UsbSerialJtag` (#498)

### Fixed

- Fix `get_wakeup_cause` comparison error (#472)
- Use 192 as mclk_multiple for 24-bit I2S (#471)
- Fix `CpuControl::start_app_core` signature (#466)
- Move `rwtext` after other RAM data sections (#464)
- ESP32-C3: Disable `usb_pad_enable` when setting GPIO18/19 to input/output (#461)
- Fix 802.15.4 clock enabling (ESP32-C6) (#458)
- ESP32-S3: Disable usb_pad_enable when setting GPIO19/20 to input/output (#645)

### Changed

- Update `embedded-hal-async` and `embassy-*` dependencies (#488)
- Update to `embedded-hal@1.0.0-alpha.10` and `embedded-hal-nb@1.0.0-alpha.2` (#487)
- Let users configure the LEDC output pin as open-drain (#474)
- Use bitflags to decode wakeup cause (#473)
- Minor linker script additions (#470)
- Minor documentation improvements (#460)

### Removed

- Remove unnecessary generic from `UsbSerialJtag` driver (#492)
- Remove `#[doc(inline)]` from esp-hal-common re-exports (#490)

## [0.8.0] - 2023-03-27

## [0.7.1] - 2023-02-22

## [0.7.0] - 2023-02-21

## [0.5.0] - 2023-01-26

## [0.4.0] - 2022-12-12

## [0.3.0] - 2022-11-17

## [0.2.0] - 2022-09-13

## [0.1.0] - 2022-08-05

[Unreleased]: https://github.com/esp-rs/esp-hal/compare/v0.14.1...HEAD
[0.14.1]: https://github.com/esp-rs/esp-hal/compare/v0.14.0...v0.14.1
[0.14.0]: https://github.com/esp-rs/esp-hal/compare/v0.13.1...v0.14.0
[0.13.1]: https://github.com/esp-rs/esp-hal/compare/v0.13.0...v0.13.1
[0.13.0]: https://github.com/esp-rs/esp-hal/compare/v0.12.0...v0.13.0
[0.12.0]: https://github.com/esp-rs/esp-hal/compare/v0.11.0...v0.12.0
[0.11.0]: https://github.com/esp-rs/esp-hal/compare/v0.10.0...v0.11.0
[0.10.0]: https://github.com/esp-rs/esp-hal/compare/v0.9.0...v0.10.0
[0.9.0]: https://github.com/esp-rs/esp-hal/compare/v0.8.0...v0.9.0
[0.8.0]: https://github.com/esp-rs/esp-hal/compare/v0.7.1...v0.8.0
[0.7.1]: https://github.com/esp-rs/esp-hal/compare/v0.7.0...v0.7.1
[0.7.0]: https://github.com/esp-rs/esp-hal/compare/v0.5.0...v0.7.0
[0.5.0]: https://github.com/esp-rs/esp-hal/compare/v0.4.0...v0.5.0
[0.4.0]: https://github.com/esp-rs/esp-hal/compare/v0.3.0...v0.4.0
[0.3.0]: https://github.com/esp-rs/esp-hal/compare/v0.2.0...v0.3.0
[0.2.0]: https://github.com/esp-rs/esp-hal/compare/v0.1.0...v0.2.0
[0.1.0]: https://github.com/esp-rs/esp-hal/releases/tag/v0.1.0<|MERGE_RESOLUTION|>--- conflicted
+++ resolved
@@ -15,13 +15,8 @@
 - Implement overriding base mac address (#1044)
 - Add `rt-riscv` and `rt-xtensa` features to enable/disable runtime support (#1057)
 - ESP32-C6: Implement deep sleep (#918)
-<<<<<<< HEAD
-- ESP32-S3: Added support for 80Mhz PSRAM (#1069)
 - Add `embedded-io` feature to each chip-specific HAL (#1072)
 - ESP32-S3: Added support for 80Mhz PSRAM (#1069)
-=======
-- Add `embedded-io` feature to each chip-specific HAL (#1072)
->>>>>>> 63408cf8
 
 ### Changed
 

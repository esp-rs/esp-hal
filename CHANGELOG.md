# Changelog

All notable changes to this project will be documented in this file.

Please note that only changes to the `esp-hal-common` package are tracked in this CHANGELOG.

The format is based on [Keep a Changelog](https://keepachangelog.com/en/1.0.0/),
and this project adheres to [Semantic Versioning](https://semver.org/spec/v2.0.0.html).

## [Unreleased]

### Added

- Add bare-bones PSRAM support for ESP32 (#506)
- Add initial support for the ESP32-H2 (#513, #526, #527, #528, #530, #538, #544, #548, #551, #556, #560, #566, #549, #564, #569, #576, #577, #589, #591, #597)
- Add bare-bones PSRAM support for ESP32-S3 (#517)
- Add async support to the I2C driver (#519)
- Implement Copy and Eq for EspTwaiError (#540)
- Add LEDC hardware fade support (#475)
- Added support for multicore async GPIO (#542)
- Add a fn to poll DMA transfers (#559)
- Simplify the `Delay` driver, derive `Clone` and `Copy` (#568)
- Fix Async GPIO not disabling interupts on chips with multiple banks (#572)
- Add unified field-based efuse access (#567)
- Move `esp-riscv-rt` into esp-hal (#578)
- Add CRC functions from ESP ROM (#587)
- Add a `debug` feature to enable the PACs' `impl-register-debug` feature (#596)
- Add initial support for `I2S` in ESP32-H2 (#597)
- Fix rom::crc docs
- Add octal PSRAM support for ESP32-S3 (#610)
- Add MD5 functions from ESP ROM (#618)
<<<<<<< HEAD
- Add feature enabling directly hooking the interrupt vector table
=======
- Add embassy async `read` support for `uart` (#620)
>>>>>>> bce7210b

### Changed

- Move core interrupt handling from Flash to RAM for RISC-V chips (ESP32-H2, ESP32-C2, ESP32-C3, ESP32-C6) (#541)
- Change LED pin to GPIO2 in ESP32 blinky example (#581)
- Update ESP32-H2 and ESP32-C6 clocks and remove `i2c_clock` for all chips but ESP32 (#592)
- Use both timers in `TIMG0` for embassy time driver when able (#609)

### Fixed

- Corrected the expected DMA descriptor counts (#622)
- DMA is supported for SPI3 on ESP32-S3 (#507)
- `change_bus_frequency` is now available on `SpiDma` (#529)
- Fixed a bug where a GPIO interrupt could erroneously fire again causing the next `await` on that pin to instantly return `Poll::Ok` (#537)
- Set `vecbase` on core 1 (ESP32, ESP32-S3) (#536)
- ESP32-S3: Move PSRAM related function to RAM (#546)
- ADC driver will now apply attenuation values to the correct ADC's channels. (#554)
- Sometimes half-duplex non-DMA SPI reads were reading garbage in non-release mode (#552)
- ESP32-C3: Fix GPIO5 ADC channel id (#562)
- ESP32-H2: Fix direct-boot feature (#570)
- ESP32-C6: Support FOSC CLK calibration for ECO1+ chip revisions (#593)
- Fixed CI by pinning the log crate to 0.4.18 (#600)
- ESP32-S3: Fix calculation of PSRAM start address
- Fixed wrong variable access (FOSC CLK calibration for ESP32-C6 #593)
- Fixed [trap location in ram](https://github.com/esp-rs/esp-hal/pull/605#issuecomment-1604039683) (#605)
- Fixed a possible overlap of `.data` and `.rwtext` (#616)
- Avoid SDA/SCL being low while configuring pins for I2C

### Changed

- Improve examples documentation (#533)
- esp32h2-hal: added README (#585)

### Breaking

- Significantly simplified user-facing GPIO pin types. (#553)
- No longer re-export the `soc` module and the contents of the `interrupt` module at the package level (#607)

## [0.9.0] - 2023-05-02

### Added

- Add bare-bones PSRAM support for ESP32-S2 (#493)
- Add `DEBUG_ASSIST` functionality (#484)
- Add RSA peripheral support (#467)
- Add PeripheralClockControl argument to `timg`, `wdt`, `sha`, `usb-serial-jtag` and `uart` constructors (#463)
- Added API to raise and reset software interrupts (#426)
- Implement `embedded_hal_nb::serial::*` traits for `UsbSerialJtag` (#498)

### Fixed

- Fix `get_wakeup_cause` comparison error (#472)
- Use 192 as mclk_multiple for 24-bit I2S (#471)
- Fix `CpuControl::start_app_core` signature (#466)
- Move `rwtext` after other RAM data sections (#464)
- ESP32-C3: Disable `usb_pad_enable` when setting GPIO18/19 to input/output (#461)
- Fix 802.15.4 clock enabling (ESP32-C6) (#458)

### Changed

- Update `embedded-hal-async` and `embassy-*` dependencies (#488)
- Update to `embedded-hal@1.0.0-alpha.10` and `embedded-hal-nb@1.0.0-alpha.2` (#487)
- Let users configure the LEDC output pin as open-drain (#474)
- Use bitflags to decode wakeup cause (#473)
- Minor linker script additions (#470)
- Minor documentation improvements (#460)

### Removed

- Remove unnecessary generic from `UsbSerialJtag` driver (#492)
- Remove `#[doc(inline)]` from esp-hal-common re-exports (#490)

## [0.8.0] - 2023-03-27

## [0.7.1] - 2023-02-22

## [0.7.0] - 2023-02-21

## [0.5.0] - 2023-01-26

## [0.4.0] - 2022-12-12

## [0.3.0] - 2022-11-17

## [0.2.0] - 2022-09-13

## [0.1.0] - 2022-08-05

[unreleased]: https://github.com/esp-rs/esp-hal/compare/v0.9.0...HEAD
[0.9.0]: https://github.com/esp-rs/esp-hal/compare/v0.8.0...v0.9.0
[0.8.0]: https://github.com/esp-rs/esp-hal/compare/v0.7.1...v0.8.0
[0.7.1]: https://github.com/esp-rs/esp-hal/compare/v0.7.0...v0.7.1
[0.7.0]: https://github.com/esp-rs/esp-hal/compare/v0.5.0...v0.7.0
[0.5.0]: https://github.com/esp-rs/esp-hal/compare/v0.4.0...v0.5.0
[0.4.0]: https://github.com/esp-rs/esp-hal/compare/v0.3.0...v0.4.0
[0.3.0]: https://github.com/esp-rs/esp-hal/compare/v0.2.0...v0.3.0
[0.2.0]: https://github.com/esp-rs/esp-hal/compare/v0.1.0...v0.2.0
[0.1.0]: https://github.com/esp-rs/esp-hal/releases/tag/v0.1.0<|MERGE_RESOLUTION|>--- conflicted
+++ resolved
@@ -29,11 +29,8 @@
 - Fix rom::crc docs
 - Add octal PSRAM support for ESP32-S3 (#610)
 - Add MD5 functions from ESP ROM (#618)
-<<<<<<< HEAD
+- Add embassy async `read` support for `uart` (#620)
 - Add feature enabling directly hooking the interrupt vector table
-=======
-- Add embassy async `read` support for `uart` (#620)
->>>>>>> bce7210b
 
 ### Changed
 

# Changelog

All notable changes to this project will be documented in this file.

Please note that only changes to the `esp-hal-common` package are tracked in this CHANGELOG.

The format is based on [Keep a Changelog](https://keepachangelog.com/en/1.0.0/),
and this project adheres to [Semantic Versioning](https://semver.org/spec/v2.0.0.html).

[Unreleased]

### Added

- ESP32-C6: Properly initialize PMU (#974)
- Implement overriding base mac address (#1044)
- Add `rt-riscv` and `rt-xtensa` features to enable/disable runtime support (#1057)
- ESP32-C6: Implement deep sleep (#918)
- Add `embedded-io` feature to each chip-specific HAL (#1072)
<<<<<<< HEAD
- add `embassy-time-driver` to `esp-hal-common` due to updating `embassy-time` to `v0.3.0` (#1075)
=======
- ESP32-S3: Added support for 80Mhz PSRAM (#1069)
>>>>>>> 0f9e2466

### Changed

- Update to `1.0.0` releases of the `embedded-hal-*` packages (#1068)
- Update `embassy-time` to `0.3.0` and embassy-executor to `0.5.0` release due to the release of the `embedded-hal-*` packages (#1075)

### Fixed

- ESP32: correct gpio 32/33 in errata36() (#1053)
- ESP32: make gpio 4 usable as analog pin (#1078)

### Removed

### Breaking

- Unify the low-power peripheral names (`RTC_CNTL` and `LP_CLKRST` to `LPWR`) (#1064)

## [0.14.1] - 2023-12-13

### Fixed

- Fix SHA for all targets (#1021)
- Fix double &mut for the `SetDutyCycle` impl on `PwmPin` (#1033)

## [0.14.0] - 2023-12-12

### Added

- ESP32-C6: LP core clock is configurable (#907)
- Derive `Clone` and `Copy` for `EspTwaiFrame` (#914)
- A way to configure inverted pins (#912)
- Added API to check a GPIO-pin's interrupt status bit (#929)
- A `embedded_io_async::Read` implementation for `UsbSerialJtag` (#889)
- `RtcClock::get_xtal_freq`, `RtcClock::get_slow_freq` (#957)
- Added Rx Timeout functionality to async Uart (#911)
- RISC-V: Thread-mode and interrupt-mode executors, `#[main]` macro (#947)
- A macro to make it easier to create DMA buffers and descriptors (#935)
- I2C timeout is configurable (#1011)
- ESP32-C6/ESP32-H2: `flip-link` feature gives zero-cost stack overflow protection (#1008)

### Changed

- Improve DMA documentation & clean up module (#915)
- Only allow a single version of `esp-hal-common` to be present in an application (#934)
- ESP32-C3/C6 and ESP32-H2 can now use the `zero-rtc-bss` feature to enable `esp-hal-common/rv-zero-rtc-bss` (#867)
- Reuse `ieee802154_clock_enable/disable()` functions for BLE and rename `ble_ieee802154_clock_enable()` (#953)
- The `embedded-io` trait implementations are now gated behind the `embedded-io` feature (#964)
- Simplifed RMT channels and channel creators (#958)
- Reworked construction of I2S driver instances (#983)
- ESP32-S2/S3: Don't require GPIO 18 to create a USB peripheral driver instance (#990)
- Updated to latest release candidate (`1.0.0-rc.2`) for `embedded-hal{-async,-nb}` (#994)
- Explicit panic when hitting the `DefaultHandler` (#1005)
- Relevant interrupts are now auto enabled in `embassy::init` (#1014).
- Set up interrupts for the DMA and async enabled peripherals only when `async` feature is provided (#1042)

### Fixed

- ESP32-C2/C3 examples: fix build error (#899)
- ESP32-S3: Fix GPIO interrupt handler crashing when using GPIO48. (#898)
- Fixed short wait times in embassy causing hangs (#906)
- Make sure to clear LP/RTC RAM before loading code (#916)
- Async RMT channels can be used concurrently (#925)
- Xtensa: Allow using `embassy-executor`'s thread-mode executor if neither `embassy-executor-thread`, nor `embassy-executor-interrupt` is enabled. (#937)
- Uart Async: Improve interrupt handling and irq <--> future communication (#977)
- RISC-V: Fix stack allocation (#988)
- ESP32-C6: Fix used RAM (#997)
- ESP32-H2: Fix used RAM (#1003)
- Fix SPI slave DMA dma\_read and dma\_write (#1013)
- ESP32-C6/H2: Fix disabling of interrupts (#1040)

### Removed

- Direct boot support has been removed (#903).
- Removed the `mcu-boot` feature from `esp32c3-hal` (#938)
- Removed SpiBusController and SpiBusDevice in favour of embedded-hal-bus and embassy-embedded-hal implementataions. (#978)

### Breaking

- `Spi::new`/`Spi::new_half_duplex` takes no gpio pin now, instead you need to call `with_pins` to setup those (#901).
- ESP32-C2, ESP32-C3, ESP32-S2: atomic emulation trap has been removed. (#904) (#985)
    - When upgrading you must either remove [these lines](https://github.com/esp-rs/riscv-atomic-emulation-trap#usage) from your `.cargo/config.toml`.
    - Usage of `core::sync::atomic::*` in dependent crates should be replaced with [portable-atomic](https://github.com/taiki-e/portable-atomic).
- RSA driver now takes `u32` words instead of `u8` bytes. The expected slice length is now 4 times shorter. (#981)

## [0.13.1] - 2023-11-02

### Fixed

- ESP32-C3: Make sure BLE and WiFi are not powered down when esp-wifi needs them (#891)
- ESP32-C6/H2: Fix setting UART baud rate (#893)

## [0.13.0] - 2023-10-31

### Added

- Implement SetFrequencyCycle and PwmPin from embedded_hal for PwmPin of MCPWM. (#880)
- Added `embassy-time-systick` to ESP32-S2 (#827)
- Implement enabling/disabling BLE clock on ESP32-C6 (#784)
- Async support for RMT (#787)
- Implement `defmt::Format` for more types (#786)
- Add new_no_miso to Spi FullDuplexMode (#794)
- Add UART support for splitting into TX and RX (#754)
- Async support for I2S (#801)
- Async support for PARL_IO (#807)
- ETM driver, GPIO ETM (#819)
- (G)DMA AES support (#821)
- SYSTIMER ETM functionality (#828)
- Adding async support for RSA peripheral(doesn't work properly for `esp32` chip - issue will be created)(#790)
- Added sleep support for ESP32-C3 with timer and GPIO wakeups (#795)
- Support for ULP-RISCV including Delay and GPIO (#840, #845)
- Add bare-bones SPI slave support, DMA only (#580, #843)
- Embassy `#[main]` convenience macro (#841)
- Add a `defmt` feature to the `esp-hal-smartled` package (#846)
- Support 16MB octal PS-RAM for ESP32-S3 (#858)
- RISCV TRACE Encoder driver for ESP32-C6 / ESP32-H2 (#864)
- `embedded_hal` 1 `InputPin` and `embedded_hal_async` `Wait` impls for open drain outputs (#905)

### Changed

- Bumped MSRV to 1.67 (#798)
- Optimised multi-core critical section implementation (#797)
- Changed linear- and curve-calibrated ADC to provide readings in mV (#836)

### Fixed

- S3: Allow powering down RC_FAST_CLK (#796)
- UART/ESP32: fix calculating FIFO counter with `get_rx_fifo_count()` (#804)
- Xtensa targets: Use ESP32Reset - not Reset (#823)
- Examples should now work with the `defmt` feature (#810)
- Fixed a race condition causing SpiDma to stop working unexpectedly (#869)
- Fixed async uart serial, and updated the embassy_serial examples (#871).
- Fix ESP32-S3 direct-boot (#873)
- Fix ESP32-C6 ADC (#876)
- Fix ADC Calibration not being used on ESP32-S2 and ESP32-S3 (#1000)

### Removed

- `Pin::is_pcore_interrupt_set` (#793)
- `Pin::is_pcore_non_maskable_interrupt_set` (#793)
- `Pin::is_acore_interrupt_set` (#793)
- `Pin::is_acore_non_maskable_interrupt_set` (#793)
- `Pin::enable_hold` (#793)
- Removed the generic return type for ADC reads (#792)

### Breaking

- `Uart::new` now takes the `&Clocks` struct to ensure baudrate is correct for CPU/APB speed. (#808)
- `Uart::new_with_config` takes an `Config` instead of `Option<Config>`. (#808)
- `Alarm::set_period` takes a period (duration) instead of a frequency (#812)
- `Alarm::interrupt_clear` is now `Alarm::clear_interrupt` to be consistent (#812)
- The `PeripheralClockControl` struct is no longer public, drivers no longer take this as a parameter (#817)
- Unify the system peripheral, `SYSTEM`, `DPORT` and `PCR` are now all exposed as `SYSTEM` (#832).
- Unified the ESP32's and ESP32-C2's xtal frequency features (#831)
- Replace any underscores in feature names with dashes (#833)
- The `spi` and `spi_slave` modules have been refactored into the `spi`, `spi::master`, and `spi::slave` modules (#843)
- The `WithDmaSpi2`/`WithDmaSpi3` structs are no longer generic around the inner peripheral type (#853)
- The `SarAdcExt`/`SensExt` traits are now collectively named `AnalogExt` instead (#857)
- Replace the `radio` module with peripheral singleton structs (#852)
- The SPI traits are no longer re-exported in the main prelude, but from preludes in `spi::master`/`spi::slave` instead (#860)
- The `embedded-hal-1` and `embedded-hal-async` traits are no longer re-exported in the prelude (#860)

## [0.12.0] - 2023-09-05

### Added

- Implement RTCIO pullup, pulldown and hold control for Xtensa MCUs (#684)
- S3: Implement RTCIO wakeup source (#690)
- Add PARL_IO driver for ESP32-C6 / ESP32-H2 (#733, #760)
- Implement `ufmt_write::uWrite` trait for USB Serial JTAG (#751)
- Add HMAC peripheral support (#755)
- Add multicore-aware embassy executor for Xtensa MCUs (#723, #756).
- Add interrupt-executor for Xtensa MCUs (#723, #756).
- Add missing `Into<Gpio<Analog, GPIONUN>>` conversion (#764)
- Updated `clock` module documentation (#774)
- Add `log` feature to enable log output (#773)
- Add `defmt` feature to enable log output (#773)
- A new macro to load LP core code on ESP32-C6 (#779)
- Add `ECC`` peripheral driver (#785)
- Initial LLD support for Xtensa chips (#861).

### Changed

- Update the `embedded-hal-*` packages to `1.0.0-rc.1` and implement traits from `embedded-io` and `embedded-io-async` (#747)
- Moved AlignmentHelper to its own module (#753)
- Disable all watchdog timers by default at startup (#763)
- `log` crate is now opt-in (#773)

### Fixed

- Fix `psram` availability lookup in `esp-hal-common` build script (#718)
- Fix wrong `dram_seg` length in `esp32s2-hal` linker script (#732)
- Fix setting alarm when a timer group is used as the alarm source. (#730)
- Fix `Instant::now()` not counting in some cases when using TIMG0 as the timebase (#737)
- Fix number of ADC attenuations for ESP32-C6 (#771)
- Fix SHA registers access (#805)

### Breaking

- `CpuControl::start_app_core()` now takes an `FnOnce` closure (#739)

## [0.11.0] - 2023-08-10

### Added

- Add initial LP-IO support for ESP32-C6 (#639)
- Implement sleep with some wakeup methods for `esp32` (#574)
- Add a new RMT driver (#653, #667, #695)
- Implemented calibrated ADC API for ESP32-S3 (#641)
- Add MCPWM DeadTime configuration (#406)
- Implement sleep with some wakeup methods for `esp32-s3` (#660, #689, #696)
- Add feature enabling directly hooking the interrupt vector table (#621)
- Add `ClockControl::max` helper for all chips (#701)
- Added module-level documentation for all peripherals (#680)
- Implement sleep with some wakeup methods for `esp32-s3` (#660)
- Add `FlashSafeDma` wrapper for eh traits which ensure correct DMA transfer from source data in flash (ROM) (#678)

### Changed

- Update `embedded-hal-*` alpha packages to their latest versions (#640)
- Implement the `Clone` and `Copy` traits for the `Rng` driver (#650)
- Use all remaining memory as core-0's stack (#716)

### Fixed

- Fixed Async Uart `read` when `set_at_cmd` is not used (#652)
- USB device support is working again (#656)
- Add missing interrupt status read for esp32s3, which fixes USB-SERIAL-JTAG interrupts (#664)
- GPIO interrupt status bits are now properly cleared (#670)
- Increase frequency resolution in `set_periodic` (#686)
- Fixed ESP32-S2, ESP32-S3, ESP32-C2, ESP32-C3 radio clock gating (#679, #681)
- Partially fix ESP32 radio clocks (#709)
- Fixed "ESP32/ESP32-S2 RMT transmission with with data.len() > RMT_CHANNEL_RAM_SIZE results in TransmissionError" #707 (#710)

### Removed

- Remove the `allow-opt-level-z` feature from `esp32c3-hal` (#654)
- Remove the old `pulse_control` driver (#694)

### Breaking

- `DmaTransfer::wait` and `I2sReadDmaTransfer::wait_receive` now return `Result` (#665)
- `gpio::Pin` is now object-safe (#687)

## [0.10.0] - 2023-06-04

### Added

- Add `WithDmaSpi3` to prelude for ESP32S3 (#623)
- Add bare-bones PSRAM support for ESP32 (#506)
- Add initial support for the ESP32-H2 (#513, #526, #527, #528, #530, #538, #544, #548, #551, #556, #560, #566, #549, #564, #569, #576, #577, #589, #591, #597)
- Add bare-bones PSRAM support for ESP32-S3 (#517)
- Add async support to the I2C driver (#519)
- Implement Copy and Eq for EspTwaiError (#540)
- Add LEDC hardware fade support (#475)
- Added support for multicore async GPIO (#542)
- Add a fn to poll DMA transfers (#559)
- Add unified field-based efuse access (#567)
- Move `esp-riscv-rt` into esp-hal (#578)
- Add CRC functions from ESP ROM (#587)
- Add a `debug` feature to enable the PACs' `impl-register-debug` feature (#596)
- Add initial support for `I2S` in ESP32-H2 (#597)
- Add octal PSRAM support for ESP32-S3 (#610)
- Add MD5 functions from ESP ROM (#618)
- Add embassy async `read` support for `uart` (#620)
- Add bare-bones support to run code on ULP-RISCV / LP core (#631)
- Add ADC calibration implementation for a riscv chips (#555)
- Add `async` implementation for `USB Serial/JTAG`(#632)

### Changed

- Simplify the `Delay` driver, derive `Clone` and `Copy` (#568)
- DMA types can no longer be constructed by the user (#625)
- Move core interrupt handling from Flash to RAM for RISC-V chips (ESP32-H2, ESP32-C2, ESP32-C3, ESP32-C6) (#541)
- Change LED pin to GPIO2 in ESP32 blinky example (#581)
- Update ESP32-H2 and ESP32-C6 clocks and remove `i2c_clock` for all chips but ESP32 (#592)
- Use both timers in `TIMG0` for embassy time driver when able (#609)
- Re-work `RadioExt` implementations, add support for ESP32-H2 (#627)
- Improve examples documentation (#533)
- esp32h2-hal: added README (#585)
- Update `esp-hal-procmacros` package dependencies and features (#628)

### Fixed

- Corrected the expected DMA descriptor counts (#622, #625)
- DMA is supported for SPI3 on ESP32-S3 (#507)
- `change_bus_frequency` is now available on `SpiDma` (#529)
- Fixed a bug where a GPIO interrupt could erroneously fire again causing the next `await` on that pin to instantly return `Poll::Ok` (#537)
- Set `vecbase` on core 1 (ESP32, ESP32-S3) (#536)
- ESP32-S3: Move PSRAM related function to RAM (#546)
- ADC driver will now apply attenuation values to the correct ADC's channels. (#554)
- Sometimes half-duplex non-DMA SPI reads were reading garbage in non-release mode (#552)
- ESP32-C3: Fix GPIO5 ADC channel id (#562)
- ESP32-H2: Fix direct-boot feature (#570)
- Fix Async GPIO not disabling interupts on chips with multiple banks (#572)
- ESP32-C6: Support FOSC CLK calibration for ECO1+ chip revisions (#593)
- Fixed CI by pinning the log crate to 0.4.18 (#600)
- ESP32-S3: Fix calculation of PSRAM start address (#601)
- Fixed wrong variable access (FOSC CLK calibration for ESP32-C6 #593)
- Fixed [trap location in ram](https://github.com/esp-rs/esp-hal/pull/605#issuecomment-1604039683) (#605)
- Fix rom::crc docs (#611)
- Fixed a possible overlap of `.data` and `.rwtext` (#616)
- Avoid SDA/SCL being low while configuring pins for I2C (#619)

### Breaking

- Simplified user-facing SpiDma and I2s types (#626)
- Significantly simplified user-facing GPIO pin types. (#553)
- No longer re-export the `soc` module and the contents of the `interrupt` module at the package level (#607)

## [0.9.0] - 2023-05-02

### Added

- Add bare-bones PSRAM support for ESP32-S2 (#493)
- Add `DEBUG_ASSIST` functionality (#484)
- Add RSA peripheral support (#467)
- Add PeripheralClockControl argument to `timg`, `wdt`, `sha`, `usb-serial-jtag` and `uart` constructors (#463)
- Added API to raise and reset software interrupts (#426)
- Implement `embedded_hal_nb::serial::*` traits for `UsbSerialJtag` (#498)

### Fixed

- Fix `get_wakeup_cause` comparison error (#472)
- Use 192 as mclk_multiple for 24-bit I2S (#471)
- Fix `CpuControl::start_app_core` signature (#466)
- Move `rwtext` after other RAM data sections (#464)
- ESP32-C3: Disable `usb_pad_enable` when setting GPIO18/19 to input/output (#461)
- Fix 802.15.4 clock enabling (ESP32-C6) (#458)
- ESP32-S3: Disable usb_pad_enable when setting GPIO19/20 to input/output (#645)

### Changed

- Update `embedded-hal-async` and `embassy-*` dependencies (#488)
- Update to `embedded-hal@1.0.0-alpha.10` and `embedded-hal-nb@1.0.0-alpha.2` (#487)
- Let users configure the LEDC output pin as open-drain (#474)
- Use bitflags to decode wakeup cause (#473)
- Minor linker script additions (#470)
- Minor documentation improvements (#460)

### Removed

- Remove unnecessary generic from `UsbSerialJtag` driver (#492)
- Remove `#[doc(inline)]` from esp-hal-common re-exports (#490)

## [0.8.0] - 2023-03-27

## [0.7.1] - 2023-02-22

## [0.7.0] - 2023-02-21

## [0.5.0] - 2023-01-26

## [0.4.0] - 2022-12-12

## [0.3.0] - 2022-11-17

## [0.2.0] - 2022-09-13

## [0.1.0] - 2022-08-05

[Unreleased]: https://github.com/esp-rs/esp-hal/compare/v0.14.1...HEAD
[0.14.1]: https://github.com/esp-rs/esp-hal/compare/v0.14.0...v0.14.1
[0.14.0]: https://github.com/esp-rs/esp-hal/compare/v0.13.1...v0.14.0
[0.13.1]: https://github.com/esp-rs/esp-hal/compare/v0.13.0...v0.13.1
[0.13.0]: https://github.com/esp-rs/esp-hal/compare/v0.12.0...v0.13.0
[0.12.0]: https://github.com/esp-rs/esp-hal/compare/v0.11.0...v0.12.0
[0.11.0]: https://github.com/esp-rs/esp-hal/compare/v0.10.0...v0.11.0
[0.10.0]: https://github.com/esp-rs/esp-hal/compare/v0.9.0...v0.10.0
[0.9.0]: https://github.com/esp-rs/esp-hal/compare/v0.8.0...v0.9.0
[0.8.0]: https://github.com/esp-rs/esp-hal/compare/v0.7.1...v0.8.0
[0.7.1]: https://github.com/esp-rs/esp-hal/compare/v0.7.0...v0.7.1
[0.7.0]: https://github.com/esp-rs/esp-hal/compare/v0.5.0...v0.7.0
[0.5.0]: https://github.com/esp-rs/esp-hal/compare/v0.4.0...v0.5.0
[0.4.0]: https://github.com/esp-rs/esp-hal/compare/v0.3.0...v0.4.0
[0.3.0]: https://github.com/esp-rs/esp-hal/compare/v0.2.0...v0.3.0
[0.2.0]: https://github.com/esp-rs/esp-hal/compare/v0.1.0...v0.2.0
[0.1.0]: https://github.com/esp-rs/esp-hal/releases/tag/v0.1.0<|MERGE_RESOLUTION|>--- conflicted
+++ resolved
@@ -16,11 +16,8 @@
 - Add `rt-riscv` and `rt-xtensa` features to enable/disable runtime support (#1057)
 - ESP32-C6: Implement deep sleep (#918)
 - Add `embedded-io` feature to each chip-specific HAL (#1072)
-<<<<<<< HEAD
-- add `embassy-time-driver` to `esp-hal-common` due to updating `embassy-time` to `v0.3.0` (#1075)
-=======
+- Add `embassy-time-driver` to `esp-hal-common` due to updating `embassy-time` to `v0.3.0` (#1075)
 - ESP32-S3: Added support for 80Mhz PSRAM (#1069)
->>>>>>> 0f9e2466
 
 ### Changed
 

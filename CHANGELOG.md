# Changelog

All notable changes to this project will be documented in this file.

Please note that only changes to the `esp-hal-common` package are tracked in this CHANGELOG.

The format is based on [Keep a Changelog](https://keepachangelog.com/en/1.0.0/),
and this project adheres to [Semantic Versioning](https://semver.org/spec/v2.0.0.html).

## [Unreleased]

### Added
- ESP32-C6: LP core clock is configurable (#907)
- Derive `Clone` and `Copy` for `EspTwaiFrame` (#914)
- A way to configure inverted pins (#912)
- Added API to check a GPIO-pin's interrupt status bit (#929)
- A `embedded_io_async::Read` implementation for `UsbSerialJtag` (#889)
- `RtcClock::get_xtal_freq`, `RtcClock::get_slow_freq` (#957)
- Added Rx Timeout functionality to async Uart (#911)
- RISC-V: Thread-mode and interrupt-mode executors, `#[main]` macro (#947)

### Changed

- Improve DMA documentation & clean up module (#915)
- Only allow a single version of `esp-hal-common` to be present in an application (#934)
- C3, C6 and H2 can now use the `zero-rtc-bss` feature to enable `esp-hal-common/rv-zero-rtc-bss` (#867)
- Reuse `ieee802154_clock_enable/disable()` functions for BLE and rename `ble_ieee802154_clock_enable()` (#953)
<<<<<<< HEAD
- Simplifed RMT channels and channel creators (#958)
=======
- The `embedded-io` trait implementations are now gated behind the `embedded-io` feature (#964)
>>>>>>> ece40aba

### Fixed

- ESP32-C2/C3 examples: fix build error (#899)
- ESP32-S3: Fix GPIO interrupt handler crashing when using GPIO48. (#898)
- Fixed short wait times in embassy causing hangs (#906)
- Make sure to clear LP/RTC RAM before loading code (#916)
- Async RMT channels can be used concurrently (#925)
- Xtensa: Allow using `embassy-executor`'s thread-mode executor if neither `embassy-executor-thread`, nor `embassy-executor-interrupt` is enabled. (#937)

### Removed

- Removed the `mcu-boot` feature from `esp32c3-hal` (#938)

### Breaking
- Direct boot support has been removed (#903).
- `Spi::new`/`Spi::new_half_duplex` takes no gpio pin now, instead you need to call `with_pins` to setup those (#901).
- ESP32C2, ESP32C3: atomic emulation trap is now opt-in. When upgrading you must either remove [these lines](https://github.com/esp-rs/riscv-atomic-emulation-trap#usage) from your `.cargo/config.toml` or opt back in by enabling the feature. (#904)

## [0.13.1] - 2023-11-02

### Fixed

- ESP32-C3: Make sure BLE and WiFi are not powered down when esp-wifi needs them (#891)
- ESP32-C6/H2: Fix setting UART baud rate (#893)

## [0.13.0] - 2023-10-31

### Added

- Implement SetFrequencyCycle and PwmPin from embedded_hal for PwmPin of MCPWM. (#880)
- Added `embassy-time-systick` to ESP32-S2 (#827)
- Implement enabling/disabling BLE clock on ESP32-C6 (#784)
- Async support for RMT (#787)
- Implement `defmt::Format` for more types (#786)
- Add new_no_miso to Spi FullDuplexMode (#794)
- Add UART support for splitting into TX and RX (#754)
- Async support for I2S (#801)
- Async support for PARL_IO (#807)
- ETM driver, GPIO ETM (#819)
- (G)DMA AES support (#821)
- SYSTIMER ETM functionality (#828)
- Adding async support for RSA peripheral(doesn't work properly for `esp32` chip - issue will be created)(#790)
- Added sleep support for ESP32-C3 with timer and GPIO wakeups (#795)
- Support for ULP-RISCV including Delay and GPIO (#840, #845)
- Add bare-bones SPI slave support, DMA only (#580, #843)
- Embassy `#[main]` convenience macro (#841)
- Add a `defmt` feature to the `esp-hal-smartled` package (#846)
- Support 16MB octal PS-RAM for ESP32-S3 (#858)
- RISCV TRACE Encoder driver for ESP32-C6 / ESP32-H2 (#864)
- `embedded_hal` 1 `InputPin` and `embedded_hal_async` `Wait` impls for open drain outputs (#905)

### Changed

- Bumped MSRV to 1.67 (#798)
- Optimised multi-core critical section implementation (#797)
- Changed linear- and curve-calibrated ADC to provide readings in mV (#836)

### Fixed

- S3: Allow powering down RC_FAST_CLK (#796)
- UART/ESP32: fix calculating FIFO counter with `get_rx_fifo_count()` (#804)
- Xtensa targets: Use ESP32Reset - not Reset (#823)
- Examples should now work with the `defmt` feature (#810)
- Fixed a race condition causing SpiDma to stop working unexpectedly (#869)
- Fixed async uart serial, and updated the embassy_serial examples (#871).
- Fix ESP32-S3 direct-boot (#873)
- Fix ESP32-C6 ADC (#876)

### Removed

- `Pin::is_pcore_interrupt_set` (#793)
- `Pin::is_pcore_non_maskable_interrupt_set` (#793)
- `Pin::is_acore_interrupt_set` (#793)
- `Pin::is_acore_non_maskable_interrupt_set` (#793)
- `Pin::enable_hold` (#793)
- Removed the generic return type for ADC reads (#792)

### Breaking

- `Uart::new` now takes the `&Clocks` struct to ensure baudrate is correct for CPU/APB speed. (#808)
- `Uart::new_with_config` takes an `Config` instead of `Option<Config>`. (#808)
- `Alarm::set_period` takes a period (duration) instead of a frequency (#812)
- `Alarm::interrupt_clear` is now `Alarm::clear_interrupt` to be consistent (#812)
- The `PeripheralClockControl` struct is no longer public, drivers no longer take this as a parameter (#817)
- Unify the system peripheral, `SYSTEM`, `DPORT` and `PCR` are now all exposed as `SYSTEM` (#832).
- Unified the ESP32's and ESP32-C2's xtal frequency features (#831)
- Replace any underscores in feature names with dashes (#833)
- The `spi` and `spi_slave` modules have been refactored into the `spi`, `spi::master`, and `spi::slave` modules (#843)
- The `WithDmaSpi2`/`WithDmaSpi3` structs are no longer generic around the inner peripheral type (#853)
- The `SarAdcExt`/`SensExt` traits are now collectively named `AnalogExt` instead (#857)
- Replace the `radio` module with peripheral singleton structs (#852)
- The SPI traits are no longer re-exported in the main prelude, but from preludes in `spi::master`/`spi::slave` instead (#860)
- The `embedded-hal-1` and `embedded-hal-async` traits are no longer re-exported in the prelude (#860)

## [0.12.0] - 2023-09-05

### Added

- Implement RTCIO pullup, pulldown and hold control for Xtensa MCUs (#684)
- S3: Implement RTCIO wakeup source (#690)
- Add PARL_IO driver for ESP32-C6 / ESP32-H2 (#733, #760)
- Implement `ufmt_write::uWrite` trait for USB Serial JTAG (#751)
- Add HMAC peripheral support (#755)
- Add multicore-aware embassy executor for Xtensa MCUs (#723, #756).
- Add interrupt-executor for Xtensa MCUs (#723, #756).
- Add missing `Into<Gpio<Analog, GPIONUN>>` conversion (#764)
- Updated `clock` module documentation (#774)
- Add `log` feature to enable log output (#773)
- Add `defmt` feature to enable log output (#773)
- A new macro to load LP core code on ESP32-C6 (#779)
- Add `ECC`` peripheral driver (#785)
- Initial LLD support for Xtensa chips (#861).

### Changed

- Update the `embedded-hal-*` packages to `1.0.0-rc.1` and implement traits from `embedded-io` and `embedded-io-async` (#747)
- Moved AlignmentHelper to its own module (#753)
- Disable all watchdog timers by default at startup (#763)
- `log` crate is now opt-in (#773)

### Fixed

- Fix `psram` availability lookup in `esp-hal-common` build script (#718)
- Fix wrong `dram_seg` length in `esp32s2-hal` linker script (#732)
- Fix setting alarm when a timer group is used as the alarm source. (#730)
- Fix `Instant::now()` not counting in some cases when using TIMG0 as the timebase (#737)
- Fix number of ADC attenuations for ESP32-C6 (#771)
- Fix SHA registers access (#805)

### Breaking

- `CpuControl::start_app_core()` now takes an `FnOnce` closure (#739)

## [0.11.0] - 2023-08-10

### Added

- Add initial LP-IO support for ESP32-C6 (#639)
- Implement sleep with some wakeup methods for `esp32` (#574)
- Add a new RMT driver (#653, #667, #695)
- Implemented calibrated ADC API for ESP32-S3 (#641)
- Add MCPWM DeadTime configuration (#406)
- Implement sleep with some wakeup methods for `esp32-s3` (#660, #689, #696)
- Add feature enabling directly hooking the interrupt vector table (#621)
- Add `ClockControl::max` helper for all chips (#701)
- Added module-level documentation for all peripherals (#680)
- Implement sleep with some wakeup methods for `esp32-s3` (#660)
- Add `FlashSafeDma` wrapper for eh traits which ensure correct DMA transfer from source data in flash (ROM) (#678)

### Changed

- Update `embedded-hal-*` alpha packages to their latest versions (#640)
- Implement the `Clone` and `Copy` traits for the `Rng` driver (#650)
- Use all remaining memory as core-0's stack (#716)

### Fixed

- Fixed Async Uart `read` when `set_at_cmd` is not used (#652)
- USB device support is working again (#656)
- Add missing interrupt status read for esp32s3, which fixes USB-SERIAL-JTAG interrupts (#664)
- GPIO interrupt status bits are now properly cleared (#670)
- Increase frequency resolution in `set_periodic` (#686)
- Fixed ESP32-S2, ESP32-S3, ESP32-C2, ESP32-C3 radio clock gating (#679, #681)
- Partially fix ESP32 radio clocks (#709)
- Fixed "ESP32/ESP32-S2 RMT transmission with with data.len() > RMT_CHANNEL_RAM_SIZE results in TransmissionError" #707 (#710)

### Removed

- Remove the `allow-opt-level-z` feature from `esp32c3-hal` (#654)
- Remove the old `pulse_control` driver (#694)

### Breaking

- `DmaTransfer::wait` and `I2sReadDmaTransfer::wait_receive` now return `Result` (#665)
- `gpio::Pin` is now object-safe (#687)

## [0.10.0] - 2023-06-04

### Added

- Add `WithDmaSpi3` to prelude for ESP32S3 (#623)
- Add bare-bones PSRAM support for ESP32 (#506)
- Add initial support for the ESP32-H2 (#513, #526, #527, #528, #530, #538, #544, #548, #551, #556, #560, #566, #549, #564, #569, #576, #577, #589, #591, #597)
- Add bare-bones PSRAM support for ESP32-S3 (#517)
- Add async support to the I2C driver (#519)
- Implement Copy and Eq for EspTwaiError (#540)
- Add LEDC hardware fade support (#475)
- Added support for multicore async GPIO (#542)
- Add a fn to poll DMA transfers (#559)
- Add unified field-based efuse access (#567)
- Move `esp-riscv-rt` into esp-hal (#578)
- Add CRC functions from ESP ROM (#587)
- Add a `debug` feature to enable the PACs' `impl-register-debug` feature (#596)
- Add initial support for `I2S` in ESP32-H2 (#597)
- Add octal PSRAM support for ESP32-S3 (#610)
- Add MD5 functions from ESP ROM (#618)
- Add embassy async `read` support for `uart` (#620)
- Add bare-bones support to run code on ULP-RISCV / LP core (#631)
- Add ADC calibration implementation for a riscv chips (#555)
- Add `async` implementation for `USB Serial/JTAG`(#632)

### Changed

- Simplify the `Delay` driver, derive `Clone` and `Copy` (#568)
- DMA types can no longer be constructed by the user (#625)
- Move core interrupt handling from Flash to RAM for RISC-V chips (ESP32-H2, ESP32-C2, ESP32-C3, ESP32-C6) (#541)
- Change LED pin to GPIO2 in ESP32 blinky example (#581)
- Update ESP32-H2 and ESP32-C6 clocks and remove `i2c_clock` for all chips but ESP32 (#592)
- Use both timers in `TIMG0` for embassy time driver when able (#609)
- Re-work `RadioExt` implementations, add support for ESP32-H2 (#627)
- Improve examples documentation (#533)
- esp32h2-hal: added README (#585)
- Update `esp-hal-procmacros` package dependencies and features (#628)

### Fixed

- Corrected the expected DMA descriptor counts (#622, #625)
- DMA is supported for SPI3 on ESP32-S3 (#507)
- `change_bus_frequency` is now available on `SpiDma` (#529)
- Fixed a bug where a GPIO interrupt could erroneously fire again causing the next `await` on that pin to instantly return `Poll::Ok` (#537)
- Set `vecbase` on core 1 (ESP32, ESP32-S3) (#536)
- ESP32-S3: Move PSRAM related function to RAM (#546)
- ADC driver will now apply attenuation values to the correct ADC's channels. (#554)
- Sometimes half-duplex non-DMA SPI reads were reading garbage in non-release mode (#552)
- ESP32-C3: Fix GPIO5 ADC channel id (#562)
- ESP32-H2: Fix direct-boot feature (#570)
- Fix Async GPIO not disabling interupts on chips with multiple banks (#572)
- ESP32-C6: Support FOSC CLK calibration for ECO1+ chip revisions (#593)
- Fixed CI by pinning the log crate to 0.4.18 (#600)
- ESP32-S3: Fix calculation of PSRAM start address (#601)
- Fixed wrong variable access (FOSC CLK calibration for ESP32-C6 #593)
- Fixed [trap location in ram](https://github.com/esp-rs/esp-hal/pull/605#issuecomment-1604039683) (#605)
- Fix rom::crc docs (#611)
- Fixed a possible overlap of `.data` and `.rwtext` (#616)
- Avoid SDA/SCL being low while configuring pins for I2C (#619)

### Breaking

- Simplified user-facing SpiDma and I2s types (#626)
- Significantly simplified user-facing GPIO pin types. (#553)
- No longer re-export the `soc` module and the contents of the `interrupt` module at the package level (#607)

## [0.9.0] - 2023-05-02

### Added

- Add bare-bones PSRAM support for ESP32-S2 (#493)
- Add `DEBUG_ASSIST` functionality (#484)
- Add RSA peripheral support (#467)
- Add PeripheralClockControl argument to `timg`, `wdt`, `sha`, `usb-serial-jtag` and `uart` constructors (#463)
- Added API to raise and reset software interrupts (#426)
- Implement `embedded_hal_nb::serial::*` traits for `UsbSerialJtag` (#498)

### Fixed

- Fix `get_wakeup_cause` comparison error (#472)
- Use 192 as mclk_multiple for 24-bit I2S (#471)
- Fix `CpuControl::start_app_core` signature (#466)
- Move `rwtext` after other RAM data sections (#464)
- ESP32-C3: Disable `usb_pad_enable` when setting GPIO18/19 to input/output (#461)
- Fix 802.15.4 clock enabling (ESP32-C6) (#458)
- ESP32-S3: Disable usb_pad_enable when setting GPIO19/20 to input/output (#645)

### Changed

- Update `embedded-hal-async` and `embassy-*` dependencies (#488)
- Update to `embedded-hal@1.0.0-alpha.10` and `embedded-hal-nb@1.0.0-alpha.2` (#487)
- Let users configure the LEDC output pin as open-drain (#474)
- Use bitflags to decode wakeup cause (#473)
- Minor linker script additions (#470)
- Minor documentation improvements (#460)

### Removed

- Remove unnecessary generic from `UsbSerialJtag` driver (#492)
- Remove `#[doc(inline)]` from esp-hal-common re-exports (#490)

## [0.8.0] - 2023-03-27

## [0.7.1] - 2023-02-22

## [0.7.0] - 2023-02-21

## [0.5.0] - 2023-01-26

## [0.4.0] - 2022-12-12

## [0.3.0] - 2022-11-17

## [0.2.0] - 2022-09-13

## [0.1.0] - 2022-08-05

[Unreleased]: https://github.com/esp-rs/esp-hal/compare/v0.13.1...HEAD
[0.13.1]: https://github.com/esp-rs/esp-hal/compare/v0.13.0...v0.13.1
[0.13.0]: https://github.com/esp-rs/esp-hal/compare/v0.12.0...v0.13.0
[0.12.0]: https://github.com/esp-rs/esp-hal/compare/v0.11.0...v0.12.0
[0.11.0]: https://github.com/esp-rs/esp-hal/compare/v0.10.0...v0.11.0
[0.10.0]: https://github.com/esp-rs/esp-hal/compare/v0.9.0...v0.10.0
[0.9.0]: https://github.com/esp-rs/esp-hal/compare/v0.8.0...v0.9.0
[0.8.0]: https://github.com/esp-rs/esp-hal/compare/v0.7.1...v0.8.0
[0.7.1]: https://github.com/esp-rs/esp-hal/compare/v0.7.0...v0.7.1
[0.7.0]: https://github.com/esp-rs/esp-hal/compare/v0.5.0...v0.7.0
[0.5.0]: https://github.com/esp-rs/esp-hal/compare/v0.4.0...v0.5.0
[0.4.0]: https://github.com/esp-rs/esp-hal/compare/v0.3.0...v0.4.0
[0.3.0]: https://github.com/esp-rs/esp-hal/compare/v0.2.0...v0.3.0
[0.2.0]: https://github.com/esp-rs/esp-hal/compare/v0.1.0...v0.2.0
[0.1.0]: https://github.com/esp-rs/esp-hal/releases/tag/v0.1.0<|MERGE_RESOLUTION|>--- conflicted
+++ resolved
@@ -25,11 +25,8 @@
 - Only allow a single version of `esp-hal-common` to be present in an application (#934)
 - C3, C6 and H2 can now use the `zero-rtc-bss` feature to enable `esp-hal-common/rv-zero-rtc-bss` (#867)
 - Reuse `ieee802154_clock_enable/disable()` functions for BLE and rename `ble_ieee802154_clock_enable()` (#953)
-<<<<<<< HEAD
+- The `embedded-io` trait implementations are now gated behind the `embedded-io` feature (#964)
 - Simplifed RMT channels and channel creators (#958)
-=======
-- The `embedded-io` trait implementations are now gated behind the `embedded-io` feature (#964)
->>>>>>> ece40aba
 
 ### Fixed
 

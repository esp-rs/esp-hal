--- conflicted
+++ resolved
@@ -15,11 +15,8 @@
 - Add initial support for the ESP32-H2 (#513)
 - Add bare-bones PSRAM support for ESP32-S3 (#517)
 - Add async support to the I2C driver (#519)
-<<<<<<< HEAD
+- Add initial support for SHA in ESP32-H2 (#527)
 - Add blinky_erased_pins example for ESP32-H2 (#530)
-=======
-- Add initial support for SHA in ESP32-H2 (#527)
->>>>>>> b8111989
 
 ### Fixed
 

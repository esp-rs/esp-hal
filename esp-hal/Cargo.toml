--- conflicted
+++ resolved
@@ -19,12 +19,8 @@
 bytemuck                 = "1.17.1"
 bitfield                 = "0.16.1"
 cfg-if                   = "1.0.0"
-<<<<<<< HEAD
 chrono                   = { version = "0.4.38", default-features = false }
-critical-section         = "1.1.2"
-=======
 critical-section         = "1.1.3"
->>>>>>> d71434ad
 defmt                    = { version = "0.3.8", optional = true }
 delegate                 = "0.12.0"
 digest                   = { version = "0.10.7", default-features = false, optional = true }

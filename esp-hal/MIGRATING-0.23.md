--- conflicted
+++ resolved
@@ -26,23 +26,6 @@
      .unwrap();
 ```
 
-<<<<<<< HEAD
-## GPIO changes
-
-GPIO drivers now take configuration structs, and their constructors are fallible.
-
-```diff
-- Input::new(peripherals.GPIO0, Pull::Up);
-+ Input::new(peripherals.GPIO0, InputConfig::default().with_pull(Pull::Up)).unwrap();
-- Output::new(peripherals.GPIO0, Level::Low);
-+ Output::new(peripherals.GPIO0, OutputConfig::default().with_level(Level::Low)).unwrap();
-- OutputOpenDrain::new(peripherals.GPIO0, Level::Low, Pull::Up);
-+ OutputOpenDrain::new(
-+     peripherals.GPIO0,
-+     OutputOpenDrainConfig::default().with_level(Level::Low).with_pull(Pull::Up)
-+ ).unwrap();
-```
-=======
 ### Some configuration fields now take `gpio::Level` instead of `bool`
 
 Fields related to the carrier level in the channel configuration structs now
@@ -123,4 +106,19 @@
 ```
 
 `Spi` now offers both, `with_mosi` and `with_sio0`. Consider using `with_sio` for half-duplex SPI except for [DataMode::SingleTwoDataLines] or for a mixed-bus.
->>>>>>> 0894e301
+
+## GPIO changes
+
+GPIO drivers now take configuration structs, and their constructors are fallible.
+
+```diff
+- Input::new(peripherals.GPIO0, Pull::Up);
++ Input::new(peripherals.GPIO0, InputConfig::default().with_pull(Pull::Up)).unwrap();
+- Output::new(peripherals.GPIO0, Level::Low);
++ Output::new(peripherals.GPIO0, OutputConfig::default().with_level(Level::Low)).unwrap();
+- OutputOpenDrain::new(peripherals.GPIO0, Level::Low, Pull::Up);
++ OutputOpenDrain::new(
++     peripherals.GPIO0,
++     OutputOpenDrainConfig::default().with_level(Level::Low).with_pull(Pull::Up)
++ ).unwrap();
+```
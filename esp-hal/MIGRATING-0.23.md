--- conflicted
+++ resolved
@@ -128,7 +128,18 @@
 
 `Spi` now offers both, `with_mosi` and `with_sio0`. Consider using `with_sio` for half-duplex SPI except for [DataMode::SingleTwoDataLines] or for a mixed-bus.
 
-<<<<<<< HEAD
+## UART halves have their configuration split too
+
+`Uart::Config` structure now contains separate `RxConfig` and `TxConfig`:
+
+```diff
+- let config = Config::default().with_rx_fifo_full_threshold(30);
++ let config = Config::default()
++     .with_rx(RxConfig::default()
++       .with_fifo_full_threshold(30)
++ );
+```
+
 ## GPIO changes
 
 GPIO drivers now take configuration structs, and their constructors are fallible.
@@ -142,17 +153,4 @@
 + OutputOpenDrain::new(
 +     peripherals.GPIO0,
 +     OutputOpenDrainConfig::default().with_level(Level::Low).with_pull(Pull::Up)
-+ ).unwrap();
-=======
-## UART halves have their configuration split too
-
-`Uart::Config` structure now contains separate `RxConfig` and `TxConfig`:
-
-```diff
-- let config = Config::default().with_rx_fifo_full_threshold(30);
-+ let config = Config::default()
-+     .with_rx(RxConfig::default()
-+       .with_fifo_full_threshold(30)
-+ );
->>>>>>> 67c91591
-```++ ).unwrap();
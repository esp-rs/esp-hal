--- conflicted
+++ resolved
@@ -204,7 +204,6 @@
  );
 ```
 
-<<<<<<< HEAD
 ## Rng changes
 
 `rng::Rng::try_fill_bytes` is now behind the `rand_core::TryRngCore` trait.
@@ -216,7 +215,8 @@
 let mut rng = Rng::new(peripherals.RNG);
 let mut buf = [0u8, 4];
 rng.try_fill_bytes(&mut buf).unwrap();
-=======
+```
+
 ## I2C Changes
 
 All async functions now include the `_async` postfix. Additionally the non-async functions are now available in async-mode.
@@ -224,5 +224,4 @@
 ```diff
 - let result = i2c.write_read(0x77, &[0xaa], &mut data).await;
 + let result = i2c.write_read_async(0x77, &[0xaa], &mut data).await;
->>>>>>> bb1ad148
 ```
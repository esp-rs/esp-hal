//! # Serial Peripheral Interface - Master Mode
//!
//! ## Overview
//!
//! In this mode, the SPI acts as master and initiates the SPI transactions.
//!
//! ## Configuration
//!
//! The peripheral can be used in full-duplex and half-duplex mode and can
//! leverage DMA for data transfers. It can also be used in blocking or async.
//!
//! ### Exclusive access to the SPI bus
//!
//! If all you want to do is to communicate to a single device, and you initiate
//! transactions yourself, there are a number of ways to achieve this:
//!
//! - Use the [`FullDuplex`](embedded_hal_02::spi::FullDuplex) trait to
//!   read/write single bytes at a time,
//! - Use the [`SpiBus`](embedded_hal::spi::SpiBus) trait and its associated
//!   functions to initiate transactions with simultaneous reads and writes, or
//! - Use the `ExclusiveDevice` struct from [`embedded-hal-bus`] or `SpiDevice`
//!   from [`embassy-embedded-hal`].
//!
//! ### Shared SPI access
//!
//! If you have multiple devices on the same SPI bus that each have their own CS
//! line, you may want to have a look at the implementations provided by
//! [`embedded-hal-bus`] and [`embassy-embedded-hal`].
//!
//! ## Usage
//!
//! The module implements several third-party traits from embedded-hal@0.2.x,
//! embedded-hal@1.x.x and embassy-embedded-hal
//!
//! ## Example
//!
//! ### SPI Initialization
//! ```rust, no_run
#![doc = crate::before_snippet!()]
//! # use esp_hal::spi::SpiMode;
//! # use esp_hal::spi::master::Spi;
//! # use esp_hal::gpio::Io;
//! # let io = Io::new(peripherals.GPIO, peripherals.IO_MUX);
//! let sclk = io.pins.gpio0;
//! let miso = io.pins.gpio2;
//! let mosi = io.pins.gpio1;
//! let cs = io.pins.gpio5;
//!
//! let mut spi = Spi::new(
//!     peripherals.SPI2,
//!     100.kHz(),
//!     SpiMode::Mode0,
//! )
//! .with_pins(Some(sclk), Some(mosi), Some(miso), Some(cs));
//! # }
//! ```
//! 
//! [`embedded-hal-bus`]: https://docs.rs/embedded-hal-bus/latest/embedded_hal_bus/spi/index.html
//! [`embassy-embedded-hal`]: https://docs.embassy.dev/embassy-embedded-hal/git/default/shared_bus/index.html

use core::marker::PhantomData;

pub use dma::*;
#[cfg(not(any(esp32, esp32s2)))]
use enumset::EnumSet;
#[cfg(not(any(esp32, esp32s2)))]
use enumset::EnumSetType;
use fugit::HertzU32;
#[cfg(feature = "place-spi-driver-in-ram")]
use procmacros::ram;

use super::{
    DmaError,
    DuplexMode,
    Error,
    FullDuplexMode,
    HalfDuplexMode,
    SpiBitOrder,
    SpiDataMode,
    SpiMode,
};
use crate::{
    clock::Clocks,
    dma::{DmaPeripheral, DmaRxBuffer, DmaTxBuffer, Rx, Tx},
    gpio::{InputPin, InputSignal, OutputPin, OutputSignal},
    interrupt::InterruptHandler,
    peripheral::{Peripheral, PeripheralRef},
    peripherals::spi2::RegisterBlock,
    private,
    system::PeripheralClockControl,
};

/// Enumeration of possible SPI interrupt events.
#[cfg(not(any(esp32, esp32s2)))]
#[derive(EnumSetType)]
#[cfg_attr(feature = "defmt", derive(defmt::Format))]
pub enum SpiInterrupt {
    /// Indicates that the SPI transaction has completed successfully.
    ///
    /// This interrupt is triggered when an SPI transaction has finished
    /// transmitting and receiving data.
    TransDone,
}

/// The size of the FIFO buffer for SPI
#[cfg(not(esp32s2))]
const FIFO_SIZE: usize = 64;
#[cfg(esp32s2)]
const FIFO_SIZE: usize = 72;

/// Padding byte for empty write transfers
const EMPTY_WRITE_PAD: u8 = 0x00u8;

#[allow(unused)]
const MAX_DMA_SIZE: usize = 32736;

/// SPI commands, each consisting of a 16-bit command value and a data mode.
///
/// Used to define specific commands sent over the SPI bus.
/// Can be [Command::None] if command phase should be suppressed.
#[derive(Copy, Clone, Debug, PartialEq, Eq)]
#[cfg_attr(feature = "defmt", derive(defmt::Format))]
pub enum Command {
    /// No command is sent.
    None,
    /// Command1.
    Command1(u16, SpiDataMode),
    /// Command2.
    Command2(u16, SpiDataMode),
    /// Command3.
    Command3(u16, SpiDataMode),
    /// Command4.
    Command4(u16, SpiDataMode),
    /// Command5.
    Command5(u16, SpiDataMode),
    /// Command6.
    Command6(u16, SpiDataMode),
    /// Command7.
    Command7(u16, SpiDataMode),
    /// Command8.
    Command8(u16, SpiDataMode),
    /// Command9.
    Command9(u16, SpiDataMode),
    /// Command10.
    Command10(u16, SpiDataMode),
    /// Command11.
    Command11(u16, SpiDataMode),
    /// Command12.
    Command12(u16, SpiDataMode),
    /// Command13.
    Command13(u16, SpiDataMode),
    /// Command14.
    Command14(u16, SpiDataMode),
    /// Command15.
    Command15(u16, SpiDataMode),
    /// Command16.
    Command16(u16, SpiDataMode),
}

impl Command {
    fn width(&self) -> usize {
        match self {
            Command::None => 0,
            Command::Command1(_, _) => 1,
            Command::Command2(_, _) => 2,
            Command::Command3(_, _) => 3,
            Command::Command4(_, _) => 4,
            Command::Command5(_, _) => 5,
            Command::Command6(_, _) => 6,
            Command::Command7(_, _) => 7,
            Command::Command8(_, _) => 8,
            Command::Command9(_, _) => 9,
            Command::Command10(_, _) => 10,
            Command::Command11(_, _) => 11,
            Command::Command12(_, _) => 12,
            Command::Command13(_, _) => 13,
            Command::Command14(_, _) => 14,
            Command::Command15(_, _) => 15,
            Command::Command16(_, _) => 16,
        }
    }

    fn value(&self) -> u16 {
        match self {
            Command::None => 0,
            Command::Command1(value, _)
            | Command::Command2(value, _)
            | Command::Command3(value, _)
            | Command::Command4(value, _)
            | Command::Command5(value, _)
            | Command::Command6(value, _)
            | Command::Command7(value, _)
            | Command::Command8(value, _)
            | Command::Command9(value, _)
            | Command::Command10(value, _)
            | Command::Command11(value, _)
            | Command::Command12(value, _)
            | Command::Command13(value, _)
            | Command::Command14(value, _)
            | Command::Command15(value, _)
            | Command::Command16(value, _) => *value,
        }
    }

    fn mode(&self) -> SpiDataMode {
        match self {
            Command::None => SpiDataMode::Single,
            Command::Command1(_, mode)
            | Command::Command2(_, mode)
            | Command::Command3(_, mode)
            | Command::Command4(_, mode)
            | Command::Command5(_, mode)
            | Command::Command6(_, mode)
            | Command::Command7(_, mode)
            | Command::Command8(_, mode)
            | Command::Command9(_, mode)
            | Command::Command10(_, mode)
            | Command::Command11(_, mode)
            | Command::Command12(_, mode)
            | Command::Command13(_, mode)
            | Command::Command14(_, mode)
            | Command::Command15(_, mode)
            | Command::Command16(_, mode) => *mode,
        }
    }

    fn is_none(&self) -> bool {
        matches!(self, Command::None)
    }
}

/// SPI address, ranging from 1 to 32 bits, paired with a data mode.
///
/// This can be used to specify the address phase of SPI transactions.
/// Can be [Address::None] if address phase should be suppressed.
#[derive(Copy, Clone, Debug, PartialEq, Eq)]
#[cfg_attr(feature = "defmt", derive(defmt::Format))]
pub enum Address {
    /// No address phase.
    None,
    /// Address with 1-bit.
    Address1(u32, SpiDataMode),
    /// Address with 2-bit.
    Address2(u32, SpiDataMode),
    /// Address with 3-bit.
    Address3(u32, SpiDataMode),
    /// Address with 4-bit.
    Address4(u32, SpiDataMode),
    /// Address with 5-bit.
    Address5(u32, SpiDataMode),
    /// Address with 6-bit.
    Address6(u32, SpiDataMode),
    /// Address with 7-bit.
    Address7(u32, SpiDataMode),
    /// Address with 8-bit.
    Address8(u32, SpiDataMode),
    /// Address with 9-bit.
    Address9(u32, SpiDataMode),
    /// Address with 10-bit.
    Address10(u32, SpiDataMode),
    /// Address with 11-bit.
    Address11(u32, SpiDataMode),
    /// Address with 12-bit.
    Address12(u32, SpiDataMode),
    /// Address with 13-bit.
    Address13(u32, SpiDataMode),
    /// Address with 14-bit.
    Address14(u32, SpiDataMode),
    /// Address with 15-bit.
    Address15(u32, SpiDataMode),
    /// Address with 16-bit.
    Address16(u32, SpiDataMode),
    /// Address with 17-bit.
    Address17(u32, SpiDataMode),
    /// Address with 18-bit.
    Address18(u32, SpiDataMode),
    /// Address with 19-bit.
    Address19(u32, SpiDataMode),
    /// Address with 20-bit.
    Address20(u32, SpiDataMode),
    /// Address with 21-bit.
    Address21(u32, SpiDataMode),
    /// Address with 22-bit.
    Address22(u32, SpiDataMode),
    /// Address with 23-bit.
    Address23(u32, SpiDataMode),
    /// Address with 24-bit.
    Address24(u32, SpiDataMode),
    /// Address with 25-bit.
    Address25(u32, SpiDataMode),
    /// Address with 26-bit.
    Address26(u32, SpiDataMode),
    /// Address with 27-bit.
    Address27(u32, SpiDataMode),
    /// Address with 28-bit.
    Address28(u32, SpiDataMode),
    /// Address with 29-bit.
    Address29(u32, SpiDataMode),
    /// Address with 30-bit.
    Address30(u32, SpiDataMode),
    /// Address with 31-bit.
    Address31(u32, SpiDataMode),
    /// Address with 32-bit.
    Address32(u32, SpiDataMode),
}

impl Address {
    fn width(&self) -> usize {
        match self {
            Address::None => 0,
            Address::Address1(_, _) => 1,
            Address::Address2(_, _) => 2,
            Address::Address3(_, _) => 3,
            Address::Address4(_, _) => 4,
            Address::Address5(_, _) => 5,
            Address::Address6(_, _) => 6,
            Address::Address7(_, _) => 7,
            Address::Address8(_, _) => 8,
            Address::Address9(_, _) => 9,
            Address::Address10(_, _) => 10,
            Address::Address11(_, _) => 11,
            Address::Address12(_, _) => 12,
            Address::Address13(_, _) => 13,
            Address::Address14(_, _) => 14,
            Address::Address15(_, _) => 15,
            Address::Address16(_, _) => 16,
            Address::Address17(_, _) => 17,
            Address::Address18(_, _) => 18,
            Address::Address19(_, _) => 19,
            Address::Address20(_, _) => 20,
            Address::Address21(_, _) => 21,
            Address::Address22(_, _) => 22,
            Address::Address23(_, _) => 23,
            Address::Address24(_, _) => 24,
            Address::Address25(_, _) => 25,
            Address::Address26(_, _) => 26,
            Address::Address27(_, _) => 27,
            Address::Address28(_, _) => 28,
            Address::Address29(_, _) => 29,
            Address::Address30(_, _) => 30,
            Address::Address31(_, _) => 31,
            Address::Address32(_, _) => 32,
        }
    }

    fn value(&self) -> u32 {
        match self {
            Address::None => 0,
            Address::Address1(value, _)
            | Address::Address2(value, _)
            | Address::Address3(value, _)
            | Address::Address4(value, _)
            | Address::Address5(value, _)
            | Address::Address6(value, _)
            | Address::Address7(value, _)
            | Address::Address8(value, _)
            | Address::Address9(value, _)
            | Address::Address10(value, _)
            | Address::Address11(value, _)
            | Address::Address12(value, _)
            | Address::Address13(value, _)
            | Address::Address14(value, _)
            | Address::Address15(value, _)
            | Address::Address16(value, _)
            | Address::Address17(value, _)
            | Address::Address18(value, _)
            | Address::Address19(value, _)
            | Address::Address20(value, _)
            | Address::Address21(value, _)
            | Address::Address22(value, _)
            | Address::Address23(value, _)
            | Address::Address24(value, _)
            | Address::Address25(value, _)
            | Address::Address26(value, _)
            | Address::Address27(value, _)
            | Address::Address28(value, _)
            | Address::Address29(value, _)
            | Address::Address30(value, _)
            | Address::Address31(value, _)
            | Address::Address32(value, _) => *value,
        }
    }

    fn is_none(&self) -> bool {
        matches!(self, Address::None)
    }

    fn mode(&self) -> SpiDataMode {
        match self {
            Address::None => SpiDataMode::Single,
            Address::Address1(_, mode)
            | Address::Address2(_, mode)
            | Address::Address3(_, mode)
            | Address::Address4(_, mode)
            | Address::Address5(_, mode)
            | Address::Address6(_, mode)
            | Address::Address7(_, mode)
            | Address::Address8(_, mode)
            | Address::Address9(_, mode)
            | Address::Address10(_, mode)
            | Address::Address11(_, mode)
            | Address::Address12(_, mode)
            | Address::Address13(_, mode)
            | Address::Address14(_, mode)
            | Address::Address15(_, mode)
            | Address::Address16(_, mode)
            | Address::Address17(_, mode)
            | Address::Address18(_, mode)
            | Address::Address19(_, mode)
            | Address::Address20(_, mode)
            | Address::Address21(_, mode)
            | Address::Address22(_, mode)
            | Address::Address23(_, mode)
            | Address::Address24(_, mode)
            | Address::Address25(_, mode)
            | Address::Address26(_, mode)
            | Address::Address27(_, mode)
            | Address::Address28(_, mode)
            | Address::Address29(_, mode)
            | Address::Address30(_, mode)
            | Address::Address31(_, mode)
            | Address::Address32(_, mode) => *mode,
        }
    }
}

/// Read and Write in half duplex mode.
pub trait HalfDuplexReadWrite {
    /// The associated error type that will be returned in the event of a
    /// failure.
    type Error;

    /// Half-duplex read.
    fn read(
        &mut self,
        data_mode: SpiDataMode,
        cmd: Command,
        address: Address,
        dummy: u8,
        buffer: &mut [u8],
    ) -> Result<(), Self::Error>;

    /// Half-duplex write.
    fn write(
        &mut self,
        data_mode: SpiDataMode,
        cmd: Command,
        address: Address,
        dummy: u8,
        buffer: &[u8],
    ) -> Result<(), Self::Error>;
}

/// SPI peripheral driver
pub struct Spi<'d, T, M> {
    spi: PeripheralRef<'d, T>,
    _mode: PhantomData<M>,
}

impl<'d, T> Spi<'d, T, FullDuplexMode>
where
    T: Instance,
{
    /// Read bytes from SPI.
    ///
    /// Sends out a stuffing byte for every byte to read. This function doesn't
    /// perform flushing. If you want to read the response to something you
    /// have written before, consider using [`Self::transfer`] instead.
    pub fn read_byte(&mut self) -> nb::Result<u8, Error> {
        self.spi.read_byte()
    }

    /// Write a byte to SPI.
    pub fn write_byte(&mut self, word: u8) -> nb::Result<(), Error> {
        self.spi.write_byte(word)
    }

    /// Write bytes to SPI.
    ///
    /// Copies the content of `words` in chunks of 64 bytes into the SPI
    /// transmission FIFO. If `words` is longer than 64 bytes, multiple
    /// sequential transfers are performed. This function will return before
    /// all bytes of the last chunk to transmit have been sent to the wire. If
    /// you must ensure that the whole messages was written correctly, use
    /// `flush`.
    pub fn write_bytes(&mut self, words: &[u8]) -> Result<(), Error> {
        self.spi.write_bytes(words)?;
        self.spi.flush()?;

        Ok(())
    }

    /// Sends `words` to the slave. Returns the `words` received from the slave
    pub fn transfer<'w>(&mut self, words: &'w mut [u8]) -> Result<&'w [u8], Error> {
        self.spi.transfer(words)
    }
}

impl<'d, T> Spi<'d, T, FullDuplexMode>
where
    T: Instance,
{
    /// Constructs an SPI instance in 8bit dataframe mode.
    ///
    /// All pins are optional. Setup these pins using
    /// [with_pins](Self::with_pins) or individual methods for each pin.
    pub fn new(
        spi: impl Peripheral<P = T> + 'd,
        frequency: HertzU32,
        mode: SpiMode,
    ) -> Spi<'d, T, FullDuplexMode> {
        crate::into_ref!(spi);
        Self::new_internal(spi, frequency, mode)
    }

    /// Assign the SCK (Serial Clock) pin for the SPI instance.
    ///
    /// Sets the specified pin to push-pull output and connects it to the SPI
    /// clock signal.
    pub fn with_sck<SCK: OutputPin>(self, sck: impl Peripheral<P = SCK> + 'd) -> Self {
        crate::into_ref!(sck);
        sck.set_to_push_pull_output(private::Internal);
        sck.connect_peripheral_to_output(self.spi.sclk_signal(), private::Internal);

        self
    }

    /// Assign the MOSI (Master Out Slave In) pin for the SPI instance.
    ///
    /// Sets the specified pin to push-pull output and connects it to the SPI
    /// MOSI signal.
    pub fn with_mosi<MOSI: OutputPin>(self, mosi: impl Peripheral<P = MOSI> + 'd) -> Self {
        crate::into_ref!(mosi);
        mosi.set_to_push_pull_output(private::Internal);
        mosi.connect_peripheral_to_output(self.spi.mosi_signal(), private::Internal);

        self
    }

    /// Assign the MISO (Master In Slave Out) pin for the SPI instance.
    ///
    /// Sets the specified pin to input and connects it to the SPI MISO signal.
    pub fn with_miso<MISO: InputPin>(self, miso: impl Peripheral<P = MISO> + 'd) -> Self {
        crate::into_ref!(miso);
        miso.init_input(false, false, private::Internal);
        miso.connect_input_to_peripheral(self.spi.miso_signal(), private::Internal);

        self
    }

    /// Assign the CS (Chip Select) pin for the SPI instance.
    ///
    /// Sets the specified pin to push-pull output and connects it to the SPI CS
    /// signal.
    pub fn with_cs<CS: OutputPin>(self, cs: impl Peripheral<P = CS> + 'd) -> Self {
        crate::into_ref!(cs);
        cs.set_to_push_pull_output(private::Internal);
        cs.connect_peripheral_to_output(self.spi.cs_signal(), private::Internal);

        self
    }

    /// Set the bit order for the SPI instance.
    ///
    /// The default is MSB first for both read and write.
    pub fn with_bit_order(mut self, read_order: SpiBitOrder, write_order: SpiBitOrder) -> Self {
        self.spi.set_bit_order(read_order, write_order);
        self
    }

    /// Setup pins for this SPI instance.
    ///
    /// All pins are optional. Pass [crate::gpio::NO_PIN] if you don't need the
    /// given pin.
    pub fn with_pins<SCK: OutputPin, MOSI: OutputPin, MISO: InputPin, CS: OutputPin>(
        self,
        sck: Option<impl Peripheral<P = SCK> + 'd>,
        mosi: Option<impl Peripheral<P = MOSI> + 'd>,
        miso: Option<impl Peripheral<P = MISO> + 'd>,
        cs: Option<impl Peripheral<P = CS> + 'd>,
    ) -> Self {
        if let Some(sck) = sck {
            crate::into_ref!(sck);
            sck.set_to_push_pull_output(private::Internal);
            sck.connect_peripheral_to_output(self.spi.sclk_signal(), private::Internal);
        }

        if let Some(mosi) = mosi {
            crate::into_ref!(mosi);
            mosi.set_to_push_pull_output(private::Internal);
            mosi.connect_peripheral_to_output(self.spi.mosi_signal(), private::Internal);
        }

        if let Some(miso) = miso {
            crate::into_ref!(miso);
            miso.init_input(false, false, private::Internal);
            miso.connect_input_to_peripheral(self.spi.miso_signal(), private::Internal);
        }

        if let Some(cs) = cs {
            crate::into_ref!(cs);
            cs.set_to_push_pull_output(private::Internal);
            cs.connect_peripheral_to_output(self.spi.cs_signal(), private::Internal);
        }

        self
    }

    pub(crate) fn new_internal(
        spi: PeripheralRef<'d, T>,
        frequency: HertzU32,
        mode: SpiMode,
    ) -> Spi<'d, T, FullDuplexMode> {
        spi.reset_peripheral();
        spi.enable_peripheral();

        let mut spi = Spi {
            spi,
            _mode: PhantomData,
        };
        spi.spi.setup(frequency);
        spi.spi.init();
        spi.spi.set_data_mode(mode);

        spi
    }

    /// Change the bus frequency of the SPI instance.
    ///
    /// This method allows user to update the bus frequency for the SPI
    /// communication after the instance has been created.
    pub fn change_bus_frequency(&mut self, frequency: HertzU32) {
        self.spi.ch_bus_freq(frequency);
    }
}

impl<'d, T> Spi<'d, T, HalfDuplexMode>
where
    T: ExtendedInstance,
{
    /// Constructs an SPI instance in half-duplex mode.
    ///
    /// All pins are optional. Setup these pins using
    /// [with_pins](Self::with_pins) or individual methods for each pin.
    pub fn new_half_duplex(
        spi: impl Peripheral<P = T> + 'd,
        frequency: HertzU32,
        mode: SpiMode,
    ) -> Spi<'d, T, HalfDuplexMode> {
        crate::into_ref!(spi);
        Self::new_internal(spi, frequency, mode)
    }

    /// Assign the SCK (Serial Clock) pin for the SPI instance.
    ///
    /// Sets the specified pin to push-pull output and connects it to the SPI
    /// clock signal.
    pub fn with_sck<SCK: OutputPin>(self, sck: impl Peripheral<P = SCK> + 'd) -> Self {
        crate::into_ref!(sck);
        sck.set_to_push_pull_output(private::Internal);
        sck.connect_peripheral_to_output(self.spi.sclk_signal(), private::Internal);

        self
    }

    /// Assign the MOSI (Master Out Slave In) pin for the SPI instance in
    /// half-duplex mode.
    ///
    /// Enables both input and output functionality for the pin, and connects it
    /// to the MOSI signal and SIO0 input signal.
    pub fn with_mosi<MOSI: OutputPin + InputPin>(
        self,
        mosi: impl Peripheral<P = MOSI> + 'd,
    ) -> Self {
        crate::into_ref!(mosi);
        mosi.enable_output(true, private::Internal);
        mosi.connect_peripheral_to_output(self.spi.mosi_signal(), private::Internal);
        mosi.enable_input(true, private::Internal);
        mosi.connect_input_to_peripheral(self.spi.sio0_input_signal(), private::Internal);

        self
    }

    /// Assign the MISO (Master In Slave Out) pin for the SPI instance in
    /// half-duplex mode.
    ///
    /// Enables both input and output functionality for the pin, and connects it
    /// to the MISO signal and SIO1 input signal.
    pub fn with_miso<MISO: OutputPin + InputPin>(
        self,
        miso: impl Peripheral<P = MISO> + 'd,
    ) -> Self {
        crate::into_ref!(miso);
        miso.enable_output(true, private::Internal);
        miso.connect_peripheral_to_output(self.spi.sio1_output_signal(), private::Internal);
        miso.enable_input(true, private::Internal);
        miso.connect_input_to_peripheral(self.spi.miso_signal(), private::Internal);

        self
    }

    /// Assign the SIO2 pin for the SPI instance.
    ///
    /// Enables both input and output functionality for the pin, and connects it
    /// to the SIO2 output and input signals.
    pub fn with_sio2<SIO2: OutputPin + InputPin>(
        self,
        sio2: impl Peripheral<P = SIO2> + 'd,
    ) -> Self {
        crate::into_ref!(sio2);
        sio2.enable_output(true, private::Internal);
        sio2.connect_peripheral_to_output(self.spi.sio2_output_signal(), private::Internal);
        sio2.enable_input(true, private::Internal);
        sio2.connect_input_to_peripheral(self.spi.sio2_input_signal(), private::Internal);

        self
    }

    /// Assign the SIO3 pin for the SPI instance.
    ///
    /// Enables both input and output functionality for the pin, and connects it
    /// to the SIO3 output and input signals.
    pub fn with_sio3<SIO3: OutputPin + InputPin>(
        self,
        sio3: impl Peripheral<P = SIO3> + 'd,
    ) -> Self {
        crate::into_ref!(sio3);
        sio3.enable_output(true, private::Internal);
        sio3.connect_peripheral_to_output(self.spi.sio3_output_signal(), private::Internal);
        sio3.enable_input(true, private::Internal);
        sio3.connect_input_to_peripheral(self.spi.sio3_input_signal(), private::Internal);

        self
    }

    /// Assign the CS (Chip Select) pin for the SPI instance.
    ///
    /// Sets the specified pin to push-pull output and connects it to the SPI CS
    /// signal.
    pub fn with_cs<CS: OutputPin>(self, cs: impl Peripheral<P = CS> + 'd) -> Self {
        crate::into_ref!(cs);
        cs.set_to_push_pull_output(private::Internal);
        cs.connect_peripheral_to_output(self.spi.cs_signal(), private::Internal);

        self
    }

    /// Setup pins for this SPI instance.
    ///
    /// All pins are optional. Pass [crate::gpio::NO_PIN] if you don't need the
    /// given pin.
    pub fn with_pins<
        SCK: OutputPin,
        MOSI: OutputPin + InputPin,
        MISO: OutputPin + InputPin,
        SIO2: OutputPin + InputPin,
        SIO3: OutputPin + InputPin,
        CS: OutputPin,
    >(
        self,
        sck: Option<impl Peripheral<P = SCK> + 'd>,
        mosi: Option<impl Peripheral<P = MOSI> + 'd>,
        miso: Option<impl Peripheral<P = MISO> + 'd>,
        sio2: Option<impl Peripheral<P = SIO2> + 'd>,
        sio3: Option<impl Peripheral<P = SIO3> + 'd>,
        cs: Option<impl Peripheral<P = CS> + 'd>,
    ) -> Self {
        if let Some(sck) = sck {
            crate::into_ref!(sck);
            sck.set_to_push_pull_output(private::Internal);
            sck.connect_peripheral_to_output(self.spi.sclk_signal(), private::Internal);
        }

        if let Some(mosi) = mosi {
            crate::into_ref!(mosi);
            mosi.enable_output(true, private::Internal);
            mosi.connect_peripheral_to_output(self.spi.mosi_signal(), private::Internal);
            mosi.enable_input(true, private::Internal);
            mosi.connect_input_to_peripheral(self.spi.sio0_input_signal(), private::Internal);
        }

        if let Some(miso) = miso {
            crate::into_ref!(miso);
            miso.enable_output(true, private::Internal);
            miso.connect_peripheral_to_output(self.spi.sio1_output_signal(), private::Internal);
            miso.enable_input(true, private::Internal);
            miso.connect_input_to_peripheral(self.spi.miso_signal(), private::Internal);
        }

        if let Some(sio2) = sio2 {
            crate::into_ref!(sio2);
            sio2.enable_output(true, private::Internal);
            sio2.connect_peripheral_to_output(self.spi.sio2_output_signal(), private::Internal);
            sio2.enable_input(true, private::Internal);
            sio2.connect_input_to_peripheral(self.spi.sio2_input_signal(), private::Internal);
        }

        if let Some(sio3) = sio3 {
            crate::into_ref!(sio3);
            sio3.enable_output(true, private::Internal);
            sio3.connect_peripheral_to_output(self.spi.sio3_output_signal(), private::Internal);
            sio3.enable_input(true, private::Internal);
            sio3.connect_input_to_peripheral(self.spi.sio3_input_signal(), private::Internal);
        }

        if let Some(cs) = cs {
            crate::into_ref!(cs);
            cs.set_to_push_pull_output(private::Internal);
            cs.connect_peripheral_to_output(self.spi.cs_signal(), private::Internal);
        }

        self
    }

    pub(crate) fn new_internal(
        spi: PeripheralRef<'d, T>,
        frequency: HertzU32,
        mode: SpiMode,
    ) -> Spi<'d, T, HalfDuplexMode> {
        spi.reset_peripheral();
        spi.enable_peripheral();

        let mut spi = Spi {
            spi,
            _mode: PhantomData,
        };
        spi.spi.setup(frequency);
        spi.spi.init();
        spi.spi.set_data_mode(mode);

        spi
    }

    /// Change the bus frequency of the SPI instance in half-duplex mode.
    ///
    /// This method allows you to update the bus frequency for the SPI
    /// communication after the instance has been created.
    pub fn change_bus_frequency(&mut self, frequency: HertzU32) {
        self.spi.ch_bus_freq(frequency);
    }

    /// Set the bit order for the SPI instance.
    ///
    /// The default is MSB first for both read and write.
    pub fn with_bit_order(mut self, read_order: SpiBitOrder, write_order: SpiBitOrder) -> Self {
        self.spi.set_bit_order(read_order, write_order);
        self
    }
}

impl<T> HalfDuplexReadWrite for Spi<'_, T, HalfDuplexMode>
where
    T: Instance,
{
    type Error = Error;

    fn read(
        &mut self,
        data_mode: SpiDataMode,
        cmd: Command,
        address: Address,
        dummy: u8,
        buffer: &mut [u8],
    ) -> Result<(), Self::Error> {
        if buffer.len() > FIFO_SIZE {
            return Err(Error::FifoSizeExeeded);
        }

        if buffer.is_empty() {
            return Err(Error::Unsupported);
        }

        self.spi
            .init_spi_data_mode(cmd.mode(), address.mode(), data_mode);
        self.spi.read_bytes_half_duplex(cmd, address, dummy, buffer)
    }

    fn write(
        &mut self,
        data_mode: SpiDataMode,
        cmd: Command,
        address: Address,
        dummy: u8,
        buffer: &[u8],
    ) -> Result<(), Self::Error> {
        if buffer.len() > FIFO_SIZE {
            return Err(Error::FifoSizeExeeded);
        }

        self.spi
            .init_spi_data_mode(cmd.mode(), address.mode(), data_mode);
        self.spi
            .write_bytes_half_duplex(cmd, address, dummy, buffer)
    }
}

impl<T> embedded_hal_02::spi::FullDuplex<u8> for Spi<'_, T, FullDuplexMode>
where
    T: Instance,
{
    type Error = Error;

    fn read(&mut self) -> nb::Result<u8, Self::Error> {
        self.read_byte()
    }

    fn send(&mut self, word: u8) -> nb::Result<(), Self::Error> {
        self.write_byte(word)
    }
}

impl<T> embedded_hal_02::blocking::spi::Transfer<u8> for Spi<'_, T, FullDuplexMode>
where
    T: Instance,
{
    type Error = Error;

    fn transfer<'w>(&mut self, words: &'w mut [u8]) -> Result<&'w [u8], Self::Error> {
        self.transfer(words)
    }
}

impl<T> embedded_hal_02::blocking::spi::Write<u8> for Spi<'_, T, FullDuplexMode>
where
    T: Instance,
{
    type Error = Error;

    fn write(&mut self, words: &[u8]) -> Result<(), Self::Error> {
        self.write_bytes(words)?;
        self.spi.flush()
    }
}

mod dma {
    use core::{
        cmp::min,
        sync::atomic::{fence, Ordering},
    };

    use super::*;
    #[cfg(spi3)]
    use crate::dma::Spi3Peripheral;
    use crate::{
        dma::{
            asynch::{DmaRxFuture, DmaTxFuture},
            Channel,
            DmaChannel,
            DmaRxBuf,
            DmaRxBuffer,
            DmaTxBuf,
            DmaTxBuffer,
            RxPrivate,
            Spi2Peripheral,
            SpiPeripheral,
            TxPrivate,
        },
        InterruptConfigurable,
        Mode,
    };

    impl<'d, M> Spi<'d, crate::peripherals::SPI2, M>
    where
        M: DuplexMode,
    {
        /// Configures the SPI instance to use DMA with the specified channel.
        ///
        /// This method prepares the SPI instance for DMA transfers. It
        /// initializes the DMA channel for transmission and returns an
        /// instance of `SpiDma` that supports DMA operations.
        pub fn with_dma<C, DmaMode>(
            self,
            mut channel: Channel<'d, C, DmaMode>,
        ) -> SpiDma<'d, crate::peripherals::SPI2, C, M, DmaMode>
        where
            C: DmaChannel,
            C::P: SpiPeripheral + Spi2Peripheral,
            DmaMode: Mode,
        {
            channel.tx.init_channel(); // no need to call this for both, RX and TX

            SpiDma {
                spi: self.spi,
                channel,
                _mode: PhantomData,
            }
        }
    }

    #[cfg(spi3)]
    impl<'d, M> Spi<'d, crate::peripherals::SPI3, M>
    where
        M: DuplexMode,
    {
        /// Configures the SPI3 instance to use DMA with the specified channel.
        ///
        /// This method prepares the SPI instance for DMA transfers using SPI3
        /// and returns an instance of `SpiDma` that supports DMA
        /// operations.
        pub fn with_dma<C, DmaMode>(
            self,
            mut channel: Channel<'d, C, DmaMode>,
        ) -> SpiDma<'d, crate::peripherals::SPI3, C, M, DmaMode>
        where
            C: DmaChannel,
            C::P: SpiPeripheral + Spi3Peripheral,
            DmaMode: Mode,
        {
            channel.tx.init_channel(); // no need to call this for both, RX and TX

            SpiDma {
                spi: self.spi,
                channel,
                _mode: PhantomData,
            }
        }
    }

    /// A DMA capable SPI instance.
    ///
    /// Using `SpiDma` is not recommended unless you wish
    /// to manage buffers yourself. It's recommended to use
    /// [`SpiDmaBus`] via `with_buffers` to get access
    /// to a DMA capable SPI bus that implements the
    /// embedded-hal traits.
    pub struct SpiDma<'d, T, C, D, M>
    where
        C: DmaChannel,
        C::P: SpiPeripheral,
        D: DuplexMode,
        M: Mode,
    {
        pub(crate) spi: PeripheralRef<'d, T>,
        pub(crate) channel: Channel<'d, C, M>,
        _mode: PhantomData<D>,
    }

    impl<'d, T, C, D, M> core::fmt::Debug for SpiDma<'d, T, C, D, M>
    where
        C: DmaChannel,
        C::P: SpiPeripheral,
        D: DuplexMode,
        M: Mode,
    {
        /// Formats the `SpiDma` instance for debugging purposes.
        ///
        /// This method returns a debug struct with the name "SpiDma" without
        /// exposing internal details.
        fn fmt(&self, f: &mut core::fmt::Formatter<'_>) -> core::fmt::Result {
            f.debug_struct("SpiDma").finish()
        }
    }

    impl<'d, T, C, D, M> SpiDma<'d, T, C, D, M>
    where
        T: InstanceDma,
        C: DmaChannel,
        C::P: SpiPeripheral,
        D: DuplexMode,
        M: Mode,
    {
        /// Sets the interrupt handler
        ///
        /// Interrupts are not enabled at the peripheral level here.
        pub fn set_interrupt_handler(&mut self, handler: InterruptHandler) {
            self.spi.set_interrupt_handler(handler);
        }

        /// Listen for the given interrupts
        #[cfg(not(any(esp32, esp32s2)))]
        pub fn listen(&mut self, interrupts: EnumSet<SpiInterrupt>) {
            self.spi.listen(interrupts);
        }

        /// Unlisten the given interrupts
        #[cfg(not(any(esp32, esp32s2)))]
        pub fn unlisten(&mut self, interrupts: EnumSet<SpiInterrupt>) {
            self.spi.unlisten(interrupts);
        }

        /// Gets asserted interrupts
        #[cfg(not(any(esp32, esp32s2)))]
        pub fn interrupts(&mut self) -> EnumSet<SpiInterrupt> {
            self.spi.interrupts()
        }

        /// Resets asserted interrupts
        #[cfg(not(any(esp32, esp32s2)))]
        pub fn clear_interrupts(&mut self, interrupts: EnumSet<SpiInterrupt>) {
            self.spi.clear_interrupts(interrupts);
        }
    }

    impl<'d, T, C, D, M> crate::private::Sealed for SpiDma<'d, T, C, D, M>
    where
        T: InstanceDma,
        C: DmaChannel,
        C::P: SpiPeripheral,
        D: DuplexMode,
        M: Mode,
    {
    }

    impl<'d, T, C, D, M> InterruptConfigurable for SpiDma<'d, T, C, D, M>
    where
        T: InstanceDma,
        C: DmaChannel,
        C::P: SpiPeripheral,
        D: DuplexMode,
        M: Mode,
    {
        /// Configures the interrupt handler for the DMA-enabled SPI instance.
        fn set_interrupt_handler(&mut self, handler: crate::interrupt::InterruptHandler) {
            SpiDma::set_interrupt_handler(self, handler);
        }
    }

    impl<'d, T, C, D, M> SpiDma<'d, T, C, D, M>
    where
        T: InstanceDma,
        C: DmaChannel,
        C::P: SpiPeripheral,
        D: DuplexMode,
        M: Mode,
    {
        /// Changes the SPI bus frequency for the DMA-enabled SPI instance.
        pub fn change_bus_frequency(&mut self, frequency: HertzU32) {
            self.spi.ch_bus_freq(frequency);
        }
    }

    impl<'d, T, C, D, M> SpiDma<'d, T, C, D, M>
    where
        T: InstanceDma,
        C: DmaChannel,
        C::P: SpiPeripheral,
        D: DuplexMode,
        M: Mode,
    {
        /// Configures the DMA buffers for the SPI instance.
        ///
        /// This method sets up both RX and TX buffers for DMA transfers.
        /// It returns an instance of `SpiDmaBus` that can be used for SPI
        /// communication.
        pub fn with_buffers(
            self,
            dma_rx_buf: DmaRxBuf,
            dma_tx_buf: DmaTxBuf,
        ) -> SpiDmaBus<'d, T, C, D, M> {
            SpiDmaBus::new(self, dma_rx_buf, dma_tx_buf)
        }
    }

    /// A structure representing a DMA transfer for SPI.
    ///
    /// This structure holds references to the SPI instance, DMA buffers, and
    /// transfer status.
    pub struct SpiDmaTransfer<'d, T, C, D, M, Buf>
    where
        C: DmaChannel,
        C::P: SpiPeripheral,
        D: DuplexMode,
        M: Mode,
    {
        spi_dma: SpiDma<'d, T, C, D, M>,
        dma_buf: Buf,
        is_rx: bool,
        is_tx: bool,

        rx_future_awaited: bool,
        tx_future_awaited: bool,
    }

    impl<'d, T, C, D, M, Buf> SpiDmaTransfer<'d, T, C, D, M, Buf>
    where
        T: Instance,
        C: DmaChannel,
        C::P: SpiPeripheral,
        D: DuplexMode,
        M: Mode,
    {
        fn new(spi_dma: SpiDma<'d, T, C, D, M>, dma_buf: Buf, is_rx: bool, is_tx: bool) -> Self {
            Self {
                spi_dma,
                dma_buf,
                is_rx,
                is_tx,
                rx_future_awaited: false,
                tx_future_awaited: false,
            }
        }

        /// Checks if the DMA transfer is complete.
        ///
        /// This method returns `true` if both RX and TX operations are done,
        /// and the SPI instance is no longer busy.
        pub fn is_done(&self) -> bool {
            if self.is_tx && !self.tx_future_awaited && !self.spi_dma.channel.tx.is_done() {
                return false;
            }
            if self.spi_dma.spi.busy() {
                return false;
            }
            if self.is_rx && !self.rx_future_awaited {
                // If this is an asymmetric transfer and the RX side is smaller, the RX channel
                // will never be "done" as it won't have enough descriptors/buffer to receive
                // the EOF bit from the SPI. So instead the RX channel will hit
                // a "descriptor empty" which means the DMA is written as much
                // of the received data as possible into the buffer and
                // discarded the rest. The user doesn't care about this discarded data.

                if !self.spi_dma.channel.rx.is_done()
                    && !self.spi_dma.channel.rx.has_dscr_empty_error()
                {
                    return false;
                }
            }
            true
        }

        /// Waits for the DMA transfer to complete.
        ///
        /// This method blocks until the transfer is finished and returns the
        /// `SpiDma` instance and the associated buffer.
        pub fn wait(mut self) -> (SpiDma<'d, T, C, D, M>, Buf) {
            self.spi_dma.spi.flush().ok();
            fence(Ordering::Acquire);
            (self.spi_dma, self.dma_buf)
        }
    }

    impl<'d, T, C, D, Buf> SpiDmaTransfer<'d, T, C, D, crate::Async, Buf>
    where
        T: Instance,
        C: DmaChannel,
        C::P: SpiPeripheral,
        D: DuplexMode,
    {
        /// Waits for the DMA transfer to complete asynchronously.
        ///
        /// This method awaits the completion of both RX and TX operations.
        pub async fn wait_for_done(&mut self) {
            if self.is_tx && !self.tx_future_awaited {
                let _ = DmaTxFuture::new(&mut self.spi_dma.channel.tx).await;
                self.tx_future_awaited = true;
            }

            // As a future enhancement, setup Spi Future in here as well.

            if self.is_rx && !self.rx_future_awaited {
                let _ = DmaRxFuture::new(&mut self.spi_dma.channel.rx).await;
                self.rx_future_awaited = true;
            }
        }
    }

    impl<'d, T, C, M> SpiDma<'d, T, C, FullDuplexMode, M>
    where
        T: InstanceDma,
        C: DmaChannel,
        C::P: SpiPeripheral,
        M: Mode,
    {
        /// Perform a DMA write.
        ///
        /// This will return a [SpiDmaTransfer] owning the buffer and the
        /// SPI instance. The maximum amount of data to be sent is 32736
        /// bytes.
        #[allow(clippy::type_complexity)]
        #[cfg_attr(feature = "place-spi-driver-in-ram", ram)]
        pub fn dma_write<TX: DmaTxBuffer>(
            mut self,
            mut buffer: TX,
        ) -> Result<SpiDmaTransfer<'d, T, C, FullDuplexMode, M, TX>, (Error, Self, TX)> {
            let bytes_to_write = buffer.length();
            if bytes_to_write > MAX_DMA_SIZE {
                return Err((Error::MaxDmaTransferSizeExceeded, self, buffer));
            }

            let result = unsafe {
                self.spi
                    .start_write_bytes_dma(&mut buffer, &mut self.channel.tx, true)
            };
            if let Err(e) = result {
                return Err((e, self, buffer));
            }

            Ok(SpiDmaTransfer::new(self, buffer, false, true))
        }

        /// Perform a DMA read.
        ///
        /// This will return a [SpiDmaTransfer] owning the buffer and
        /// the SPI instance. The maximum amount of data to be
        /// received is 32736 bytes.
        #[allow(clippy::type_complexity)]
        #[cfg_attr(feature = "place-spi-driver-in-ram", ram)]
        pub fn dma_read<RX: DmaRxBuffer>(
            mut self,
            mut buffer: RX,
        ) -> Result<SpiDmaTransfer<'d, T, C, FullDuplexMode, M, RX>, (Error, Self, RX)> {
            let bytes_to_read = buffer.length();
            if bytes_to_read > MAX_DMA_SIZE {
                return Err((Error::MaxDmaTransferSizeExceeded, self, buffer));
            }

            let result = unsafe {
                self.spi
                    .start_read_bytes_dma(&mut buffer, &mut self.channel.rx, true)
            };
            if let Err(e) = result {
                return Err((e, self, buffer));
            }

            Ok(SpiDmaTransfer::new(self, buffer, true, false))
        }

        /// Perform a DMA transfer
        ///
        /// This will return a [SpiDmaTransfer] owning the buffers and
        /// the SPI instance. The maximum amount of data to be
        /// sent/received is 32736 bytes.
        #[allow(clippy::type_complexity)]
        pub fn dma_transfer<RX: DmaRxBuffer, TX: DmaTxBuffer>(
            mut self,
            mut rx_buffer: RX,
            mut tx_buffer: TX,
        ) -> Result<SpiDmaTransfer<'d, T, C, FullDuplexMode, M, (RX, TX)>, (Error, Self, RX, TX)>
        {
            let bytes_to_read = rx_buffer.length();
            let bytes_to_write = tx_buffer.length();

            if bytes_to_write > MAX_DMA_SIZE || bytes_to_read > MAX_DMA_SIZE {
                return Err((
                    Error::MaxDmaTransferSizeExceeded,
                    self,
                    rx_buffer,
                    tx_buffer,
                ));
            }

            let result = unsafe {
                self.spi.start_transfer_dma(
                    &mut rx_buffer,
                    &mut tx_buffer,
                    &mut self.channel.rx,
                    &mut self.channel.tx,
                )
            };
            if let Err(e) = result {
                return Err((e, self, rx_buffer, tx_buffer));
            }

            Ok(SpiDmaTransfer::new(
                self,
                (rx_buffer, tx_buffer),
                true,
                true,
            ))
        }
    }

    impl<'d, T, C, M> SpiDma<'d, T, C, HalfDuplexMode, M>
    where
        T: InstanceDma,
        C: DmaChannel,
        C::P: SpiPeripheral,
        M: Mode,
    {
        /// Perform a half-duplex read operation using DMA.
        #[allow(clippy::type_complexity)]
        #[cfg_attr(feature = "place-spi-driver-in-ram", ram)]
        pub fn read<RX: DmaRxBuffer>(
            mut self,
            data_mode: SpiDataMode,
            cmd: Command,
            address: Address,
            dummy: u8,
            mut buffer: RX,
        ) -> Result<SpiDmaTransfer<'d, T, C, HalfDuplexMode, M, RX>, (Error, Self, RX)> {
            let bytes_to_read = buffer.length();
            if bytes_to_read > MAX_DMA_SIZE {
                return Err((Error::MaxDmaTransferSizeExceeded, self, buffer));
            }

            self.spi.init_half_duplex(
                false,
                !cmd.is_none(),
                !address.is_none(),
                false,
                dummy != 0,
                bytes_to_read == 0,
            );
            self.spi
                .init_spi_data_mode(cmd.mode(), address.mode(), data_mode);

            // set cmd, address, dummy cycles
            let reg_block = self.spi.register_block();
            if !cmd.is_none() {
                reg_block.user2().modify(|_, w| unsafe {
                    w.usr_command_bitlen()
                        .bits((cmd.width() - 1) as u8)
                        .usr_command_value()
                        .bits(cmd.value())
                });
            }

            #[cfg(not(esp32))]
            if !address.is_none() {
                reg_block.user1().modify(|_, w| unsafe {
                    w.usr_addr_bitlen().bits((address.width() - 1) as u8)
                });

                let addr = address.value() << (32 - address.width());
                reg_block
                    .addr()
                    .write(|w| unsafe { w.usr_addr_value().bits(addr) });
            }

            #[cfg(esp32)]
            if !address.is_none() {
                reg_block.user1().modify(|r, w| unsafe {
                    w.bits(r.bits() & !(0x3f << 26) | (((address.width() - 1) as u32) & 0x3f) << 26)
                });

                let addr = address.value() << (32 - address.width());
                reg_block.addr().write(|w| unsafe { w.bits(addr) });
            }

            if dummy > 0 {
                reg_block
                    .user1()
                    .modify(|_, w| unsafe { w.usr_dummy_cyclelen().bits(dummy - 1) });
            }

            let result = unsafe {
                self.spi
                    .start_read_bytes_dma(&mut buffer, &mut self.channel.rx, false)
            };
            if let Err(e) = result {
                return Err((e, self, buffer));
            }

            Ok(SpiDmaTransfer::new(self, buffer, bytes_to_read > 0, false))
        }

        /// Perform a half-duplex write operation using DMA.
        #[allow(clippy::type_complexity)]
        #[cfg_attr(feature = "place-spi-driver-in-ram", ram)]
        pub fn write<TX: DmaTxBuffer>(
            mut self,
            data_mode: SpiDataMode,
            cmd: Command,
            address: Address,
            dummy: u8,
            mut buffer: TX,
        ) -> Result<SpiDmaTransfer<'d, T, C, HalfDuplexMode, M, TX>, (Error, Self, TX)> {
            let bytes_to_write = buffer.length();
            if bytes_to_write > MAX_DMA_SIZE {
                return Err((Error::MaxDmaTransferSizeExceeded, self, buffer));
            }

            self.spi.init_half_duplex(
                true,
                !cmd.is_none(),
                !address.is_none(),
                false,
                dummy != 0,
                bytes_to_write == 0,
            );
            self.spi
                .init_spi_data_mode(cmd.mode(), address.mode(), data_mode);

            // set cmd, address, dummy cycles
            let reg_block = self.spi.register_block();
            if !cmd.is_none() {
                reg_block.user2().modify(|_, w| unsafe {
                    w.usr_command_bitlen()
                        .bits((cmd.width() - 1) as u8)
                        .usr_command_value()
                        .bits(cmd.value())
                });
            }

            #[cfg(not(esp32))]
            if !address.is_none() {
                reg_block.user1().modify(|_, w| unsafe {
                    w.usr_addr_bitlen().bits((address.width() - 1) as u8)
                });

                let addr = address.value() << (32 - address.width());
                reg_block
                    .addr()
                    .write(|w| unsafe { w.usr_addr_value().bits(addr) });
            }

            #[cfg(esp32)]
            if !address.is_none() {
                reg_block.user1().modify(|r, w| unsafe {
                    w.bits(r.bits() & !(0x3f << 26) | (((address.width() - 1) as u32) & 0x3f) << 26)
                });

                let addr = address.value() << (32 - address.width());
                reg_block.addr().write(|w| unsafe { w.bits(addr) });
            }

            if dummy > 0 {
                reg_block
                    .user1()
                    .modify(|_, w| unsafe { w.usr_dummy_cyclelen().bits(dummy - 1) });
            }

            let result = unsafe {
                self.spi
                    .start_write_bytes_dma(&mut buffer, &mut self.channel.tx, false)
            };
            if let Err(e) = result {
                return Err((e, self, buffer));
            }

            Ok(SpiDmaTransfer::new(self, buffer, false, bytes_to_write > 0))
        }
    }

    #[derive(Default)]
    enum State<'d, T, C, D, M>
    where
        T: InstanceDma,
        C: DmaChannel,
        C::P: SpiPeripheral,
        D: DuplexMode,
        M: Mode,
    {
        Idle(SpiDma<'d, T, C, D, M>, DmaRxBuf, DmaTxBuf),
        Reading(SpiDmaTransfer<'d, T, C, D, M, DmaRxBuf>, DmaTxBuf),
        Writing(SpiDmaTransfer<'d, T, C, D, M, DmaTxBuf>, DmaRxBuf),
        Transferring(SpiDmaTransfer<'d, T, C, D, M, (DmaRxBuf, DmaTxBuf)>),
        #[default]
        TemporarilyRemoved,
    }

    /// A DMA-capable SPI bus.
    ///
    /// This structure is responsible for managing SPI transfers using DMA
    /// buffers.
    pub struct SpiDmaBus<'d, T, C, D, M>
    where
        T: InstanceDma,
        C: DmaChannel,
        C::P: SpiPeripheral,
        D: DuplexMode,
        M: Mode,
    {
        state: State<'d, T, C, D, M>,
    }

    impl<'d, T, C, D, M> SpiDmaBus<'d, T, C, D, M>
    where
        T: InstanceDma,
        C: DmaChannel,
        C::P: SpiPeripheral,
        D: DuplexMode,
        M: Mode,
    {
        /// Creates a new `SpiDmaBus` with the specified SPI instance and DMA
        /// buffers.
        pub fn new(
            spi: SpiDma<'d, T, C, D, M>,
            dma_rx_buf: DmaRxBuf,
            dma_tx_buf: DmaTxBuf,
        ) -> Self {
            Self {
                state: State::Idle(spi, dma_rx_buf, dma_tx_buf),
            }
        }

        /// Sets the interrupt handler
        ///
        /// Interrupts are not enabled at the peripheral level here.
        pub fn set_interrupt_handler(&mut self, handler: InterruptHandler) {
            let (mut spi_dma, rx_buf, tx_buf) = self.wait_for_idle();
            spi_dma.set_interrupt_handler(handler);
            self.state = State::Idle(spi_dma, rx_buf, tx_buf);
        }

        /// Listen for the given interrupts
        #[cfg(not(any(esp32, esp32s2)))]
        pub fn listen(&mut self, interrupts: EnumSet<SpiInterrupt>) {
            let (mut spi_dma, rx_buf, tx_buf) = self.wait_for_idle();
            spi_dma.listen(interrupts);
            self.state = State::Idle(spi_dma, rx_buf, tx_buf);
        }

        /// Unlisten the given interrupts
        #[cfg(not(any(esp32, esp32s2)))]
        pub fn unlisten(&mut self, interrupts: EnumSet<SpiInterrupt>) {
            let (mut spi_dma, rx_buf, tx_buf) = self.wait_for_idle();
            spi_dma.unlisten(interrupts);
            self.state = State::Idle(spi_dma, rx_buf, tx_buf);
        }

        /// Gets asserted interrupts
        #[cfg(not(any(esp32, esp32s2)))]
        pub fn interrupts(&mut self) -> EnumSet<SpiInterrupt> {
            let (mut spi_dma, rx_buf, tx_buf) = self.wait_for_idle();
            let interrupts = spi_dma.interrupts();
            self.state = State::Idle(spi_dma, rx_buf, tx_buf);

            interrupts
        }

        /// Resets asserted interrupts
        #[cfg(not(any(esp32, esp32s2)))]
        pub fn clear_interrupts(&mut self, interrupts: EnumSet<SpiInterrupt>) {
            let (mut spi_dma, rx_buf, tx_buf) = self.wait_for_idle();
            spi_dma.clear_interrupts(interrupts);
            self.state = State::Idle(spi_dma, rx_buf, tx_buf);
        }

        /// Changes the SPI bus frequency for the DMA-enabled SPI instance.
        pub fn change_bus_frequency(&mut self, frequency: HertzU32) {
            let (mut spi_dma, rx_buf, tx_buf) = self.wait_for_idle();
            spi_dma.change_bus_frequency(frequency);
            self.state = State::Idle(spi_dma, rx_buf, tx_buf);
        }

        fn wait_for_idle(&mut self) -> (SpiDma<'d, T, C, D, M>, DmaRxBuf, DmaTxBuf) {
            match core::mem::take(&mut self.state) {
                State::Idle(spi, rx_buf, tx_buf) => (spi, rx_buf, tx_buf),
                State::Reading(transfer, tx_buf) => {
                    let (spi, rx_buf) = transfer.wait();
                    (spi, rx_buf, tx_buf)
                }
                State::Writing(transfer, rx_buf) => {
                    let (spi, tx_buf) = transfer.wait();
                    (spi, rx_buf, tx_buf)
                }
                State::Transferring(transfer) => {
                    let (spi, (rx_buf, tx_buf)) = transfer.wait();
                    (spi, rx_buf, tx_buf)
                }
                State::TemporarilyRemoved => unreachable!(),
            }
        }
    }

    impl<'d, T, C, D, M> InterruptConfigurable for SpiDmaBus<'d, T, C, D, M>
    where
        T: InstanceDma,
        C: DmaChannel,
        C::P: SpiPeripheral,
        D: DuplexMode,
        M: Mode,
    {
        /// Configures the interrupt handler for the DMA-enabled SPI instance.
        fn set_interrupt_handler(&mut self, handler: crate::interrupt::InterruptHandler) {
            let (mut spi_dma, rx_buf, tx_buf) = self.wait_for_idle();
            SpiDma::set_interrupt_handler(&mut spi_dma, handler);
            self.state = State::Idle(spi_dma, rx_buf, tx_buf);
        }
    }

    impl<'d, T, C, D, M> crate::private::Sealed for SpiDmaBus<'d, T, C, D, M>
    where
        T: InstanceDma,
        C: DmaChannel,
        C::P: SpiPeripheral,
        D: DuplexMode,
        M: Mode,
    {
    }

    impl<'d, T, C, M> SpiDmaBus<'d, T, C, FullDuplexMode, M>
    where
        T: InstanceDma,
        C: DmaChannel,
        C::P: SpiPeripheral,
        M: Mode,
    {
        /// Reads data from the SPI bus using DMA.
        pub fn read(&mut self, words: &mut [u8]) -> Result<(), Error> {
            let (mut spi_dma, mut rx_buf, mut tx_buf) = self.wait_for_idle();

            for chunk in words.chunks_mut(rx_buf.capacity()) {
                rx_buf.set_length(chunk.len());

                match spi_dma.dma_read(rx_buf) {
                    Ok(transfer) => self.state = State::Reading(transfer, tx_buf),
                    Err((e, spi, rx)) => {
                        self.state = State::Idle(spi, rx, tx_buf);
                        return Err(e);
                    }
                }
                (spi_dma, rx_buf, tx_buf) = self.wait_for_idle();

                let bytes_read = rx_buf.read_received_data(chunk);
                debug_assert_eq!(bytes_read, chunk.len());
            }

            self.state = State::Idle(spi_dma, rx_buf, tx_buf);

            Ok(())
        }

        /// Writes data to the SPI bus using DMA.
        pub fn write(&mut self, words: &[u8]) -> Result<(), Error> {
            let (mut spi_dma, mut rx_buf, mut tx_buf) = self.wait_for_idle();

            for chunk in words.chunks(tx_buf.capacity()) {
                tx_buf.fill(chunk);

                match spi_dma.dma_write(tx_buf) {
                    Ok(transfer) => self.state = State::Writing(transfer, rx_buf),
                    Err((e, spi, tx)) => {
                        self.state = State::Idle(spi, rx_buf, tx);
                        return Err(e);
                    }
                }
                (spi_dma, rx_buf, tx_buf) = self.wait_for_idle();
            }

            self.state = State::Idle(spi_dma, rx_buf, tx_buf);

            Ok(())
        }

        /// Transfers data to and from the SPI bus simultaneously using DMA.
        pub fn transfer(&mut self, read: &mut [u8], write: &[u8]) -> Result<(), Error> {
            let (mut spi_dma, mut rx_buf, mut tx_buf) = self.wait_for_idle();

            let chunk_size = min(tx_buf.capacity(), rx_buf.capacity());

            let common_length = min(read.len(), write.len());
            let (read_common, read_remainder) = read.split_at_mut(common_length);
            let (write_common, write_remainder) = write.split_at(common_length);

            for (read_chunk, write_chunk) in read_common
                .chunks_mut(chunk_size)
                .zip(write_common.chunks(chunk_size))
            {
                tx_buf.fill(write_chunk);
                rx_buf.set_length(read_chunk.len());

                match spi_dma.dma_transfer(rx_buf, tx_buf) {
                    Ok(transfer) => self.state = State::Transferring(transfer),
                    Err((e, spi, rx, tx)) => {
                        self.state = State::Idle(spi, rx, tx);
                        return Err(e);
                    }
                }
                (spi_dma, rx_buf, tx_buf) = self.wait_for_idle();

                let bytes_read = rx_buf.read_received_data(read_chunk);
                debug_assert_eq!(bytes_read, read_chunk.len());
            }

            self.state = State::Idle(spi_dma, rx_buf, tx_buf);

            if !read_remainder.is_empty() {
                self.read(read_remainder)
            } else if !write_remainder.is_empty() {
                self.write(write_remainder)
            } else {
                Ok(())
            }
        }

        /// Transfers data in place on the SPI bus using DMA.
        pub fn transfer_in_place(&mut self, words: &mut [u8]) -> Result<(), Error> {
            let (mut spi_dma, mut rx_buf, mut tx_buf) = self.wait_for_idle();

            let chunk_size = min(tx_buf.capacity(), rx_buf.capacity());

            for chunk in words.chunks_mut(chunk_size) {
                tx_buf.fill(chunk);
                rx_buf.set_length(chunk.len());

                match spi_dma.dma_transfer(rx_buf, tx_buf) {
                    Ok(transfer) => self.state = State::Transferring(transfer),
                    Err((e, spi, rx, tx)) => {
                        self.state = State::Idle(spi, rx, tx);
                        return Err(e);
                    }
                }
                (spi_dma, rx_buf, tx_buf) = self.wait_for_idle();

                let bytes_read = rx_buf.read_received_data(chunk);
                debug_assert_eq!(bytes_read, chunk.len());
            }

            self.state = State::Idle(spi_dma, rx_buf, tx_buf);
            Ok(())
        }
    }

    impl<'d, T, C, M> HalfDuplexReadWrite for SpiDmaBus<'d, T, C, HalfDuplexMode, M>
    where
        T: InstanceDma,
        C: DmaChannel,
        C::P: SpiPeripheral,
        M: Mode,
    {
        type Error = super::Error;

        /// Half-duplex read.
        fn read(
            &mut self,
            data_mode: SpiDataMode,
            cmd: Command,
            address: Address,
            dummy: u8,
            buffer: &mut [u8],
        ) -> Result<(), Self::Error> {
            let (mut spi_dma, mut rx_buf, mut tx_buf) = self.wait_for_idle();
            if buffer.len() > rx_buf.capacity() {
                return Err(super::Error::DmaError(DmaError::Overflow));
            }

            rx_buf.set_length(buffer.len());

            match spi_dma.read(data_mode, cmd, address, dummy, rx_buf) {
                Ok(transfer) => self.state = State::Reading(transfer, tx_buf),
                Err((e, spi, rx)) => {
                    self.state = State::Idle(spi, rx, tx_buf);
                    return Err(e);
                }
            }
            (spi_dma, rx_buf, tx_buf) = self.wait_for_idle();

            let bytes_read = rx_buf.read_received_data(buffer);
            debug_assert_eq!(bytes_read, buffer.len());

            self.state = State::Idle(spi_dma, rx_buf, tx_buf);

            Ok(())
        }

        /// Half-duplex write.
        fn write(
            &mut self,
            data_mode: SpiDataMode,
            cmd: Command,
            address: Address,
            dummy: u8,
            buffer: &[u8],
        ) -> Result<(), Self::Error> {
            let (mut spi_dma, mut rx_buf, mut tx_buf) = self.wait_for_idle();
            if buffer.len() > tx_buf.capacity() {
                return Err(super::Error::DmaError(DmaError::Overflow));
            }

            tx_buf.fill(buffer);

            match spi_dma.write(data_mode, cmd, address, dummy, tx_buf) {
                Ok(transfer) => self.state = State::Writing(transfer, rx_buf),
                Err((e, spi, tx)) => {
                    self.state = State::Idle(spi, rx_buf, tx);
                    return Err(e);
                }
            }
            (spi_dma, rx_buf, tx_buf) = self.wait_for_idle();

            self.state = State::Idle(spi_dma, rx_buf, tx_buf);

            Ok(())
        }
    }

    impl<'d, T, C> embedded_hal_02::blocking::spi::Transfer<u8>
        for SpiDmaBus<'d, T, C, FullDuplexMode, crate::Blocking>
    where
        T: InstanceDma,
        C: DmaChannel,
        C::P: SpiPeripheral,
    {
        type Error = super::Error;

        fn transfer<'w>(&mut self, words: &'w mut [u8]) -> Result<&'w [u8], Self::Error> {
            self.transfer_in_place(words)?;
            Ok(words)
        }
    }

    impl<'d, T, C> embedded_hal_02::blocking::spi::Write<u8>
        for SpiDmaBus<'d, T, C, FullDuplexMode, crate::Blocking>
    where
        T: InstanceDma,
        C: DmaChannel,
        C::P: SpiPeripheral,
    {
        type Error = super::Error;

        fn write(&mut self, words: &[u8]) -> Result<(), Self::Error> {
            self.write(words)?;
            Ok(())
        }
    }

    /// Async functionality
    mod asynch {
        use core::{cmp::min, mem::take};

        use super::*;

        impl<'d, T, C> SpiDmaBus<'d, T, C, FullDuplexMode, crate::Async>
        where
            T: InstanceDma,
            C: DmaChannel,
            C::P: SpiPeripheral,
        {
            async fn wait_for_idle_async(
                &mut self,
            ) -> (
                SpiDma<'d, T, C, FullDuplexMode, crate::Async>,
                DmaRxBuf,
                DmaTxBuf,
            ) {
                match &mut self.state {
                    State::Idle(_, _, _) => (),
                    State::Reading(transfer, _) => transfer.wait_for_done().await,
                    State::Writing(transfer, _) => transfer.wait_for_done().await,
                    State::Transferring(transfer) => transfer.wait_for_done().await,
                    State::TemporarilyRemoved => unreachable!(),
                }
                match take(&mut self.state) {
                    State::Idle(spi, rx_buf, tx_buf) => (spi, rx_buf, tx_buf),
                    State::Reading(transfer, tx_buf) => {
                        let (spi, rx_buf) = transfer.wait();
                        (spi, rx_buf, tx_buf)
                    }
                    State::Writing(transfer, rx_buf) => {
                        let (spi, tx_buf) = transfer.wait();
                        (spi, rx_buf, tx_buf)
                    }
                    State::Transferring(transfer) => {
                        let (spi, (rx_buf, tx_buf)) = transfer.wait();
                        (spi, rx_buf, tx_buf)
                    }
                    State::TemporarilyRemoved => unreachable!(),
                }
            }

            /// Fill the given buffer with data from the bus.
            pub async fn read_async(&mut self, words: &mut [u8]) -> Result<(), super::Error> {
                // Get previous transfer.
                let (mut spi_dma, mut rx_buf, mut tx_buf) = self.wait_for_idle_async().await;

                for chunk in words.chunks_mut(rx_buf.capacity()) {
                    rx_buf.set_length(chunk.len());

                    match spi_dma.dma_read(rx_buf) {
                        Ok(transfer) => {
                            self.state = State::Reading(transfer, tx_buf);
                        }
                        Err((e, spi, rx)) => {
                            self.state = State::Idle(spi, rx, tx_buf);
                            return Err(e);
                        }
                    };

                    (spi_dma, rx_buf, tx_buf) = self.wait_for_idle_async().await;

                    let bytes_read = rx_buf.read_received_data(chunk);
                    debug_assert_eq!(bytes_read, chunk.len());
                }

                self.state = State::Idle(spi_dma, rx_buf, tx_buf);

                Ok(())
            }

            /// Transmit the given buffer to the bus.
            pub async fn write_async(&mut self, words: &[u8]) -> Result<(), super::Error> {
                // Get previous transfer.
                let (mut spi_dma, mut rx_buf, mut tx_buf) = self.wait_for_idle_async().await;

                for chunk in words.chunks(tx_buf.capacity()) {
                    tx_buf.fill(chunk);

                    match spi_dma.dma_write(tx_buf) {
                        Ok(transfer) => {
                            self.state = State::Writing(transfer, rx_buf);
                        }
                        Err((e, spi, tx)) => {
                            self.state = State::Idle(spi, rx_buf, tx);
                            return Err(e);
                        }
                    };

                    (spi_dma, rx_buf, tx_buf) = self.wait_for_idle_async().await;
                }

                self.state = State::Idle(spi_dma, rx_buf, tx_buf);

                Ok(())
            }

            /// Transfer by writing out a buffer and reading the response from
            /// the bus into another buffer.
            pub async fn transfer_async(
                &mut self,
                read: &mut [u8],
                write: &[u8],
            ) -> Result<(), super::Error> {
                // Get previous transfer.
                let (mut spi_dma, mut rx_buf, mut tx_buf) = self.wait_for_idle_async().await;

                let chunk_size = min(tx_buf.capacity(), rx_buf.capacity());

                let common_length = min(read.len(), write.len());
                let (read_common, read_remainder) = read.split_at_mut(common_length);
                let (write_common, write_remainder) = write.split_at(common_length);

                for (read_chunk, write_chunk) in read_common
                    .chunks_mut(chunk_size)
                    .zip(write_common.chunks(chunk_size))
                {
                    tx_buf.fill(write_chunk);
                    rx_buf.set_length(read_chunk.len());

                    match spi_dma.dma_transfer(rx_buf, tx_buf) {
                        Ok(transfer) => {
                            self.state = State::Transferring(transfer);
                        }
                        Err((e, spi, rx, tx)) => {
                            self.state = State::Idle(spi, rx, tx);
                            return Err(e);
                        }
                    };

                    (spi_dma, rx_buf, tx_buf) = self.wait_for_idle_async().await;

                    let bytes_read = rx_buf.read_received_data(read_chunk);
                    assert_eq!(bytes_read, read_chunk.len());
                }

                self.state = State::Idle(spi_dma, rx_buf, tx_buf);

                if !read_remainder.is_empty() {
                    self.read_async(read_remainder).await
                } else if !write_remainder.is_empty() {
                    self.write_async(write_remainder).await
                } else {
                    Ok(())
                }
            }

            /// Transfer by writing out a buffer and reading the response from
            /// the bus into the same buffer.
            pub async fn transfer_in_place_async(
                &mut self,
                words: &mut [u8],
            ) -> Result<(), super::Error> {
                // Get previous transfer.
                let (mut spi_dma, mut rx_buf, mut tx_buf) = self.wait_for_idle_async().await;

                for chunk in words.chunks_mut(tx_buf.capacity()) {
                    tx_buf.fill(chunk);
                    rx_buf.set_length(chunk.len());

                    match spi_dma.dma_transfer(rx_buf, tx_buf) {
                        Ok(transfer) => {
                            self.state = State::Transferring(transfer);
                        }
                        Err((e, spi, rx, tx)) => {
                            self.state = State::Idle(spi, rx, tx);
                            return Err(e);
                        }
                    };

                    match &mut self.state {
                        State::Transferring(transfer) => transfer.wait_for_done().await,
                        _ => unreachable!(),
                    };

                    (spi_dma, rx_buf, tx_buf) = match take(&mut self.state) {
                        State::Transferring(transfer) => {
                            let (spi, (rx_buf, tx_buf)) = transfer.wait();
                            (spi, rx_buf, tx_buf)
                        }
                        _ => unreachable!(),
                    };

                    let bytes_read = rx_buf.read_received_data(chunk);
                    debug_assert_eq!(bytes_read, chunk.len());
                }

                self.state = State::Idle(spi_dma, rx_buf, tx_buf);

                Ok(())
            }

            /// Flush any pending data in the SPI peripheral.
            pub async fn flush_async(&mut self) -> Result<(), super::Error> {
                // Get previous transfer.
                let (spi_dma, rx_buf, tx_buf) = self.wait_for_idle_async().await;
                self.state = State::Idle(spi_dma, rx_buf, tx_buf);
                Ok(())
            }
        }

        impl<'d, T, C> embedded_hal_async::spi::SpiBus for SpiDmaBus<'d, T, C, FullDuplexMode, crate::Async>
        where
            T: InstanceDma,
            C: DmaChannel,
            C::P: SpiPeripheral,
        {
            async fn read(&mut self, words: &mut [u8]) -> Result<(), Self::Error> {
                self.read_async(words).await
            }

            async fn write(&mut self, words: &[u8]) -> Result<(), Self::Error> {
                self.write_async(words).await
            }

            async fn transfer(&mut self, read: &mut [u8], write: &[u8]) -> Result<(), Self::Error> {
                self.transfer_async(read, write).await
            }

            async fn transfer_in_place(&mut self, words: &mut [u8]) -> Result<(), Self::Error> {
                self.transfer_in_place_async(words).await
            }

            async fn flush(&mut self) -> Result<(), Self::Error> {
                self.flush_async().await
            }
        }
    }

    mod ehal1 {
        use embedded_hal::spi::{ErrorType, SpiBus};

        use super::*;

        impl<'d, T, C, M> ErrorType for SpiDmaBus<'d, T, C, FullDuplexMode, M>
        where
            T: InstanceDma,
            C: DmaChannel,
            C::P: SpiPeripheral,
            M: Mode,
        {
            type Error = Error;
        }

        impl<'d, T, C, M> SpiBus for SpiDmaBus<'d, T, C, FullDuplexMode, M>
        where
            T: InstanceDma,
            C: DmaChannel,
            C::P: SpiPeripheral,
            M: Mode,
        {
            fn read(&mut self, words: &mut [u8]) -> Result<(), Self::Error> {
                self.read(words)
            }

            fn write(&mut self, words: &[u8]) -> Result<(), Self::Error> {
                self.write(words)
            }

            fn transfer(&mut self, read: &mut [u8], write: &[u8]) -> Result<(), Self::Error> {
                self.transfer(read, write)
            }

            fn transfer_in_place(&mut self, words: &mut [u8]) -> Result<(), Self::Error> {
                self.transfer_in_place(words)
            }

            fn flush(&mut self) -> Result<(), Self::Error> {
                // All operations currently flush so this is no-op.
                Ok(())
            }
        }
    }
}

mod ehal1 {
    use embedded_hal::spi::SpiBus;
    use embedded_hal_nb::spi::FullDuplex;

    use super::*;

    impl<T, M> embedded_hal::spi::ErrorType for Spi<'_, T, M> {
        type Error = super::Error;
    }

    impl<T> FullDuplex for Spi<'_, T, FullDuplexMode>
    where
        T: Instance,
    {
        fn read(&mut self) -> nb::Result<u8, Self::Error> {
            self.spi.read_byte()
        }

        fn write(&mut self, word: u8) -> nb::Result<(), Self::Error> {
            self.spi.write_byte(word)
        }
    }

    impl<T> SpiBus for Spi<'_, T, FullDuplexMode>
    where
        T: Instance,
    {
        fn read(&mut self, words: &mut [u8]) -> Result<(), Self::Error> {
            self.spi.read_bytes(words)
        }

        fn write(&mut self, words: &[u8]) -> Result<(), Self::Error> {
            self.spi.write_bytes(words)
        }

        fn transfer(&mut self, read: &mut [u8], write: &[u8]) -> Result<(), Self::Error> {
            // Optimizations
            if read.is_empty() {
                SpiBus::write(self, write)?;
            } else if write.is_empty() {
                SpiBus::read(self, read)?;
            }

            let mut write_from = 0;
            let mut read_from = 0;

            loop {
                // How many bytes we write in this chunk
                let write_inc = core::cmp::min(FIFO_SIZE, write.len() - write_from);
                let write_to = write_from + write_inc;
                // How many bytes we read in this chunk
                let read_inc = core::cmp::min(FIFO_SIZE, read.len() - read_from);
                let read_to = read_from + read_inc;

                if (write_inc == 0) && (read_inc == 0) {
                    break;
                }

                if write_to < read_to {
                    // Read more than we write, must pad writing part with zeros
                    let mut empty = [EMPTY_WRITE_PAD; FIFO_SIZE];
                    empty[0..write_inc].copy_from_slice(&write[write_from..write_to]);
                    SpiBus::write(self, &empty)?;
                } else {
                    SpiBus::write(self, &write[write_from..write_to])?;
                }

                SpiBus::flush(self)?;

                if read_inc > 0 {
                    self.spi
                        .read_bytes_from_fifo(&mut read[read_from..read_to])?;
                }

                write_from = write_to;
                read_from = read_to;
            }
            Ok(())
        }

        fn transfer_in_place(&mut self, words: &mut [u8]) -> Result<(), Self::Error> {
            // Since we have the traits so neatly implemented above, use them!
            for chunk in words.chunks_mut(FIFO_SIZE) {
                SpiBus::write(self, chunk)?;
                SpiBus::flush(self)?;
                self.spi.read_bytes_from_fifo(chunk)?;
            }
            Ok(())
        }

        fn flush(&mut self) -> Result<(), Self::Error> {
            self.spi.flush()
        }
    }
}

#[doc(hidden)]
pub trait InstanceDma: Instance {
    #[allow(clippy::too_many_arguments)]
    unsafe fn start_transfer_dma<RX: Rx, TX: Tx>(
        &mut self,
        rx_buffer: &mut impl DmaRxBuffer,
        tx_buffer: &mut impl DmaTxBuffer,
        rx: &mut RX,
        tx: &mut TX,
    ) -> Result<(), Error> {
        let reg_block = self.register_block();
<<<<<<< HEAD
        self.configure_datalen(usize::max(rx_buffer.length(), tx_buffer.length()) as u32 * 8);
=======

        #[cfg(esp32s2)]
        {
            // without this a transfer after a write will fail
            reg_block.dma_out_link().write(|w| w.bits(0));
            reg_block.dma_in_link().write(|w| w.bits(0));
        }

        self.configure_datalen(usize::max(read_buffer_len, write_buffer_len) as u32 * 8);
>>>>>>> 9f5a57d8

        rx.is_done();
        tx.is_done();

        // re-enable the MISO and MOSI
        reg_block
            .user()
            .modify(|_, w| w.usr_miso().bit(true).usr_mosi().bit(true));

        self.enable_dma();
        self.update();

        self.clear_dma_interrupts();
        reset_dma_before_load_dma_dscr(reg_block);
        rx.prepare_transfer(self.dma_peripheral(), rx_buffer)
            .and_then(|_| rx.start_transfer())?;
        tx.prepare_transfer(self.dma_peripheral(), tx_buffer)
            .and_then(|_| tx.start_transfer())?;

        reset_dma_before_usr_cmd(reg_block);

        reg_block.cmd().modify(|_, w| w.usr().set_bit());

        Ok(())
    }

    #[cfg_attr(feature = "place-spi-driver-in-ram", ram)]
    unsafe fn start_write_bytes_dma<TX: Tx>(
        &mut self,
        buffer: &mut impl DmaTxBuffer,
        tx: &mut TX,
        full_duplex: bool,
    ) -> Result<(), Error> {
        let reg_block = self.register_block();
        self.configure_datalen(buffer.length() as u32 * 8);

        tx.is_done();

        // disable MISO and re-enable MOSI (DON'T do it for half-duplex)
        if full_duplex {
            reg_block
                .user()
                .modify(|_, w| w.usr_miso().bit(false).usr_mosi().bit(true));
        }

        #[cfg(esp32)]
        {
            // see https://github.com/espressif/esp-idf/commit/366e4397e9dae9d93fe69ea9d389b5743295886f
            // see https://github.com/espressif/esp-idf/commit/0c3653b1fd7151001143451d4aa95dbf15ee8506
            if full_duplex {
                reg_block
                    .dma_in_link()
                    .modify(|_, w| unsafe { w.inlink_addr().bits(0) });
                reg_block
                    .dma_in_link()
                    .modify(|_, w| w.inlink_start().set_bit());
            }
        }

        self.enable_dma();
        self.update();

        reset_dma_before_load_dma_dscr(reg_block);
        self.clear_dma_interrupts();

        tx.prepare_transfer(self.dma_peripheral(), buffer)?;
        tx.start_transfer()?;
        reset_dma_before_usr_cmd(reg_block);

        // Wait for at least one clock cycle for the DMA to fill the SPI async FIFO,
        // before starting the SPI
        #[cfg(riscv)]
        riscv::asm::delay(1);
        #[cfg(xtensa)]
        xtensa_lx::timer::delay(1);

        reg_block.cmd().modify(|_, w| w.usr().set_bit());

        Ok(())
    }

    #[cfg_attr(feature = "place-spi-driver-in-ram", ram)]
    unsafe fn start_read_bytes_dma<RX: Rx, BUF: DmaRxBuffer>(
        &mut self,
        buffer: &mut BUF,
        rx: &mut RX,
        full_duplex: bool,
    ) -> Result<(), Error> {
        let reg_block = self.register_block();
<<<<<<< HEAD
        self.configure_datalen(buffer.length() as u32 * 8);
=======

        #[cfg(esp32s2)]
        {
            // without this a read after a write will fail
            reg_block.dma_out_link().write(|w| w.bits(0));
            reg_block.dma_in_link().write(|w| w.bits(0));
        }

        self.configure_datalen(data_length as u32 * 8);
>>>>>>> 9f5a57d8

        rx.is_done();

        // re-enable MISO and disable MOSI (DON'T do it for half-duplex)
        if full_duplex {
            reg_block
                .user()
                .modify(|_, w| w.usr_miso().bit(true).usr_mosi().bit(false));
        }

        self.enable_dma();
        self.update();

        reset_dma_before_load_dma_dscr(reg_block);

        self.clear_dma_interrupts();
        reset_dma_before_usr_cmd(reg_block);

        rx.prepare_transfer(self.dma_peripheral(), buffer)?;
        rx.start_transfer()?;

        reg_block.cmd().modify(|_, w| w.usr().set_bit());

        Ok(())
    }

    fn dma_peripheral(&self) -> DmaPeripheral {
        match self.spi_num() {
            2 => DmaPeripheral::Spi2,
            #[cfg(spi3)]
            3 => DmaPeripheral::Spi3,
            _ => panic!("Illegal SPI instance"),
        }
    }

    #[cfg(any(esp32c2, esp32c3, esp32c6, esp32h2, esp32s3))]
    fn enable_dma(&self) {
        let reg_block = self.register_block();
        reg_block.dma_conf().modify(|_, w| w.dma_tx_ena().set_bit());
        reg_block.dma_conf().modify(|_, w| w.dma_rx_ena().set_bit());
    }

    #[cfg(any(esp32, esp32s2))]
    fn enable_dma(&self) {
        // for non GDMA this is done in `assign_tx_device` / `assign_rx_device`
    }

    #[cfg(any(esp32c2, esp32c3, esp32c6, esp32h2, esp32s3))]
    fn clear_dma_interrupts(&self) {
        let reg_block = self.register_block();
        reg_block.dma_int_clr().write(|w| {
            w.dma_infifo_full_err()
                .clear_bit_by_one()
                .dma_outfifo_empty_err()
                .clear_bit_by_one()
                .trans_done()
                .clear_bit_by_one()
                .mst_rx_afifo_wfull_err()
                .clear_bit_by_one()
                .mst_tx_afifo_rempty_err()
                .clear_bit_by_one()
        });
    }

    #[cfg(any(esp32, esp32s2))]
    fn clear_dma_interrupts(&self) {
        let reg_block = self.register_block();
        reg_block.dma_int_clr().write(|w| {
            w.inlink_dscr_empty()
                .clear_bit_by_one()
                .outlink_dscr_error()
                .clear_bit_by_one()
                .inlink_dscr_error()
                .clear_bit_by_one()
                .in_done()
                .clear_bit_by_one()
                .in_err_eof()
                .clear_bit_by_one()
                .in_suc_eof()
                .clear_bit_by_one()
                .out_done()
                .clear_bit_by_one()
                .out_eof()
                .clear_bit_by_one()
                .out_total_eof()
                .clear_bit_by_one()
        });
    }
}

#[cfg(not(any(esp32, esp32s2)))]
fn reset_dma_before_usr_cmd(reg_block: &RegisterBlock) {
    reg_block.dma_conf().modify(|_, w| {
        w.rx_afifo_rst()
            .set_bit()
            .buf_afifo_rst()
            .set_bit()
            .dma_afifo_rst()
            .set_bit()
    });
}

#[cfg(any(esp32, esp32s2))]
fn reset_dma_before_usr_cmd(_reg_block: &RegisterBlock) {}

#[cfg(not(any(esp32, esp32s2)))]
fn reset_dma_before_load_dma_dscr(_reg_block: &RegisterBlock) {}

#[cfg(any(esp32, esp32s2))]
fn reset_dma_before_load_dma_dscr(reg_block: &RegisterBlock) {
    reg_block.dma_conf().modify(|_, w| {
        w.out_rst()
            .set_bit()
            .in_rst()
            .set_bit()
            .ahbm_fifo_rst()
            .set_bit()
            .ahbm_rst()
            .set_bit()
    });

    reg_block.dma_conf().modify(|_, w| {
        w.out_rst()
            .clear_bit()
            .in_rst()
            .clear_bit()
            .ahbm_fifo_rst()
            .clear_bit()
            .ahbm_rst()
            .clear_bit()
    });
}

impl InstanceDma for crate::peripherals::SPI2 {}

#[cfg(spi3)]
impl InstanceDma for crate::peripherals::SPI3 {}

#[doc(hidden)]
pub trait ExtendedInstance: Instance {
    fn sio0_input_signal(&self) -> InputSignal;

    fn sio1_output_signal(&self) -> OutputSignal;

    fn sio2_output_signal(&self) -> OutputSignal;

    fn sio2_input_signal(&self) -> InputSignal;

    fn sio3_output_signal(&self) -> OutputSignal;

    fn sio3_input_signal(&self) -> InputSignal;
}

#[doc(hidden)]
pub trait Instance: private::Sealed {
    fn register_block(&self) -> &RegisterBlock;

    fn sclk_signal(&self) -> OutputSignal;

    fn mosi_signal(&self) -> OutputSignal;

    fn miso_signal(&self) -> InputSignal;

    fn cs_signal(&self) -> OutputSignal;

    fn enable_peripheral(&self);

    fn reset_peripheral(&self);

    fn spi_num(&self) -> u8;

    /// Initialize for full-duplex 1 bit mode
    fn init(&mut self) {
        let reg_block = self.register_block();
        reg_block.user().modify(|_, w| {
            w.usr_miso_highpart()
                .clear_bit()
                .usr_miso_highpart()
                .clear_bit()
                .doutdin()
                .set_bit()
                .usr_miso()
                .set_bit()
                .usr_mosi()
                .set_bit()
                .cs_hold()
                .set_bit()
                .usr_dummy_idle()
                .set_bit()
                .usr_addr()
                .clear_bit()
                .usr_command()
                .clear_bit()
        });

        #[cfg(not(any(esp32, esp32s2)))]
        reg_block.clk_gate().modify(|_, w| {
            w.clk_en()
                .set_bit()
                .mst_clk_active()
                .set_bit()
                .mst_clk_sel()
                .set_bit()
        });

        #[cfg(any(esp32c6, esp32h2))]
        unsafe {
            // use default clock source PLL_F80M_CLK (ESP32-C6) and
            // PLL_F48M_CLK (ESP32-H2)
            (*crate::peripherals::PCR::PTR)
                .spi2_clkm_conf()
                .modify(|_, w| w.spi2_clkm_sel().bits(1));
        }

        #[cfg(not(any(esp32, esp32s2)))]
        reg_block.ctrl().modify(|_, w| {
            w.q_pol()
                .clear_bit()
                .d_pol()
                .clear_bit()
                .hold_pol()
                .clear_bit()
        });

        #[cfg(esp32s2)]
        reg_block
            .ctrl()
            .modify(|_, w| w.q_pol().clear_bit().d_pol().clear_bit().wp().clear_bit());

        #[cfg(esp32)]
        reg_block.ctrl().modify(|_, w| w.wp().clear_bit());

        #[cfg(not(esp32))]
        reg_block.misc().write(|w| unsafe { w.bits(0) });

        reg_block.slave().write(|w| unsafe { w.bits(0) });
    }

    #[cfg(not(esp32))]
    fn init_spi_data_mode(
        &mut self,
        cmd_mode: SpiDataMode,
        address_mode: SpiDataMode,
        data_mode: SpiDataMode,
    ) {
        let reg_block = self.register_block();
        match cmd_mode {
            SpiDataMode::Single => reg_block
                .ctrl()
                .modify(|_, w| w.fcmd_dual().clear_bit().fcmd_quad().clear_bit()),
            SpiDataMode::Dual => reg_block
                .ctrl()
                .modify(|_, w| w.fcmd_dual().set_bit().fcmd_quad().clear_bit()),
            SpiDataMode::Quad => reg_block
                .ctrl()
                .modify(|_, w| w.fcmd_dual().clear_bit().fcmd_quad().set_bit()),
        }

        match address_mode {
            SpiDataMode::Single => reg_block
                .ctrl()
                .modify(|_, w| w.faddr_dual().clear_bit().faddr_quad().clear_bit()),
            SpiDataMode::Dual => reg_block
                .ctrl()
                .modify(|_, w| w.faddr_dual().set_bit().faddr_quad().clear_bit()),
            SpiDataMode::Quad => reg_block
                .ctrl()
                .modify(|_, w| w.faddr_dual().clear_bit().faddr_quad().set_bit()),
        }

        match data_mode {
            SpiDataMode::Single => {
                reg_block
                    .ctrl()
                    .modify(|_, w| w.fread_dual().clear_bit().fread_quad().clear_bit());
                reg_block
                    .user()
                    .modify(|_, w| w.fwrite_dual().clear_bit().fwrite_quad().clear_bit());
            }
            SpiDataMode::Dual => {
                reg_block
                    .ctrl()
                    .modify(|_, w| w.fread_dual().set_bit().fread_quad().clear_bit());
                reg_block
                    .user()
                    .modify(|_, w| w.fwrite_dual().set_bit().fwrite_quad().clear_bit());
            }
            SpiDataMode::Quad => {
                reg_block
                    .ctrl()
                    .modify(|_, w| w.fread_quad().set_bit().fread_dual().clear_bit());
                reg_block
                    .user()
                    .modify(|_, w| w.fwrite_quad().set_bit().fwrite_dual().clear_bit());
            }
        }
    }

    #[cfg(esp32)]
    fn init_spi_data_mode(
        &mut self,
        cmd_mode: SpiDataMode,
        address_mode: SpiDataMode,
        data_mode: SpiDataMode,
    ) {
        let reg_block = self.register_block();
        match cmd_mode {
            SpiDataMode::Single => (),
            _ => panic!("Only 1-bit command supported"),
        }

        match (address_mode, data_mode) {
            (SpiDataMode::Single, SpiDataMode::Single) => {
                reg_block.ctrl().modify(|_, w| {
                    w.fread_dio()
                        .clear_bit()
                        .fread_qio()
                        .clear_bit()
                        .fread_dual()
                        .clear_bit()
                        .fread_quad()
                        .clear_bit()
                });

                reg_block.user().modify(|_, w| {
                    w.fwrite_dio()
                        .clear_bit()
                        .fwrite_qio()
                        .clear_bit()
                        .fwrite_dual()
                        .clear_bit()
                        .fwrite_quad()
                        .clear_bit()
                });
            }
            (SpiDataMode::Single, SpiDataMode::Dual) => {
                reg_block.ctrl().modify(|_, w| {
                    w.fread_dio()
                        .clear_bit()
                        .fread_qio()
                        .clear_bit()
                        .fread_dual()
                        .set_bit()
                        .fread_quad()
                        .clear_bit()
                });

                reg_block.user().modify(|_, w| {
                    w.fwrite_dio()
                        .clear_bit()
                        .fwrite_qio()
                        .clear_bit()
                        .fwrite_dual()
                        .set_bit()
                        .fwrite_quad()
                        .clear_bit()
                });
            }
            (SpiDataMode::Single, SpiDataMode::Quad) => {
                reg_block.ctrl().modify(|_, w| {
                    w.fread_dio()
                        .clear_bit()
                        .fread_qio()
                        .clear_bit()
                        .fread_dual()
                        .clear_bit()
                        .fread_quad()
                        .set_bit()
                });

                reg_block.user().modify(|_, w| {
                    w.fwrite_dio()
                        .clear_bit()
                        .fwrite_qio()
                        .clear_bit()
                        .fwrite_dual()
                        .clear_bit()
                        .fwrite_quad()
                        .set_bit()
                });
            }
            (SpiDataMode::Dual, SpiDataMode::Single) => {
                panic!("Unsupported combination of data-modes")
            }
            (SpiDataMode::Dual, SpiDataMode::Dual) => {
                reg_block.ctrl().modify(|_, w| {
                    w.fread_dio()
                        .set_bit()
                        .fread_qio()
                        .clear_bit()
                        .fread_dual()
                        .clear_bit()
                        .fread_quad()
                        .clear_bit()
                });

                reg_block.user().modify(|_, w| {
                    w.fwrite_dio()
                        .set_bit()
                        .fwrite_qio()
                        .clear_bit()
                        .fwrite_dual()
                        .clear_bit()
                        .fwrite_quad()
                        .clear_bit()
                });
            }
            (SpiDataMode::Dual, SpiDataMode::Quad) => {
                panic!("Unsupported combination of data-modes")
            }
            (SpiDataMode::Quad, SpiDataMode::Single) => {
                panic!("Unsupported combination of data-modes")
            }
            (SpiDataMode::Quad, SpiDataMode::Dual) => {
                panic!("Unsupported combination of data-modes")
            }
            (SpiDataMode::Quad, SpiDataMode::Quad) => {
                reg_block.ctrl().modify(|_, w| {
                    w.fread_dio()
                        .clear_bit()
                        .fread_qio()
                        .set_bit()
                        .fread_dual()
                        .clear_bit()
                        .fread_quad()
                        .clear_bit()
                });

                reg_block.user().modify(|_, w| {
                    w.fwrite_dio()
                        .clear_bit()
                        .fwrite_qio()
                        .set_bit()
                        .fwrite_dual()
                        .clear_bit()
                        .fwrite_quad()
                        .clear_bit()
                });
            }
        }
    }

    // taken from https://github.com/apache/incubator-nuttx/blob/8267a7618629838231256edfa666e44b5313348e/arch/risc-v/src/esp32c3/esp32c3_spi.c#L496
    fn setup(&mut self, frequency: HertzU32) {
        let clocks = Clocks::get();
        cfg_if::cfg_if! {
            if #[cfg(esp32h2)] {
                // ESP32-H2 is using PLL_48M_CLK source instead of APB_CLK
                let apb_clk_freq = HertzU32::Hz(clocks.pll_48m_clock.to_Hz());
            } else {
                let apb_clk_freq = HertzU32::Hz(clocks.apb_clock.to_Hz());
            }
        }

        let reg_val: u32;
        let duty_cycle = 128;

        // In HW, n, h and l fields range from 1 to 64, pre ranges from 1 to 8K.
        // The value written to register is one lower than the used value.

        if frequency > ((apb_clk_freq / 4) * 3) {
            // Using APB frequency directly will give us the best result here.
            reg_val = 1 << 31;
        } else {
            /* For best duty cycle resolution, we want n to be as close to 32 as
             * possible, but we also need a pre/n combo that gets us as close as
             * possible to the intended frequency. To do this, we bruteforce n and
             * calculate the best pre to go along with that. If there's a choice
             * between pre/n combos that give the same result, use the one with the
             * higher n.
             */

            let mut pre: i32;
            let mut bestn: i32 = -1;
            let mut bestpre: i32 = -1;
            let mut besterr: i32 = 0;
            let mut errval: i32;

            /* Start at n = 2. We need to be able to set h/l so we have at least
             * one high and one low pulse.
             */

            for n in 2..64 {
                /* Effectively, this does:
                 *   pre = round((APB_CLK_FREQ / n) / frequency)
                 */

                pre = ((apb_clk_freq.raw() as i32 / n) + (frequency.raw() as i32 / 2))
                    / frequency.raw() as i32;

                if pre <= 0 {
                    pre = 1;
                }

                if pre > 16 {
                    pre = 16;
                }

                errval = (apb_clk_freq.raw() as i32 / (pre * n) - frequency.raw() as i32).abs();
                if bestn == -1 || errval <= besterr {
                    besterr = errval;
                    bestn = n;
                    bestpre = pre;
                }
            }

            let n: i32 = bestn;
            pre = bestpre;
            let l: i32 = n;

            /* Effectively, this does:
             *   h = round((duty_cycle * n) / 256)
             */

            let mut h: i32 = (duty_cycle * n + 127) / 256;
            if h <= 0 {
                h = 1;
            }

            reg_val = (l as u32 - 1)
                | ((h as u32 - 1) << 6)
                | ((n as u32 - 1) << 12)
                | ((pre as u32 - 1) << 18);
        }

        self.register_block()
            .clock()
            .write(|w| unsafe { w.bits(reg_val) });
    }

    /// Set the interrupt handler
    fn set_interrupt_handler(&mut self, handler: InterruptHandler);

    /// Listen for the given interrupts
    #[cfg(not(any(esp32, esp32s2)))]
    fn listen(&mut self, interrupts: EnumSet<SpiInterrupt>) {
        let reg_block = self.register_block();

        for interrupt in interrupts {
            match interrupt {
                SpiInterrupt::TransDone => {
                    reg_block
                        .dma_int_ena()
                        .modify(|_, w| w.trans_done().set_bit());
                }
            }
        }
    }

    /// Unlisten the given interrupts
    #[cfg(not(any(esp32, esp32s2)))]
    fn unlisten(&mut self, interrupts: EnumSet<SpiInterrupt>) {
        let reg_block = self.register_block();

        for interrupt in interrupts {
            match interrupt {
                SpiInterrupt::TransDone => {
                    reg_block
                        .dma_int_ena()
                        .modify(|_, w| w.trans_done().clear_bit());
                }
            }
        }
    }

    /// Gets asserted interrupts
    #[cfg(not(any(esp32, esp32s2)))]
    fn interrupts(&mut self) -> EnumSet<SpiInterrupt> {
        let mut res = EnumSet::new();
        let reg_block = self.register_block();

        let ints = reg_block.dma_int_st().read();

        if ints.trans_done().bit() {
            res.insert(SpiInterrupt::TransDone);
        }

        res
    }

    /// Resets asserted interrupts
    #[cfg(not(any(esp32, esp32s2)))]
    fn clear_interrupts(&mut self, interrupts: EnumSet<SpiInterrupt>) {
        let reg_block = self.register_block();

        for interrupt in interrupts {
            match interrupt {
                SpiInterrupt::TransDone => {
                    reg_block
                        .dma_int_clr()
                        .write(|w| w.trans_done().clear_bit_by_one());
                }
            }
        }
    }

    #[cfg(not(esp32))]
    fn set_data_mode(&mut self, data_mode: SpiMode) -> &mut Self {
        let reg_block = self.register_block();

        match data_mode {
            SpiMode::Mode0 => {
                reg_block.misc().modify(|_, w| w.ck_idle_edge().clear_bit());
                reg_block.user().modify(|_, w| w.ck_out_edge().clear_bit());
            }
            SpiMode::Mode1 => {
                reg_block.misc().modify(|_, w| w.ck_idle_edge().clear_bit());
                reg_block.user().modify(|_, w| w.ck_out_edge().set_bit());
            }
            SpiMode::Mode2 => {
                reg_block.misc().modify(|_, w| w.ck_idle_edge().set_bit());
                reg_block.user().modify(|_, w| w.ck_out_edge().set_bit());
            }
            SpiMode::Mode3 => {
                reg_block.misc().modify(|_, w| w.ck_idle_edge().set_bit());
                reg_block.user().modify(|_, w| w.ck_out_edge().clear_bit());
            }
        }
        self
    }

    #[cfg(esp32)]
    fn set_data_mode(&mut self, data_mode: SpiMode) -> &mut Self {
        let reg_block = self.register_block();

        match data_mode {
            SpiMode::Mode0 => {
                reg_block.pin().modify(|_, w| w.ck_idle_edge().clear_bit());
                reg_block.user().modify(|_, w| w.ck_out_edge().clear_bit());
            }
            SpiMode::Mode1 => {
                reg_block.pin().modify(|_, w| w.ck_idle_edge().clear_bit());
                reg_block.user().modify(|_, w| w.ck_out_edge().set_bit());
            }
            SpiMode::Mode2 => {
                reg_block.pin().modify(|_, w| w.ck_idle_edge().set_bit());
                reg_block.user().modify(|_, w| w.ck_out_edge().set_bit());
            }
            SpiMode::Mode3 => {
                reg_block.pin().modify(|_, w| w.ck_idle_edge().set_bit());
                reg_block.user().modify(|_, w| w.ck_out_edge().clear_bit());
            }
        }
        self
    }

    fn ch_bus_freq(&mut self, frequency: HertzU32) {
        // Disable clock source
        #[cfg(not(any(esp32, esp32s2)))]
        self.register_block().clk_gate().modify(|_, w| {
            w.clk_en()
                .clear_bit()
                .mst_clk_active()
                .clear_bit()
                .mst_clk_sel()
                .clear_bit()
        });

        // Change clock frequency
        self.setup(frequency);

        // Enable clock source
        #[cfg(not(any(esp32, esp32s2)))]
        self.register_block().clk_gate().modify(|_, w| {
            w.clk_en()
                .set_bit()
                .mst_clk_active()
                .set_bit()
                .mst_clk_sel()
                .set_bit()
        });
    }

    #[cfg(not(any(esp32, esp32c3, esp32s2)))]
    fn set_bit_order(&mut self, read_order: SpiBitOrder, write_order: SpiBitOrder) {
        let reg_block = self.register_block();

        let read_value = match read_order {
            SpiBitOrder::MSBFirst => 0,
            SpiBitOrder::LSBFirst => 1,
        };
        let write_value = match write_order {
            SpiBitOrder::MSBFirst => 0,
            SpiBitOrder::LSBFirst => 1,
        };
        reg_block.ctrl().modify(|_, w| unsafe {
            w.rd_bit_order().bits(read_value);
            w.wr_bit_order().bits(write_value);
            w
        });
    }
    #[cfg(any(esp32, esp32c3, esp32s2))]
    fn set_bit_order(&mut self, read_order: SpiBitOrder, write_order: SpiBitOrder) {
        let reg_block = self.register_block();

        let read_value = match read_order {
            SpiBitOrder::MSBFirst => false,
            SpiBitOrder::LSBFirst => true,
        };
        let write_value = match write_order {
            SpiBitOrder::MSBFirst => false,
            SpiBitOrder::LSBFirst => true,
        };
        reg_block.ctrl().modify(|_, w| {
            w.rd_bit_order().bit(read_value);
            w.wr_bit_order().bit(write_value);
            w
        });
    }

    fn read_byte(&mut self) -> nb::Result<u8, Error> {
        if self.busy() {
            return Err(nb::Error::WouldBlock);
        }

        let reg_block = self.register_block();
        Ok(u32::try_into(reg_block.w(0).read().bits()).unwrap_or_default())
    }

    fn write_byte(&mut self, word: u8) -> nb::Result<(), Error> {
        if self.busy() {
            return Err(nb::Error::WouldBlock);
        }

        self.configure_datalen(8);

        let reg_block = self.register_block();
        reg_block.w(0).write(|w| w.buf().set(word.into()));

        self.update();

        reg_block.cmd().modify(|_, w| w.usr().set_bit());

        Ok(())
    }

    /// Write bytes to SPI.
    ///
    /// Copies the content of `words` in chunks of 64 bytes into the SPI
    /// transmission FIFO. If `words` is longer than 64 bytes, multiple
    /// sequential transfers are performed. This function will return before
    /// all bytes of the last chunk to transmit have been sent to the wire. If
    /// you must ensure that the whole messages was written correctly, use
    /// [`Self::flush`].
    #[cfg_attr(feature = "place-spi-driver-in-ram", ram)]
    fn write_bytes(&mut self, words: &[u8]) -> Result<(), Error> {
        let num_chunks = words.len() / FIFO_SIZE;

        // Flush in case previous writes have not completed yet, required as per
        // embedded-hal documentation (#1369).
        self.flush()?;

        // The fifo has a limited fixed size, so the data must be chunked and then
        // transmitted
        for (i, chunk) in words.chunks(FIFO_SIZE).enumerate() {
            self.configure_datalen(chunk.len() as u32 * 8);

            {
                // TODO: replace with `array_chunks` and `from_le_bytes`
                let mut c_iter = chunk.chunks_exact(4);
                let mut w_iter = self.register_block().w_iter();
                for c in c_iter.by_ref() {
                    if let Some(w_reg) = w_iter.next() {
                        let word = (c[0] as u32)
                            | (c[1] as u32) << 8
                            | (c[2] as u32) << 16
                            | (c[3] as u32) << 24;
                        w_reg.write(|w| w.buf().set(word));
                    }
                }
                let rem = c_iter.remainder();
                if !rem.is_empty() {
                    if let Some(w_reg) = w_iter.next() {
                        let word = match rem.len() {
                            3 => (rem[0] as u32) | (rem[1] as u32) << 8 | (rem[2] as u32) << 16,
                            2 => (rem[0] as u32) | (rem[1] as u32) << 8,
                            1 => rem[0] as u32,
                            _ => unreachable!(),
                        };
                        w_reg.write(|w| w.buf().set(word));
                    }
                }
            }

            self.update();

            self.register_block().cmd().modify(|_, w| w.usr().set_bit());

            // Wait for all chunks to complete except the last one.
            // The function is allowed to return before the bus is idle.
            // see [embedded-hal flushing](https://docs.rs/embedded-hal/1.0.0-alpha.8/embedded_hal/spi/blocking/index.html#flushing)
            if i < num_chunks {
                self.flush()?;
            }
        }
        Ok(())
    }

    /// Read bytes from SPI.
    ///
    /// Sends out a stuffing byte for every byte to read. This function doesn't
    /// perform flushing. If you want to read the response to something you
    /// have written before, consider using [`Self::transfer`] instead.
    #[cfg_attr(feature = "place-spi-driver-in-ram", ram)]
    fn read_bytes(&mut self, words: &mut [u8]) -> Result<(), Error> {
        let empty_array = [EMPTY_WRITE_PAD; FIFO_SIZE];

        for chunk in words.chunks_mut(FIFO_SIZE) {
            self.write_bytes(&empty_array[0..chunk.len()])?;
            self.flush()?;
            self.read_bytes_from_fifo(chunk)?;
        }
        Ok(())
    }

    /// Read received bytes from SPI FIFO.
    ///
    /// Copies the contents of the SPI receive FIFO into `words`. This function
    /// doesn't perform flushing. If you want to read the response to
    /// something you have written before, consider using [`Self::transfer`]
    /// instead.
    #[cfg_attr(feature = "place-spi-driver-in-ram", ram)]
    fn read_bytes_from_fifo(&mut self, words: &mut [u8]) -> Result<(), Error> {
        let reg_block = self.register_block();

        for chunk in words.chunks_mut(FIFO_SIZE) {
            self.configure_datalen(chunk.len() as u32 * 8);

            for (index, w_reg) in (0..chunk.len()).step_by(4).zip(reg_block.w_iter()) {
                let reg_val = w_reg.read().bits();
                let bytes = reg_val.to_le_bytes();

                let len = usize::min(chunk.len(), index + 4) - index;
                chunk[index..(index + len)].clone_from_slice(&bytes[0..len]);
            }
        }

        Ok(())
    }

    fn busy(&self) -> bool {
        let reg_block = self.register_block();
        reg_block.cmd().read().usr().bit_is_set()
    }

    // Check if the bus is busy and if it is wait for it to be idle
    fn flush(&mut self) -> Result<(), Error> {
        while self.busy() {
            // wait for bus to be clear
        }
        Ok(())
    }

    #[cfg_attr(feature = "place-spi-driver-in-ram", ram)]
    fn transfer<'w>(&mut self, words: &'w mut [u8]) -> Result<&'w [u8], Error> {
        for chunk in words.chunks_mut(FIFO_SIZE) {
            self.write_bytes(chunk)?;
            self.flush()?;
            self.read_bytes_from_fifo(chunk)?;
        }

        Ok(words)
    }

    fn start_operation(&self) {
        let reg_block = self.register_block();
        self.update();
        reg_block.cmd().modify(|_, w| w.usr().set_bit());
    }

    fn init_half_duplex(
        &mut self,
        is_write: bool,
        command_state: bool,
        address_state: bool,
        dummy_idle: bool,
        dummy_state: bool,
        no_mosi_miso: bool,
    ) {
        let reg_block = self.register_block();
        reg_block.user().modify(|_, w| {
            w.usr_miso_highpart()
                .clear_bit()
                .usr_miso_highpart()
                .clear_bit()
                .doutdin()
                .clear_bit()
                .usr_miso()
                .bit(!is_write && !no_mosi_miso)
                .usr_mosi()
                .bit(is_write && !no_mosi_miso)
                .cs_hold()
                .set_bit()
                .usr_dummy_idle()
                .bit(dummy_idle)
                .usr_dummy()
                .bit(dummy_state)
                .usr_addr()
                .bit(address_state)
                .usr_command()
                .bit(command_state)
        });

        #[cfg(not(any(esp32, esp32s2)))]
        reg_block.clk_gate().modify(|_, w| {
            w.clk_en()
                .set_bit()
                .mst_clk_active()
                .set_bit()
                .mst_clk_sel()
                .set_bit()
        });

        #[cfg(any(esp32c6, esp32h2))]
        unsafe {
            let pcr = &*crate::peripherals::PCR::PTR;

            // use default clock source PLL_F80M_CLK
            pcr.spi2_clkm_conf()
                .modify(|_, w| w.spi2_clkm_sel().bits(1));
        }

        #[cfg(not(esp32))]
        reg_block.misc().write(|w| unsafe { w.bits(0) });

        reg_block.slave().write(|w| unsafe { w.bits(0) });

        self.update();
    }

    fn write_bytes_half_duplex(
        &mut self,
        cmd: Command,
        address: Address,
        dummy: u8,
        buffer: &[u8],
    ) -> Result<(), Error> {
        self.init_half_duplex(
            true,
            !cmd.is_none(),
            !address.is_none(),
            false,
            dummy != 0,
            buffer.is_empty(),
        );

        // set cmd, address, dummy cycles
        let reg_block = self.register_block();
        if !cmd.is_none() {
            reg_block.user2().modify(|_, w| unsafe {
                w.usr_command_bitlen()
                    .bits((cmd.width() - 1) as u8)
                    .usr_command_value()
                    .bits(cmd.value())
            });
        }

        #[cfg(not(esp32))]
        if !address.is_none() {
            reg_block
                .user1()
                .modify(|_, w| unsafe { w.usr_addr_bitlen().bits((address.width() - 1) as u8) });

            let addr = address.value() << (32 - address.width());
            reg_block
                .addr()
                .write(|w| unsafe { w.usr_addr_value().bits(addr) });
        }

        #[cfg(esp32)]
        if !address.is_none() {
            reg_block.user1().modify(|r, w| unsafe {
                w.bits(r.bits() & !(0x3f << 26) | (((address.width() - 1) as u32) & 0x3f) << 26)
            });

            let addr = address.value() << (32 - address.width());
            reg_block.addr().write(|w| unsafe { w.bits(addr) });
        }

        if dummy > 0 {
            reg_block
                .user1()
                .modify(|_, w| unsafe { w.usr_dummy_cyclelen().bits(dummy - 1) });
        }

        if !buffer.is_empty() {
            // re-using the full-duplex write here
            self.write_bytes(buffer)?;
        } else {
            self.start_operation();
        }

        self.flush()
    }

    fn read_bytes_half_duplex(
        &mut self,
        cmd: Command,
        address: Address,
        dummy: u8,
        buffer: &mut [u8],
    ) -> Result<(), Error> {
        self.init_half_duplex(
            false,
            !cmd.is_none(),
            !address.is_none(),
            false,
            dummy != 0,
            buffer.is_empty(),
        );

        // set cmd, address, dummy cycles
        let reg_block = self.register_block();
        if !cmd.is_none() {
            reg_block.user2().modify(|_, w| unsafe {
                w.usr_command_bitlen()
                    .bits((cmd.width() - 1) as u8)
                    .usr_command_value()
                    .bits(cmd.value())
            });
        }

        #[cfg(not(esp32))]
        if !address.is_none() {
            reg_block
                .user1()
                .modify(|_, w| unsafe { w.usr_addr_bitlen().bits((address.width() - 1) as u8) });

            let addr = address.value() << (32 - address.width());
            reg_block
                .addr()
                .write(|w| unsafe { w.usr_addr_value().bits(addr) });
        }

        #[cfg(esp32)]
        if !address.is_none() {
            reg_block.user1().modify(|r, w| unsafe {
                w.bits(r.bits() & !(0x3f << 26) | (((address.width() - 1) as u32) & 0x3f) << 26)
            });

            let addr = address.value() << (32 - address.width());
            reg_block.addr().write(|w| unsafe { w.bits(addr) });
        }

        if dummy > 0 {
            reg_block
                .user1()
                .modify(|_, w| unsafe { w.usr_dummy_cyclelen().bits(dummy - 1) });
        }

        self.configure_datalen(buffer.len() as u32 * 8);
        self.update();
        reg_block.cmd().modify(|_, w| w.usr().set_bit());
        self.flush()?;
        self.read_bytes_from_fifo(buffer)
    }

    #[cfg(not(any(esp32, esp32s2)))]
    fn update(&self) {
        let reg_block = self.register_block();

        reg_block.cmd().modify(|_, w| w.update().set_bit());

        while reg_block.cmd().read().update().bit_is_set() {
            // wait
        }
    }

    #[cfg(any(esp32, esp32s2))]
    fn update(&self) {
        // not need/available on ESP32/ESP32S2
    }

    fn configure_datalen(&self, len: u32) {
        let reg_block = self.register_block();
        let len = if len > 0 { len - 1 } else { 0 };

        #[cfg(any(esp32c2, esp32c3, esp32c6, esp32h2, esp32s3))]
        reg_block
            .ms_dlen()
            .write(|w| unsafe { w.ms_data_bitlen().bits(len) });

        #[cfg(not(any(esp32c2, esp32c3, esp32c6, esp32h2, esp32s3)))]
        {
            reg_block
                .mosi_dlen()
                .write(|w| unsafe { w.usr_mosi_dbitlen().bits(len) });

            reg_block
                .miso_dlen()
                .write(|w| unsafe { w.usr_miso_dbitlen().bits(len) });
        }
    }
}

#[cfg(any(esp32c2, esp32c3, esp32c6, esp32h2))]
impl Instance for crate::peripherals::SPI2 {
    #[inline(always)]
    fn register_block(&self) -> &RegisterBlock {
        self
    }

    #[inline(always)]
    fn set_interrupt_handler(&mut self, handler: InterruptHandler) {
        self.bind_spi2_interrupt(handler.handler());
        crate::interrupt::enable(crate::peripherals::Interrupt::SPI2, handler.priority()).unwrap();
    }

    #[inline(always)]
    fn sclk_signal(&self) -> OutputSignal {
        OutputSignal::FSPICLK_MUX
    }

    #[inline(always)]
    fn mosi_signal(&self) -> OutputSignal {
        OutputSignal::FSPID
    }

    #[inline(always)]
    fn miso_signal(&self) -> InputSignal {
        InputSignal::FSPIQ
    }

    #[inline(always)]
    fn cs_signal(&self) -> OutputSignal {
        OutputSignal::FSPICS0
    }

    #[inline(always)]
    fn enable_peripheral(&self) {
        PeripheralClockControl::enable(crate::system::Peripheral::Spi2);
    }

    #[inline(always)]
    fn reset_peripheral(&self) {
        PeripheralClockControl::reset(crate::system::Peripheral::Spi2);
    }

    #[inline(always)]
    fn spi_num(&self) -> u8 {
        2
    }
}

#[cfg(any(esp32c2, esp32c3, esp32c6, esp32h2))]
impl ExtendedInstance for crate::peripherals::SPI2 {
    #[inline(always)]
    fn sio0_input_signal(&self) -> InputSignal {
        InputSignal::FSPID
    }

    #[inline(always)]
    fn sio1_output_signal(&self) -> OutputSignal {
        OutputSignal::FSPIQ
    }

    #[inline(always)]
    fn sio2_output_signal(&self) -> OutputSignal {
        OutputSignal::FSPIWP
    }

    #[inline(always)]
    fn sio2_input_signal(&self) -> InputSignal {
        InputSignal::FSPIWP
    }

    #[inline(always)]
    fn sio3_output_signal(&self) -> OutputSignal {
        OutputSignal::FSPIHD
    }

    #[inline(always)]
    fn sio3_input_signal(&self) -> InputSignal {
        InputSignal::FSPIHD
    }
}

#[cfg(esp32)]
impl Instance for crate::peripherals::SPI2 {
    #[inline(always)]
    fn register_block(&self) -> &RegisterBlock {
        self
    }

    #[inline(always)]
    fn set_interrupt_handler(&mut self, handler: InterruptHandler) {
        self.bind_spi2_interrupt(handler.handler());
        crate::interrupt::enable(crate::peripherals::Interrupt::SPI2, handler.priority()).unwrap();
    }

    #[inline(always)]
    fn sclk_signal(&self) -> OutputSignal {
        OutputSignal::HSPICLK
    }

    #[inline(always)]
    fn mosi_signal(&self) -> OutputSignal {
        OutputSignal::HSPID
    }

    #[inline(always)]
    fn miso_signal(&self) -> InputSignal {
        InputSignal::HSPIQ
    }

    #[inline(always)]
    fn cs_signal(&self) -> OutputSignal {
        OutputSignal::HSPICS0
    }

    #[inline(always)]
    fn enable_peripheral(&self) {
        PeripheralClockControl::enable(crate::system::Peripheral::Spi2);
    }

    #[inline(always)]
    fn reset_peripheral(&self) {
        PeripheralClockControl::reset(crate::system::Peripheral::Spi2);
    }

    #[inline(always)]
    fn spi_num(&self) -> u8 {
        2
    }
}

#[cfg(esp32)]
impl ExtendedInstance for crate::peripherals::SPI2 {
    fn sio0_input_signal(&self) -> InputSignal {
        InputSignal::HSPID
    }

    fn sio1_output_signal(&self) -> OutputSignal {
        OutputSignal::HSPIQ
    }

    fn sio2_output_signal(&self) -> OutputSignal {
        OutputSignal::HSPIWP
    }

    fn sio2_input_signal(&self) -> InputSignal {
        InputSignal::HSPIWP
    }

    fn sio3_output_signal(&self) -> OutputSignal {
        OutputSignal::HSPIHD
    }

    fn sio3_input_signal(&self) -> InputSignal {
        InputSignal::HSPIHD
    }
}

#[cfg(esp32)]
impl Instance for crate::peripherals::SPI3 {
    #[inline(always)]
    fn register_block(&self) -> &RegisterBlock {
        self
    }

    #[inline(always)]
    fn set_interrupt_handler(&mut self, handler: InterruptHandler) {
        self.bind_spi3_interrupt(handler.handler());
        crate::interrupt::enable(crate::peripherals::Interrupt::SPI3, handler.priority()).unwrap();
    }

    #[inline(always)]
    fn sclk_signal(&self) -> OutputSignal {
        OutputSignal::VSPICLK
    }

    #[inline(always)]
    fn mosi_signal(&self) -> OutputSignal {
        OutputSignal::VSPID
    }

    #[inline(always)]
    fn miso_signal(&self) -> InputSignal {
        InputSignal::VSPIQ
    }

    #[inline(always)]
    fn cs_signal(&self) -> OutputSignal {
        OutputSignal::VSPICS0
    }

    #[inline(always)]
    fn enable_peripheral(&self) {
        PeripheralClockControl::enable(crate::system::Peripheral::Spi3)
    }

    #[inline(always)]
    fn reset_peripheral(&self) {
        PeripheralClockControl::reset(crate::system::Peripheral::Spi3)
    }

    #[inline(always)]
    fn spi_num(&self) -> u8 {
        3
    }
}

#[cfg(any(esp32s2, esp32s3))]
impl Instance for crate::peripherals::SPI2 {
    #[inline(always)]
    fn register_block(&self) -> &RegisterBlock {
        self
    }

    #[inline(always)]
    fn set_interrupt_handler(&mut self, handler: InterruptHandler) {
        self.bind_spi2_interrupt(handler.handler());
        crate::interrupt::enable(crate::peripherals::Interrupt::SPI2, handler.priority()).unwrap();
    }

    #[inline(always)]
    fn sclk_signal(&self) -> OutputSignal {
        OutputSignal::FSPICLK
    }

    #[inline(always)]
    fn mosi_signal(&self) -> OutputSignal {
        OutputSignal::FSPID
    }

    #[inline(always)]
    fn miso_signal(&self) -> InputSignal {
        InputSignal::FSPIQ
    }

    #[inline(always)]
    fn cs_signal(&self) -> OutputSignal {
        OutputSignal::FSPICS0
    }

    #[inline(always)]
    fn enable_peripheral(&self) {
        PeripheralClockControl::enable(crate::system::Peripheral::Spi2)
    }

    #[inline(always)]
    fn reset_peripheral(&self) {
        PeripheralClockControl::reset(crate::system::Peripheral::Spi2)
    }

    #[inline(always)]
    fn spi_num(&self) -> u8 {
        2
    }
}

#[cfg(any(esp32s2, esp32s3))]
impl ExtendedInstance for crate::peripherals::SPI2 {
    #[inline(always)]
    fn sio0_input_signal(&self) -> InputSignal {
        InputSignal::FSPID
    }

    #[inline(always)]
    fn sio1_output_signal(&self) -> OutputSignal {
        OutputSignal::FSPIQ
    }

    #[inline(always)]
    fn sio2_output_signal(&self) -> OutputSignal {
        OutputSignal::FSPIWP
    }

    #[inline(always)]
    fn sio2_input_signal(&self) -> InputSignal {
        InputSignal::FSPIWP
    }

    #[inline(always)]
    fn sio3_output_signal(&self) -> OutputSignal {
        OutputSignal::FSPIHD
    }

    #[inline(always)]
    fn sio3_input_signal(&self) -> InputSignal {
        InputSignal::FSPIHD
    }
}

#[cfg(any(esp32s2, esp32s3))]
impl Instance for crate::peripherals::SPI3 {
    #[inline(always)]
    fn register_block(&self) -> &RegisterBlock {
        self
    }

    #[inline(always)]
    fn set_interrupt_handler(&mut self, handler: InterruptHandler) {
        self.bind_spi3_interrupt(handler.handler());
        crate::interrupt::enable(crate::peripherals::Interrupt::SPI3, handler.priority()).unwrap();
    }

    #[inline(always)]
    fn sclk_signal(&self) -> OutputSignal {
        OutputSignal::SPI3_CLK
    }

    #[inline(always)]
    fn mosi_signal(&self) -> OutputSignal {
        OutputSignal::SPI3_D
    }

    #[inline(always)]
    fn miso_signal(&self) -> InputSignal {
        InputSignal::SPI3_Q
    }

    #[inline(always)]
    fn cs_signal(&self) -> OutputSignal {
        OutputSignal::SPI3_CS0
    }

    #[inline(always)]
    fn enable_peripheral(&self) {
        PeripheralClockControl::enable(crate::system::Peripheral::Spi3)
    }

    #[inline(always)]
    fn reset_peripheral(&self) {
        PeripheralClockControl::reset(crate::system::Peripheral::Spi3)
    }

    #[inline(always)]
    fn spi_num(&self) -> u8 {
        3
    }
}

#[cfg(esp32s3)]
impl ExtendedInstance for crate::peripherals::SPI3 {
    #[inline(always)]
    fn sio0_input_signal(&self) -> InputSignal {
        InputSignal::SPI3_D
    }

    #[inline(always)]
    fn sio1_output_signal(&self) -> OutputSignal {
        OutputSignal::SPI3_Q
    }

    #[inline(always)]
    fn sio2_output_signal(&self) -> OutputSignal {
        OutputSignal::SPI3_WP
    }

    #[inline(always)]
    fn sio2_input_signal(&self) -> InputSignal {
        InputSignal::SPI3_WP
    }

    #[inline(always)]
    fn sio3_output_signal(&self) -> OutputSignal {
        OutputSignal::SPI3_HD
    }

    #[inline(always)]
    fn sio3_input_signal(&self) -> InputSignal {
        InputSignal::SPI3_HD
    }
}<|MERGE_RESOLUTION|>--- conflicted
+++ resolved
@@ -2280,9 +2280,6 @@
         tx: &mut TX,
     ) -> Result<(), Error> {
         let reg_block = self.register_block();
-<<<<<<< HEAD
-        self.configure_datalen(usize::max(rx_buffer.length(), tx_buffer.length()) as u32 * 8);
-=======
 
         #[cfg(esp32s2)]
         {
@@ -2291,8 +2288,7 @@
             reg_block.dma_in_link().write(|w| w.bits(0));
         }
 
-        self.configure_datalen(usize::max(read_buffer_len, write_buffer_len) as u32 * 8);
->>>>>>> 9f5a57d8
+        self.configure_datalen(usize::max(rx_buffer.length(), tx_buffer.length()) as u32 * 8);
 
         rx.is_done();
         tx.is_done();
@@ -2382,9 +2378,6 @@
         full_duplex: bool,
     ) -> Result<(), Error> {
         let reg_block = self.register_block();
-<<<<<<< HEAD
-        self.configure_datalen(buffer.length() as u32 * 8);
-=======
 
         #[cfg(esp32s2)]
         {
@@ -2393,8 +2386,7 @@
             reg_block.dma_in_link().write(|w| w.bits(0));
         }
 
-        self.configure_datalen(data_length as u32 * 8);
->>>>>>> 9f5a57d8
+        self.configure_datalen(buffer.length() as u32 * 8);
 
         rx.is_done();
 

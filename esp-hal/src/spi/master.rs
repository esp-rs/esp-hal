//! # Serial Peripheral Interface - Master Mode
//!
//! ## Overview
//!
//! In this mode, the SPI acts as master and initiates the SPI transactions.
//!
//! ## Configuration
//!
//! The peripheral can be used in full-duplex and half-duplex mode and can
//! leverage DMA for data transfers. It can also be used in blocking or async.
//!
//! ### Exclusive access to the SPI bus
//!
//! If all you want to do is to communicate to a single device, and you initiate
//! transactions yourself, there are a number of ways to achieve this:
//!
//! - Use the [`FullDuplex`](embedded_hal_02::spi::FullDuplex) trait to
//!   read/write single bytes at a time,
//! - Use the [`SpiBus`](embedded_hal::spi::SpiBus) trait and its associated
//!   functions to initiate transactions with simultaneous reads and writes, or
//! - Use the `ExclusiveDevice` struct from [`embedded-hal-bus`] or `SpiDevice`
//!   from [`embassy-embedded-hal`].
//!
//! ### Shared SPI access
//!
//! If you have multiple devices on the same SPI bus that each have their own CS
//! line, you may want to have a look at the implementations provided by
//! [`embedded-hal-bus`] and [`embassy-embedded-hal`].
//!
//! ## Usage
//!
//! The module implements several third-party traits from embedded-hal@0.2.x,
//! embedded-hal@1.x.x and embassy-embedded-hal
//!
//! ## Example
//!
//! ### SPI Initialization
//! ```rust, no_run
#![doc = crate::before_snippet!()]
//! # use esp_hal::spi::SpiMode;
//! # use esp_hal::spi::master::Spi;
//! # use esp_hal::gpio::Io;
//! # let io = Io::new(peripherals.GPIO, peripherals.IO_MUX);
//! let sclk = io.pins.gpio0;
//! let miso = io.pins.gpio2;
//! let mosi = io.pins.gpio1;
//! let cs = io.pins.gpio5;
//!
//! let mut spi = Spi::new(
//!     peripherals.SPI2,
//!     100.kHz(),
//!     SpiMode::Mode0,
//! )
//! .with_pins(Some(sclk), Some(mosi), Some(miso), Some(cs));
//! # }
//! ```
//! 
//! [`embedded-hal-bus`]: https://docs.rs/embedded-hal-bus/latest/embedded_hal_bus/spi/index.html
//! [`embassy-embedded-hal`]: https://docs.embassy.dev/embassy-embedded-hal/git/default/shared_bus/index.html

use core::marker::PhantomData;

pub use dma::*;
#[cfg(not(any(esp32, esp32s2)))]
use enumset::EnumSet;
#[cfg(not(any(esp32, esp32s2)))]
use enumset::EnumSetType;
use fugit::HertzU32;
#[cfg(feature = "place-spi-driver-in-ram")]
use procmacros::ram;

use super::{
    DmaError,
    DuplexMode,
    Error,
    FullDuplexMode,
    HalfDuplexMode,
    SpiBitOrder,
    SpiDataMode,
    SpiMode,
};
use crate::{
    clock::Clocks,
    dma::{DmaPeripheral, DmaRxBuffer, DmaTxBuffer, Rx, Tx},
    gpio::{InputPin, InputSignal, OutputPin, OutputSignal},
    interrupt::InterruptHandler,
    peripheral::{Peripheral, PeripheralRef},
    peripherals::spi2::RegisterBlock,
    private,
    system::PeripheralClockControl,
};

/// Enumeration of possible SPI interrupt events.
#[cfg(not(any(esp32, esp32s2)))]
#[derive(EnumSetType)]
#[cfg_attr(feature = "defmt", derive(defmt::Format))]
pub enum SpiInterrupt {
    /// Indicates that the SPI transaction has completed successfully.
    ///
    /// This interrupt is triggered when an SPI transaction has finished
    /// transmitting and receiving data.
    TransDone,
}

/// The size of the FIFO buffer for SPI
#[cfg(not(esp32s2))]
const FIFO_SIZE: usize = 64;
#[cfg(esp32s2)]
const FIFO_SIZE: usize = 72;

/// Padding byte for empty write transfers
const EMPTY_WRITE_PAD: u8 = 0x00u8;

#[allow(unused)]
const MAX_DMA_SIZE: usize = 32736;

/// SPI commands, each consisting of a 16-bit command value and a data mode.
///
/// Used to define specific commands sent over the SPI bus.
/// Can be [Command::None] if command phase should be suppressed.
#[derive(Copy, Clone, Debug, PartialEq, Eq)]
#[cfg_attr(feature = "defmt", derive(defmt::Format))]
pub enum Command {
    /// No command is sent.
    None,
    /// Command1.
    Command1(u16, SpiDataMode),
    /// Command2.
    Command2(u16, SpiDataMode),
    /// Command3.
    Command3(u16, SpiDataMode),
    /// Command4.
    Command4(u16, SpiDataMode),
    /// Command5.
    Command5(u16, SpiDataMode),
    /// Command6.
    Command6(u16, SpiDataMode),
    /// Command7.
    Command7(u16, SpiDataMode),
    /// Command8.
    Command8(u16, SpiDataMode),
    /// Command9.
    Command9(u16, SpiDataMode),
    /// Command10.
    Command10(u16, SpiDataMode),
    /// Command11.
    Command11(u16, SpiDataMode),
    /// Command12.
    Command12(u16, SpiDataMode),
    /// Command13.
    Command13(u16, SpiDataMode),
    /// Command14.
    Command14(u16, SpiDataMode),
    /// Command15.
    Command15(u16, SpiDataMode),
    /// Command16.
    Command16(u16, SpiDataMode),
}

impl Command {
    fn width(&self) -> usize {
        match self {
            Command::None => 0,
            Command::Command1(_, _) => 1,
            Command::Command2(_, _) => 2,
            Command::Command3(_, _) => 3,
            Command::Command4(_, _) => 4,
            Command::Command5(_, _) => 5,
            Command::Command6(_, _) => 6,
            Command::Command7(_, _) => 7,
            Command::Command8(_, _) => 8,
            Command::Command9(_, _) => 9,
            Command::Command10(_, _) => 10,
            Command::Command11(_, _) => 11,
            Command::Command12(_, _) => 12,
            Command::Command13(_, _) => 13,
            Command::Command14(_, _) => 14,
            Command::Command15(_, _) => 15,
            Command::Command16(_, _) => 16,
        }
    }

    fn value(&self) -> u16 {
        match self {
            Command::None => 0,
            Command::Command1(value, _)
            | Command::Command2(value, _)
            | Command::Command3(value, _)
            | Command::Command4(value, _)
            | Command::Command5(value, _)
            | Command::Command6(value, _)
            | Command::Command7(value, _)
            | Command::Command8(value, _)
            | Command::Command9(value, _)
            | Command::Command10(value, _)
            | Command::Command11(value, _)
            | Command::Command12(value, _)
            | Command::Command13(value, _)
            | Command::Command14(value, _)
            | Command::Command15(value, _)
            | Command::Command16(value, _) => *value,
        }
    }

    fn mode(&self) -> SpiDataMode {
        match self {
            Command::None => SpiDataMode::Single,
            Command::Command1(_, mode)
            | Command::Command2(_, mode)
            | Command::Command3(_, mode)
            | Command::Command4(_, mode)
            | Command::Command5(_, mode)
            | Command::Command6(_, mode)
            | Command::Command7(_, mode)
            | Command::Command8(_, mode)
            | Command::Command9(_, mode)
            | Command::Command10(_, mode)
            | Command::Command11(_, mode)
            | Command::Command12(_, mode)
            | Command::Command13(_, mode)
            | Command::Command14(_, mode)
            | Command::Command15(_, mode)
            | Command::Command16(_, mode) => *mode,
        }
    }

    fn is_none(&self) -> bool {
        matches!(self, Command::None)
    }
}

/// SPI address, ranging from 1 to 32 bits, paired with a data mode.
///
/// This can be used to specify the address phase of SPI transactions.
/// Can be [Address::None] if address phase should be suppressed.
#[derive(Copy, Clone, Debug, PartialEq, Eq)]
#[cfg_attr(feature = "defmt", derive(defmt::Format))]
pub enum Address {
    /// No address phase.
    None,
    /// Address with 1-bit.
    Address1(u32, SpiDataMode),
    /// Address with 2-bit.
    Address2(u32, SpiDataMode),
    /// Address with 3-bit.
    Address3(u32, SpiDataMode),
    /// Address with 4-bit.
    Address4(u32, SpiDataMode),
    /// Address with 5-bit.
    Address5(u32, SpiDataMode),
    /// Address with 6-bit.
    Address6(u32, SpiDataMode),
    /// Address with 7-bit.
    Address7(u32, SpiDataMode),
    /// Address with 8-bit.
    Address8(u32, SpiDataMode),
    /// Address with 9-bit.
    Address9(u32, SpiDataMode),
    /// Address with 10-bit.
    Address10(u32, SpiDataMode),
    /// Address with 11-bit.
    Address11(u32, SpiDataMode),
    /// Address with 12-bit.
    Address12(u32, SpiDataMode),
    /// Address with 13-bit.
    Address13(u32, SpiDataMode),
    /// Address with 14-bit.
    Address14(u32, SpiDataMode),
    /// Address with 15-bit.
    Address15(u32, SpiDataMode),
    /// Address with 16-bit.
    Address16(u32, SpiDataMode),
    /// Address with 17-bit.
    Address17(u32, SpiDataMode),
    /// Address with 18-bit.
    Address18(u32, SpiDataMode),
    /// Address with 19-bit.
    Address19(u32, SpiDataMode),
    /// Address with 20-bit.
    Address20(u32, SpiDataMode),
    /// Address with 21-bit.
    Address21(u32, SpiDataMode),
    /// Address with 22-bit.
    Address22(u32, SpiDataMode),
    /// Address with 23-bit.
    Address23(u32, SpiDataMode),
    /// Address with 24-bit.
    Address24(u32, SpiDataMode),
    /// Address with 25-bit.
    Address25(u32, SpiDataMode),
    /// Address with 26-bit.
    Address26(u32, SpiDataMode),
    /// Address with 27-bit.
    Address27(u32, SpiDataMode),
    /// Address with 28-bit.
    Address28(u32, SpiDataMode),
    /// Address with 29-bit.
    Address29(u32, SpiDataMode),
    /// Address with 30-bit.
    Address30(u32, SpiDataMode),
    /// Address with 31-bit.
    Address31(u32, SpiDataMode),
    /// Address with 32-bit.
    Address32(u32, SpiDataMode),
}

impl Address {
    fn width(&self) -> usize {
        match self {
            Address::None => 0,
            Address::Address1(_, _) => 1,
            Address::Address2(_, _) => 2,
            Address::Address3(_, _) => 3,
            Address::Address4(_, _) => 4,
            Address::Address5(_, _) => 5,
            Address::Address6(_, _) => 6,
            Address::Address7(_, _) => 7,
            Address::Address8(_, _) => 8,
            Address::Address9(_, _) => 9,
            Address::Address10(_, _) => 10,
            Address::Address11(_, _) => 11,
            Address::Address12(_, _) => 12,
            Address::Address13(_, _) => 13,
            Address::Address14(_, _) => 14,
            Address::Address15(_, _) => 15,
            Address::Address16(_, _) => 16,
            Address::Address17(_, _) => 17,
            Address::Address18(_, _) => 18,
            Address::Address19(_, _) => 19,
            Address::Address20(_, _) => 20,
            Address::Address21(_, _) => 21,
            Address::Address22(_, _) => 22,
            Address::Address23(_, _) => 23,
            Address::Address24(_, _) => 24,
            Address::Address25(_, _) => 25,
            Address::Address26(_, _) => 26,
            Address::Address27(_, _) => 27,
            Address::Address28(_, _) => 28,
            Address::Address29(_, _) => 29,
            Address::Address30(_, _) => 30,
            Address::Address31(_, _) => 31,
            Address::Address32(_, _) => 32,
        }
    }

    fn value(&self) -> u32 {
        match self {
            Address::None => 0,
            Address::Address1(value, _)
            | Address::Address2(value, _)
            | Address::Address3(value, _)
            | Address::Address4(value, _)
            | Address::Address5(value, _)
            | Address::Address6(value, _)
            | Address::Address7(value, _)
            | Address::Address8(value, _)
            | Address::Address9(value, _)
            | Address::Address10(value, _)
            | Address::Address11(value, _)
            | Address::Address12(value, _)
            | Address::Address13(value, _)
            | Address::Address14(value, _)
            | Address::Address15(value, _)
            | Address::Address16(value, _)
            | Address::Address17(value, _)
            | Address::Address18(value, _)
            | Address::Address19(value, _)
            | Address::Address20(value, _)
            | Address::Address21(value, _)
            | Address::Address22(value, _)
            | Address::Address23(value, _)
            | Address::Address24(value, _)
            | Address::Address25(value, _)
            | Address::Address26(value, _)
            | Address::Address27(value, _)
            | Address::Address28(value, _)
            | Address::Address29(value, _)
            | Address::Address30(value, _)
            | Address::Address31(value, _)
            | Address::Address32(value, _) => *value,
        }
    }

    fn is_none(&self) -> bool {
        matches!(self, Address::None)
    }

    fn mode(&self) -> SpiDataMode {
        match self {
            Address::None => SpiDataMode::Single,
            Address::Address1(_, mode)
            | Address::Address2(_, mode)
            | Address::Address3(_, mode)
            | Address::Address4(_, mode)
            | Address::Address5(_, mode)
            | Address::Address6(_, mode)
            | Address::Address7(_, mode)
            | Address::Address8(_, mode)
            | Address::Address9(_, mode)
            | Address::Address10(_, mode)
            | Address::Address11(_, mode)
            | Address::Address12(_, mode)
            | Address::Address13(_, mode)
            | Address::Address14(_, mode)
            | Address::Address15(_, mode)
            | Address::Address16(_, mode)
            | Address::Address17(_, mode)
            | Address::Address18(_, mode)
            | Address::Address19(_, mode)
            | Address::Address20(_, mode)
            | Address::Address21(_, mode)
            | Address::Address22(_, mode)
            | Address::Address23(_, mode)
            | Address::Address24(_, mode)
            | Address::Address25(_, mode)
            | Address::Address26(_, mode)
            | Address::Address27(_, mode)
            | Address::Address28(_, mode)
            | Address::Address29(_, mode)
            | Address::Address30(_, mode)
            | Address::Address31(_, mode)
            | Address::Address32(_, mode) => *mode,
        }
    }
}

/// Read and Write in half duplex mode.
pub trait HalfDuplexReadWrite {
    /// The associated error type that will be returned in the event of a
    /// failure.
    type Error;

    /// Half-duplex read.
    fn read(
        &mut self,
        data_mode: SpiDataMode,
        cmd: Command,
        address: Address,
        dummy: u8,
        buffer: &mut [u8],
    ) -> Result<(), Self::Error>;

    /// Half-duplex write.
    fn write(
        &mut self,
        data_mode: SpiDataMode,
        cmd: Command,
        address: Address,
        dummy: u8,
        buffer: &[u8],
    ) -> Result<(), Self::Error>;
}

/// SPI peripheral driver
pub struct Spi<'d, T, M> {
    spi: PeripheralRef<'d, T>,
    _mode: PhantomData<M>,
}

impl<'d, T> Spi<'d, T, FullDuplexMode>
where
    T: Instance,
{
    /// Read bytes from SPI.
    ///
    /// Sends out a stuffing byte for every byte to read. This function doesn't
    /// perform flushing. If you want to read the response to something you
    /// have written before, consider using [`Self::transfer`] instead.
    pub fn read_byte(&mut self) -> nb::Result<u8, Error> {
        self.spi.read_byte()
    }

    /// Write a byte to SPI.
    pub fn write_byte(&mut self, word: u8) -> nb::Result<(), Error> {
        self.spi.write_byte(word)
    }

    /// Write bytes to SPI.
    ///
    /// Copies the content of `words` in chunks of 64 bytes into the SPI
    /// transmission FIFO. If `words` is longer than 64 bytes, multiple
    /// sequential transfers are performed. This function will return before
    /// all bytes of the last chunk to transmit have been sent to the wire. If
    /// you must ensure that the whole messages was written correctly, use
    /// `flush`.
    pub fn write_bytes(&mut self, words: &[u8]) -> Result<(), Error> {
        self.spi.write_bytes(words)?;
        self.spi.flush()?;

        Ok(())
    }

    /// Sends `words` to the slave. Returns the `words` received from the slave
    pub fn transfer<'w>(&mut self, words: &'w mut [u8]) -> Result<&'w [u8], Error> {
        self.spi.transfer(words)
    }
}

impl<'d, T> Spi<'d, T, FullDuplexMode>
where
    T: Instance,
{
    /// Constructs an SPI instance in 8bit dataframe mode.
    ///
    /// All pins are optional. Setup these pins using
    /// [with_pins](Self::with_pins) or individual methods for each pin.
    pub fn new(
        spi: impl Peripheral<P = T> + 'd,
        frequency: HertzU32,
        mode: SpiMode,
    ) -> Spi<'d, T, FullDuplexMode> {
        crate::into_ref!(spi);
        Self::new_internal(spi, frequency, mode)
    }

    /// Assign the SCK (Serial Clock) pin for the SPI instance.
    ///
    /// Sets the specified pin to push-pull output and connects it to the SPI
    /// clock signal.
    pub fn with_sck<SCK: OutputPin>(self, sck: impl Peripheral<P = SCK> + 'd) -> Self {
        crate::into_ref!(sck);
        sck.set_to_push_pull_output(private::Internal);
        sck.connect_peripheral_to_output(self.spi.sclk_signal(), private::Internal);

        self
    }

    /// Assign the MOSI (Master Out Slave In) pin for the SPI instance.
    ///
    /// Sets the specified pin to push-pull output and connects it to the SPI
    /// MOSI signal.
    pub fn with_mosi<MOSI: OutputPin>(self, mosi: impl Peripheral<P = MOSI> + 'd) -> Self {
        crate::into_ref!(mosi);
        mosi.set_to_push_pull_output(private::Internal);
        mosi.connect_peripheral_to_output(self.spi.mosi_signal(), private::Internal);

        self
    }

    /// Assign the MISO (Master In Slave Out) pin for the SPI instance.
    ///
    /// Sets the specified pin to input and connects it to the SPI MISO signal.
    pub fn with_miso<MISO: InputPin>(self, miso: impl Peripheral<P = MISO> + 'd) -> Self {
        crate::into_ref!(miso);
        miso.init_input(false, false, private::Internal);
        miso.connect_input_to_peripheral(self.spi.miso_signal(), private::Internal);

        self
    }

    /// Assign the CS (Chip Select) pin for the SPI instance.
    ///
    /// Sets the specified pin to push-pull output and connects it to the SPI CS
    /// signal.
    pub fn with_cs<CS: OutputPin>(self, cs: impl Peripheral<P = CS> + 'd) -> Self {
        crate::into_ref!(cs);
        cs.set_to_push_pull_output(private::Internal);
        cs.connect_peripheral_to_output(self.spi.cs_signal(), private::Internal);

        self
    }

    /// Set the bit order for the SPI instance.
    ///
    /// The default is MSB first for both read and write.
    pub fn with_bit_order(mut self, read_order: SpiBitOrder, write_order: SpiBitOrder) -> Self {
        self.spi.set_bit_order(read_order, write_order);
        self
    }

    /// Setup pins for this SPI instance.
    ///
    /// All pins are optional. Pass [crate::gpio::NO_PIN] if you don't need the
    /// given pin.
    pub fn with_pins<SCK: OutputPin, MOSI: OutputPin, MISO: InputPin, CS: OutputPin>(
        self,
        sck: Option<impl Peripheral<P = SCK> + 'd>,
        mosi: Option<impl Peripheral<P = MOSI> + 'd>,
        miso: Option<impl Peripheral<P = MISO> + 'd>,
        cs: Option<impl Peripheral<P = CS> + 'd>,
    ) -> Self {
        if let Some(sck) = sck {
            crate::into_ref!(sck);
            sck.set_to_push_pull_output(private::Internal);
            sck.connect_peripheral_to_output(self.spi.sclk_signal(), private::Internal);
        }

        if let Some(mosi) = mosi {
            crate::into_ref!(mosi);
            mosi.set_to_push_pull_output(private::Internal);
            mosi.connect_peripheral_to_output(self.spi.mosi_signal(), private::Internal);
        }

        if let Some(miso) = miso {
            crate::into_ref!(miso);
            miso.init_input(false, false, private::Internal);
            miso.connect_input_to_peripheral(self.spi.miso_signal(), private::Internal);
        }

        if let Some(cs) = cs {
            crate::into_ref!(cs);
            cs.set_to_push_pull_output(private::Internal);
            cs.connect_peripheral_to_output(self.spi.cs_signal(), private::Internal);
        }

        self
    }

    pub(crate) fn new_internal(
        spi: PeripheralRef<'d, T>,
        frequency: HertzU32,
        mode: SpiMode,
    ) -> Spi<'d, T, FullDuplexMode> {
        spi.reset_peripheral();
        spi.enable_peripheral();

        let mut spi = Spi {
            spi,
            _mode: PhantomData,
        };
        spi.spi.setup(frequency);
        spi.spi.init();
        spi.spi.set_data_mode(mode);

        spi
    }

    /// Change the bus frequency of the SPI instance.
    ///
    /// This method allows user to update the bus frequency for the SPI
    /// communication after the instance has been created.
    pub fn change_bus_frequency(&mut self, frequency: HertzU32) {
        self.spi.ch_bus_freq(frequency);
    }
}

impl<'d, T> Spi<'d, T, HalfDuplexMode>
where
    T: ExtendedInstance,
{
    /// Constructs an SPI instance in half-duplex mode.
    ///
    /// All pins are optional. Setup these pins using
    /// [with_pins](Self::with_pins) or individual methods for each pin.
    pub fn new_half_duplex(
        spi: impl Peripheral<P = T> + 'd,
        frequency: HertzU32,
        mode: SpiMode,
    ) -> Spi<'d, T, HalfDuplexMode> {
        crate::into_ref!(spi);
        Self::new_internal(spi, frequency, mode)
    }

    /// Assign the SCK (Serial Clock) pin for the SPI instance.
    ///
    /// Sets the specified pin to push-pull output and connects it to the SPI
    /// clock signal.
    pub fn with_sck<SCK: OutputPin>(self, sck: impl Peripheral<P = SCK> + 'd) -> Self {
        crate::into_ref!(sck);
        sck.set_to_push_pull_output(private::Internal);
        sck.connect_peripheral_to_output(self.spi.sclk_signal(), private::Internal);

        self
    }

    /// Assign the MOSI (Master Out Slave In) pin for the SPI instance in
    /// half-duplex mode.
    ///
    /// Enables both input and output functionality for the pin, and connects it
    /// to the MOSI signal and SIO0 input signal.
    pub fn with_mosi<MOSI: OutputPin + InputPin>(
        self,
        mosi: impl Peripheral<P = MOSI> + 'd,
    ) -> Self {
        crate::into_ref!(mosi);
        mosi.enable_output(true, private::Internal);
        mosi.connect_peripheral_to_output(self.spi.mosi_signal(), private::Internal);
        mosi.enable_input(true, private::Internal);
        mosi.connect_input_to_peripheral(self.spi.sio0_input_signal(), private::Internal);

        self
    }

    /// Assign the MISO (Master In Slave Out) pin for the SPI instance in
    /// half-duplex mode.
    ///
    /// Enables both input and output functionality for the pin, and connects it
    /// to the MISO signal and SIO1 input signal.
    pub fn with_miso<MISO: OutputPin + InputPin>(
        self,
        miso: impl Peripheral<P = MISO> + 'd,
    ) -> Self {
        crate::into_ref!(miso);
        miso.enable_output(true, private::Internal);
        miso.connect_peripheral_to_output(self.spi.sio1_output_signal(), private::Internal);
        miso.enable_input(true, private::Internal);
        miso.connect_input_to_peripheral(self.spi.miso_signal(), private::Internal);

        self
    }

    /// Assign the SIO2 pin for the SPI instance.
    ///
    /// Enables both input and output functionality for the pin, and connects it
    /// to the SIO2 output and input signals.
    pub fn with_sio2<SIO2: OutputPin + InputPin>(
        self,
        sio2: impl Peripheral<P = SIO2> + 'd,
    ) -> Self {
        crate::into_ref!(sio2);
        sio2.enable_output(true, private::Internal);
        sio2.connect_peripheral_to_output(self.spi.sio2_output_signal(), private::Internal);
        sio2.enable_input(true, private::Internal);
        sio2.connect_input_to_peripheral(self.spi.sio2_input_signal(), private::Internal);

        self
    }

    /// Assign the SIO3 pin for the SPI instance.
    ///
    /// Enables both input and output functionality for the pin, and connects it
    /// to the SIO3 output and input signals.
    pub fn with_sio3<SIO3: OutputPin + InputPin>(
        self,
        sio3: impl Peripheral<P = SIO3> + 'd,
    ) -> Self {
        crate::into_ref!(sio3);
        sio3.enable_output(true, private::Internal);
        sio3.connect_peripheral_to_output(self.spi.sio3_output_signal(), private::Internal);
        sio3.enable_input(true, private::Internal);
        sio3.connect_input_to_peripheral(self.spi.sio3_input_signal(), private::Internal);

        self
    }

    /// Assign the CS (Chip Select) pin for the SPI instance.
    ///
    /// Sets the specified pin to push-pull output and connects it to the SPI CS
    /// signal.
    pub fn with_cs<CS: OutputPin>(self, cs: impl Peripheral<P = CS> + 'd) -> Self {
        crate::into_ref!(cs);
        cs.set_to_push_pull_output(private::Internal);
        cs.connect_peripheral_to_output(self.spi.cs_signal(), private::Internal);

        self
    }

    /// Setup pins for this SPI instance.
    ///
    /// All pins are optional. Pass [crate::gpio::NO_PIN] if you don't need the
    /// given pin.
    pub fn with_pins<
        SCK: OutputPin,
        MOSI: OutputPin + InputPin,
        MISO: OutputPin + InputPin,
        SIO2: OutputPin + InputPin,
        SIO3: OutputPin + InputPin,
        CS: OutputPin,
    >(
        self,
        sck: Option<impl Peripheral<P = SCK> + 'd>,
        mosi: Option<impl Peripheral<P = MOSI> + 'd>,
        miso: Option<impl Peripheral<P = MISO> + 'd>,
        sio2: Option<impl Peripheral<P = SIO2> + 'd>,
        sio3: Option<impl Peripheral<P = SIO3> + 'd>,
        cs: Option<impl Peripheral<P = CS> + 'd>,
    ) -> Self {
        if let Some(sck) = sck {
            crate::into_ref!(sck);
            sck.set_to_push_pull_output(private::Internal);
            sck.connect_peripheral_to_output(self.spi.sclk_signal(), private::Internal);
        }

        if let Some(mosi) = mosi {
            crate::into_ref!(mosi);
            mosi.enable_output(true, private::Internal);
            mosi.connect_peripheral_to_output(self.spi.mosi_signal(), private::Internal);
            mosi.enable_input(true, private::Internal);
            mosi.connect_input_to_peripheral(self.spi.sio0_input_signal(), private::Internal);
        }

        if let Some(miso) = miso {
            crate::into_ref!(miso);
            miso.enable_output(true, private::Internal);
            miso.connect_peripheral_to_output(self.spi.sio1_output_signal(), private::Internal);
            miso.enable_input(true, private::Internal);
            miso.connect_input_to_peripheral(self.spi.miso_signal(), private::Internal);
        }

        if let Some(sio2) = sio2 {
            crate::into_ref!(sio2);
            sio2.enable_output(true, private::Internal);
            sio2.connect_peripheral_to_output(self.spi.sio2_output_signal(), private::Internal);
            sio2.enable_input(true, private::Internal);
            sio2.connect_input_to_peripheral(self.spi.sio2_input_signal(), private::Internal);
        }

        if let Some(sio3) = sio3 {
            crate::into_ref!(sio3);
            sio3.enable_output(true, private::Internal);
            sio3.connect_peripheral_to_output(self.spi.sio3_output_signal(), private::Internal);
            sio3.enable_input(true, private::Internal);
            sio3.connect_input_to_peripheral(self.spi.sio3_input_signal(), private::Internal);
        }

        if let Some(cs) = cs {
            crate::into_ref!(cs);
            cs.set_to_push_pull_output(private::Internal);
            cs.connect_peripheral_to_output(self.spi.cs_signal(), private::Internal);
        }

        self
    }

    pub(crate) fn new_internal(
        spi: PeripheralRef<'d, T>,
        frequency: HertzU32,
        mode: SpiMode,
    ) -> Spi<'d, T, HalfDuplexMode> {
        spi.reset_peripheral();
        spi.enable_peripheral();

        let mut spi = Spi {
            spi,
            _mode: PhantomData,
        };
        spi.spi.setup(frequency);
        spi.spi.init();
        spi.spi.set_data_mode(mode);

        spi
    }

    /// Change the bus frequency of the SPI instance in half-duplex mode.
    ///
    /// This method allows you to update the bus frequency for the SPI
    /// communication after the instance has been created.
    pub fn change_bus_frequency(&mut self, frequency: HertzU32) {
        self.spi.ch_bus_freq(frequency);
    }

    /// Set the bit order for the SPI instance.
    ///
    /// The default is MSB first for both read and write.
    pub fn with_bit_order(mut self, read_order: SpiBitOrder, write_order: SpiBitOrder) -> Self {
        self.spi.set_bit_order(read_order, write_order);
        self
    }
}

impl<T> HalfDuplexReadWrite for Spi<'_, T, HalfDuplexMode>
where
    T: Instance,
{
    type Error = Error;

    fn read(
        &mut self,
        data_mode: SpiDataMode,
        cmd: Command,
        address: Address,
        dummy: u8,
        buffer: &mut [u8],
    ) -> Result<(), Self::Error> {
        if buffer.len() > FIFO_SIZE {
            return Err(Error::FifoSizeExeeded);
        }

        if buffer.is_empty() {
            return Err(Error::Unsupported);
        }

        self.spi
            .init_spi_data_mode(cmd.mode(), address.mode(), data_mode);
        self.spi.read_bytes_half_duplex(cmd, address, dummy, buffer)
    }

    fn write(
        &mut self,
        data_mode: SpiDataMode,
        cmd: Command,
        address: Address,
        dummy: u8,
        buffer: &[u8],
    ) -> Result<(), Self::Error> {
        if buffer.len() > FIFO_SIZE {
            return Err(Error::FifoSizeExeeded);
        }

        self.spi
            .init_spi_data_mode(cmd.mode(), address.mode(), data_mode);
        self.spi
            .write_bytes_half_duplex(cmd, address, dummy, buffer)
    }
}

impl<T> embedded_hal_02::spi::FullDuplex<u8> for Spi<'_, T, FullDuplexMode>
where
    T: Instance,
{
    type Error = Error;

    fn read(&mut self) -> nb::Result<u8, Self::Error> {
        self.read_byte()
    }

    fn send(&mut self, word: u8) -> nb::Result<(), Self::Error> {
        self.write_byte(word)
    }
}

impl<T> embedded_hal_02::blocking::spi::Transfer<u8> for Spi<'_, T, FullDuplexMode>
where
    T: Instance,
{
    type Error = Error;

    fn transfer<'w>(&mut self, words: &'w mut [u8]) -> Result<&'w [u8], Self::Error> {
        self.transfer(words)
    }
}

impl<T> embedded_hal_02::blocking::spi::Write<u8> for Spi<'_, T, FullDuplexMode>
where
    T: Instance,
{
    type Error = Error;

    fn write(&mut self, words: &[u8]) -> Result<(), Self::Error> {
        self.write_bytes(words)?;
        self.spi.flush()
    }
}

mod dma {
    use core::{
        cmp::min,
        sync::atomic::{fence, Ordering},
    };

    use super::*;
    #[cfg(spi3)]
    use crate::dma::Spi3Peripheral;
    use crate::{
        dma::{
            asynch::{DmaRxFuture, DmaTxFuture},
            Channel,
            DmaChannel,
            DmaRxBuf,
            DmaRxBuffer,
            DmaTxBuf,
            DmaTxBuffer,
            RxPrivate,
            Spi2Peripheral,
            SpiPeripheral,
            TxPrivate,
        },
        InterruptConfigurable,
        Mode,
    };

    impl<'d, M> Spi<'d, crate::peripherals::SPI2, M>
    where
        M: DuplexMode,
    {
        /// Configures the SPI instance to use DMA with the specified channel.
        ///
        /// This method prepares the SPI instance for DMA transfers. It
        /// initializes the DMA channel for transmission and returns an
        /// instance of `SpiDma` that supports DMA operations.
        pub fn with_dma<C, DmaMode>(
            self,
            mut channel: Channel<'d, C, DmaMode>,
        ) -> SpiDma<'d, crate::peripherals::SPI2, C, M, DmaMode>
        where
            C: DmaChannel,
            C::P: SpiPeripheral + Spi2Peripheral,
            DmaMode: Mode,
        {
            channel.tx.init_channel(); // no need to call this for both, RX and TX

            SpiDma {
                spi: self.spi,
                channel,
                _mode: PhantomData,
            }
        }
    }

    #[cfg(spi3)]
    impl<'d, M> Spi<'d, crate::peripherals::SPI3, M>
    where
        M: DuplexMode,
    {
        /// Configures the SPI3 instance to use DMA with the specified channel.
        ///
        /// This method prepares the SPI instance for DMA transfers using SPI3
        /// and returns an instance of `SpiDma` that supports DMA
        /// operations.
        pub fn with_dma<C, DmaMode>(
            self,
            mut channel: Channel<'d, C, DmaMode>,
        ) -> SpiDma<'d, crate::peripherals::SPI3, C, M, DmaMode>
        where
            C: DmaChannel,
            C::P: SpiPeripheral + Spi3Peripheral,
            DmaMode: Mode,
        {
            channel.tx.init_channel(); // no need to call this for both, RX and TX

            SpiDma {
                spi: self.spi,
                channel,
                _mode: PhantomData,
            }
        }
    }

    /// A DMA capable SPI instance.
    ///
    /// Using `SpiDma` is not recommended unless you wish
    /// to manage buffers yourself. It's recommended to use
    /// [`SpiDmaBus`] via `with_buffers` to get access
    /// to a DMA capable SPI bus that implements the
    /// embedded-hal traits.
    pub struct SpiDma<'d, T, C, D, M>
    where
        C: DmaChannel,
        C::P: SpiPeripheral,
        D: DuplexMode,
        M: Mode,
    {
        pub(crate) spi: PeripheralRef<'d, T>,
        pub(crate) channel: Channel<'d, C, M>,
        _mode: PhantomData<D>,
    }

    impl<'d, T, C, D, M> core::fmt::Debug for SpiDma<'d, T, C, D, M>
    where
        C: DmaChannel,
        C::P: SpiPeripheral,
        D: DuplexMode,
        M: Mode,
    {
        /// Formats the `SpiDma` instance for debugging purposes.
        ///
        /// This method returns a debug struct with the name "SpiDma" without
        /// exposing internal details.
        fn fmt(&self, f: &mut core::fmt::Formatter<'_>) -> core::fmt::Result {
            f.debug_struct("SpiDma").finish()
        }
    }

    impl<'d, T, C, D, M> SpiDma<'d, T, C, D, M>
    where
        T: InstanceDma,
        C: DmaChannel,
        C::P: SpiPeripheral,
        D: DuplexMode,
        M: Mode,
    {
        /// Sets the interrupt handler
        ///
        /// Interrupts are not enabled at the peripheral level here.
        pub fn set_interrupt_handler(&mut self, handler: InterruptHandler) {
            self.spi.set_interrupt_handler(handler);
        }

        /// Listen for the given interrupts
        #[cfg(not(any(esp32, esp32s2)))]
        pub fn listen(&mut self, interrupts: EnumSet<SpiInterrupt>) {
            self.spi.listen(interrupts);
        }

        /// Unlisten the given interrupts
        #[cfg(not(any(esp32, esp32s2)))]
        pub fn unlisten(&mut self, interrupts: EnumSet<SpiInterrupt>) {
            self.spi.unlisten(interrupts);
        }

        /// Gets asserted interrupts
        #[cfg(not(any(esp32, esp32s2)))]
        pub fn interrupts(&mut self) -> EnumSet<SpiInterrupt> {
            self.spi.interrupts()
        }

        /// Resets asserted interrupts
        #[cfg(not(any(esp32, esp32s2)))]
        pub fn clear_interrupts(&mut self, interrupts: EnumSet<SpiInterrupt>) {
            self.spi.clear_interrupts(interrupts);
        }
    }

    impl<'d, T, C, D, M> crate::private::Sealed for SpiDma<'d, T, C, D, M>
    where
        T: InstanceDma,
        C: DmaChannel,
        C::P: SpiPeripheral,
        D: DuplexMode,
        M: Mode,
    {
    }

    impl<'d, T, C, D, M> InterruptConfigurable for SpiDma<'d, T, C, D, M>
    where
        T: InstanceDma,
        C: DmaChannel,
        C::P: SpiPeripheral,
        D: DuplexMode,
        M: Mode,
    {
        /// Configures the interrupt handler for the DMA-enabled SPI instance.
        fn set_interrupt_handler(&mut self, handler: crate::interrupt::InterruptHandler) {
            SpiDma::set_interrupt_handler(self, handler);
        }
    }

    impl<'d, T, C, D, M> SpiDma<'d, T, C, D, M>
    where
        T: InstanceDma,
        C: DmaChannel,
        C::P: SpiPeripheral,
        D: DuplexMode,
        M: Mode,
    {
        /// Changes the SPI bus frequency for the DMA-enabled SPI instance.
        pub fn change_bus_frequency(&mut self, frequency: HertzU32) {
            self.spi.ch_bus_freq(frequency);
        }
    }

    impl<'d, T, C, D, M> SpiDma<'d, T, C, D, M>
    where
        T: InstanceDma,
        C: DmaChannel,
        C::P: SpiPeripheral,
        D: DuplexMode,
        M: Mode,
    {
        /// Configures the DMA buffers for the SPI instance.
        ///
        /// This method sets up both RX and TX buffers for DMA transfers.
        /// It returns an instance of `SpiDmaBus` that can be used for SPI
        /// communication.
        pub fn with_buffers(
            self,
            dma_rx_buf: DmaRxBuf,
            dma_tx_buf: DmaTxBuf,
        ) -> SpiDmaBus<'d, T, C, D, M> {
            SpiDmaBus::new(self, dma_rx_buf, dma_tx_buf)
        }
    }

    /// A structure representing a DMA transfer for SPI.
    ///
    /// This structure holds references to the SPI instance, DMA buffers, and
    /// transfer status.
    pub struct SpiDmaTransfer<'d, T, C, D, M, Buf>
    where
        C: DmaChannel,
        C::P: SpiPeripheral,
        D: DuplexMode,
        M: Mode,
    {
        spi_dma: SpiDma<'d, T, C, D, M>,
        dma_buf: Buf,
        is_rx: bool,
        is_tx: bool,

        rx_future_awaited: bool,
        tx_future_awaited: bool,
    }

    impl<'d, T, C, D, M, Buf> SpiDmaTransfer<'d, T, C, D, M, Buf>
    where
        T: Instance,
        C: DmaChannel,
        C::P: SpiPeripheral,
        D: DuplexMode,
        M: Mode,
    {
        fn new(spi_dma: SpiDma<'d, T, C, D, M>, dma_buf: Buf, is_rx: bool, is_tx: bool) -> Self {
            Self {
                spi_dma,
                dma_buf,
                is_rx,
                is_tx,
                rx_future_awaited: false,
                tx_future_awaited: false,
            }
        }

        /// Checks if the DMA transfer is complete.
        ///
        /// This method returns `true` if both RX and TX operations are done,
        /// and the SPI instance is no longer busy.
        pub fn is_done(&self) -> bool {
            if self.is_tx && !self.tx_future_awaited && !self.spi_dma.channel.tx.is_done() {
                return false;
            }
            if self.spi_dma.spi.busy() {
                return false;
            }
            if self.is_rx && !self.rx_future_awaited {
                // If this is an asymmetric transfer and the RX side is smaller, the RX channel
                // will never be "done" as it won't have enough descriptors/buffer to receive
                // the EOF bit from the SPI. So instead the RX channel will hit
                // a "descriptor empty" which means the DMA is written as much
                // of the received data as possible into the buffer and
                // discarded the rest. The user doesn't care about this discarded data.

                if !self.spi_dma.channel.rx.is_done()
                    && !self.spi_dma.channel.rx.has_dscr_empty_error()
                {
                    return false;
                }
            }
            true
        }

        /// Waits for the DMA transfer to complete.
        ///
        /// This method blocks until the transfer is finished and returns the
        /// `SpiDma` instance and the associated buffer.
        pub fn wait(mut self) -> (SpiDma<'d, T, C, D, M>, Buf) {
            self.spi_dma.spi.flush().ok();
            fence(Ordering::Acquire);
            (self.spi_dma, self.dma_buf)
        }
    }

    impl<'d, T, C, D, Buf> SpiDmaTransfer<'d, T, C, D, crate::Async, Buf>
    where
        T: Instance,
        C: DmaChannel,
        C::P: SpiPeripheral,
        D: DuplexMode,
    {
        /// Waits for the DMA transfer to complete asynchronously.
        ///
        /// This method awaits the completion of both RX and TX operations.
        pub async fn wait_for_done(&mut self) {
            if self.is_tx && !self.tx_future_awaited {
                let _ = DmaTxFuture::new(&mut self.spi_dma.channel.tx).await;
                self.tx_future_awaited = true;
            }

            // As a future enhancement, setup Spi Future in here as well.

            if self.is_rx && !self.rx_future_awaited {
                let _ = DmaRxFuture::new(&mut self.spi_dma.channel.rx).await;
                self.rx_future_awaited = true;
            }
        }
    }

    impl<'d, T, C, M> SpiDma<'d, T, C, FullDuplexMode, M>
    where
        T: InstanceDma,
        C: DmaChannel,
        C::P: SpiPeripheral,
        M: Mode,
    {
        /// Perform a DMA write.
        ///
        /// This will return a [SpiDmaTransfer] owning the buffer and the
        /// SPI instance. The maximum amount of data to be sent is 32736
        /// bytes.
        #[allow(clippy::type_complexity)]
        #[cfg_attr(feature = "place-spi-driver-in-ram", ram)]
        pub fn dma_write<TX: DmaTxBuffer>(
            mut self,
            mut buffer: TX,
        ) -> Result<SpiDmaTransfer<'d, T, C, FullDuplexMode, M, TX>, (Error, Self, TX)> {
            let bytes_to_write = buffer.length();
            if bytes_to_write > MAX_DMA_SIZE {
                return Err((Error::MaxDmaTransferSizeExceeded, self, buffer));
            }

            let result = unsafe {
                self.spi
                    .start_write_bytes_dma(&mut buffer, &mut self.channel.tx, true)
            };
            if let Err(e) = result {
                return Err((e, self, buffer));
            }

            Ok(SpiDmaTransfer::new(self, buffer, false, true))
        }

        /// Perform a DMA read.
        ///
        /// This will return a [SpiDmaTransfer] owning the buffer and
        /// the SPI instance. The maximum amount of data to be
        /// received is 32736 bytes.
        #[allow(clippy::type_complexity)]
        #[cfg_attr(feature = "place-spi-driver-in-ram", ram)]
        pub fn dma_read<RX: DmaRxBuffer>(
            mut self,
            mut buffer: RX,
        ) -> Result<SpiDmaTransfer<'d, T, C, FullDuplexMode, M, RX>, (Error, Self, RX)> {
            let bytes_to_read = buffer.length();
            if bytes_to_read > MAX_DMA_SIZE {
                return Err((Error::MaxDmaTransferSizeExceeded, self, buffer));
            }

            let result = unsafe {
                self.spi
                    .start_read_bytes_dma(&mut buffer, &mut self.channel.rx, true)
            };
            if let Err(e) = result {
                return Err((e, self, buffer));
            }

            Ok(SpiDmaTransfer::new(self, buffer, true, false))
        }

        /// Perform a DMA transfer
        ///
        /// This will return a [SpiDmaTransfer] owning the buffers and
        /// the SPI instance. The maximum amount of data to be
        /// sent/received is 32736 bytes.
        #[allow(clippy::type_complexity)]
        pub fn dma_transfer<TX: DmaTxBuffer, RX: DmaRxBuffer>(
            mut self,
<<<<<<< HEAD
            mut tx_buffer: TX,
            mut rx_buffer: RX,
        ) -> Result<SpiDmaTransfer<'d, T, C, FullDuplexMode, M, (TX, RX)>, (Error, Self, TX, RX)>
        {
            let bytes_to_write = tx_buffer.length();
            let bytes_to_read = rx_buffer.length();
=======
            rx_buffer: DmaRxBuf,
            tx_buffer: DmaTxBuf,
        ) -> Result<
            SpiDmaTransfer<'d, T, C, FullDuplexMode, M, (DmaRxBuf, DmaTxBuf)>,
            (Error, Self, DmaRxBuf, DmaTxBuf),
        > {
            let bytes_to_read = rx_buffer.len();
            let bytes_to_write = tx_buffer.len();
>>>>>>> e1c27f1b

            if bytes_to_write > MAX_DMA_SIZE || bytes_to_read > MAX_DMA_SIZE {
                return Err((
                    Error::MaxDmaTransferSizeExceeded,
                    self,
                    rx_buffer,
                    tx_buffer,
                ));
            }

            let result = unsafe {
                self.spi.start_transfer_dma(
<<<<<<< HEAD
                    &mut tx_buffer,
                    &mut rx_buffer,
                    &mut self.channel.tx,
=======
                    rx_buffer.first(),
                    tx_buffer.first(),
                    bytes_to_read,
                    bytes_to_write,
>>>>>>> e1c27f1b
                    &mut self.channel.rx,
                    &mut self.channel.tx,
                )
            };
            if let Err(e) = result {
                return Err((e, self, rx_buffer, tx_buffer));
            }

            Ok(SpiDmaTransfer::new(
                self,
                (rx_buffer, tx_buffer),
                true,
                true,
            ))
        }
    }

    impl<'d, T, C, M> SpiDma<'d, T, C, HalfDuplexMode, M>
    where
        T: InstanceDma,
        C: DmaChannel,
        C::P: SpiPeripheral,
        M: Mode,
    {
        /// Perform a half-duplex read operation using DMA.
        #[allow(clippy::type_complexity)]
        #[cfg_attr(feature = "place-spi-driver-in-ram", ram)]
        pub fn read<RX: DmaRxBuffer>(
            mut self,
            data_mode: SpiDataMode,
            cmd: Command,
            address: Address,
            dummy: u8,
            mut buffer: RX,
        ) -> Result<SpiDmaTransfer<'d, T, C, HalfDuplexMode, M, RX>, (Error, Self, RX)> {
            let bytes_to_read = buffer.length();
            if bytes_to_read > MAX_DMA_SIZE {
                return Err((Error::MaxDmaTransferSizeExceeded, self, buffer));
            }

            self.spi.init_half_duplex(
                false,
                !cmd.is_none(),
                !address.is_none(),
                false,
                dummy != 0,
                bytes_to_read == 0,
            );
            self.spi
                .init_spi_data_mode(cmd.mode(), address.mode(), data_mode);

            // set cmd, address, dummy cycles
            let reg_block = self.spi.register_block();
            if !cmd.is_none() {
                reg_block.user2().modify(|_, w| unsafe {
                    w.usr_command_bitlen()
                        .bits((cmd.width() - 1) as u8)
                        .usr_command_value()
                        .bits(cmd.value())
                });
            }

            #[cfg(not(esp32))]
            if !address.is_none() {
                reg_block.user1().modify(|_, w| unsafe {
                    w.usr_addr_bitlen().bits((address.width() - 1) as u8)
                });

                let addr = address.value() << (32 - address.width());
                reg_block
                    .addr()
                    .write(|w| unsafe { w.usr_addr_value().bits(addr) });
            }

            #[cfg(esp32)]
            if !address.is_none() {
                reg_block.user1().modify(|r, w| unsafe {
                    w.bits(r.bits() & !(0x3f << 26) | (((address.width() - 1) as u32) & 0x3f) << 26)
                });

                let addr = address.value() << (32 - address.width());
                reg_block.addr().write(|w| unsafe { w.bits(addr) });
            }

            if dummy > 0 {
                reg_block
                    .user1()
                    .modify(|_, w| unsafe { w.usr_dummy_cyclelen().bits(dummy - 1) });
            }

            let result = unsafe {
                self.spi
                    .start_read_bytes_dma(&mut buffer, &mut self.channel.rx, false)
            };
            if let Err(e) = result {
                return Err((e, self, buffer));
            }

            Ok(SpiDmaTransfer::new(self, buffer, bytes_to_read > 0, false))
        }

        /// Perform a half-duplex write operation using DMA.
        #[allow(clippy::type_complexity)]
        #[cfg_attr(feature = "place-spi-driver-in-ram", ram)]
        pub fn write<TX: DmaTxBuffer>(
            mut self,
            data_mode: SpiDataMode,
            cmd: Command,
            address: Address,
            dummy: u8,
            mut buffer: TX,
        ) -> Result<SpiDmaTransfer<'d, T, C, HalfDuplexMode, M, TX>, (Error, Self, TX)> {
            let bytes_to_write = buffer.length();
            if bytes_to_write > MAX_DMA_SIZE {
                return Err((Error::MaxDmaTransferSizeExceeded, self, buffer));
            }

            self.spi.init_half_duplex(
                true,
                !cmd.is_none(),
                !address.is_none(),
                false,
                dummy != 0,
                bytes_to_write == 0,
            );
            self.spi
                .init_spi_data_mode(cmd.mode(), address.mode(), data_mode);

            // set cmd, address, dummy cycles
            let reg_block = self.spi.register_block();
            if !cmd.is_none() {
                reg_block.user2().modify(|_, w| unsafe {
                    w.usr_command_bitlen()
                        .bits((cmd.width() - 1) as u8)
                        .usr_command_value()
                        .bits(cmd.value())
                });
            }

            #[cfg(not(esp32))]
            if !address.is_none() {
                reg_block.user1().modify(|_, w| unsafe {
                    w.usr_addr_bitlen().bits((address.width() - 1) as u8)
                });

                let addr = address.value() << (32 - address.width());
                reg_block
                    .addr()
                    .write(|w| unsafe { w.usr_addr_value().bits(addr) });
            }

            #[cfg(esp32)]
            if !address.is_none() {
                reg_block.user1().modify(|r, w| unsafe {
                    w.bits(r.bits() & !(0x3f << 26) | (((address.width() - 1) as u32) & 0x3f) << 26)
                });

                let addr = address.value() << (32 - address.width());
                reg_block.addr().write(|w| unsafe { w.bits(addr) });
            }

            if dummy > 0 {
                reg_block
                    .user1()
                    .modify(|_, w| unsafe { w.usr_dummy_cyclelen().bits(dummy - 1) });
            }

            let result = unsafe {
                self.spi
                    .start_write_bytes_dma(&mut buffer, &mut self.channel.tx, false)
            };
            if let Err(e) = result {
                return Err((e, self, buffer));
            }

            Ok(SpiDmaTransfer::new(self, buffer, false, bytes_to_write > 0))
        }
    }

    #[derive(Default)]
    enum State<'d, T, C, D, M>
    where
        T: InstanceDma,
        C: DmaChannel,
        C::P: SpiPeripheral,
        D: DuplexMode,
        M: Mode,
    {
        Idle(SpiDma<'d, T, C, D, M>, DmaRxBuf, DmaTxBuf),
        Reading(SpiDmaTransfer<'d, T, C, D, M, DmaRxBuf>, DmaTxBuf),
        Writing(SpiDmaTransfer<'d, T, C, D, M, DmaTxBuf>, DmaRxBuf),
        Transferring(SpiDmaTransfer<'d, T, C, D, M, (DmaRxBuf, DmaTxBuf)>),
        #[default]
        TemporarilyRemoved,
    }

    /// A DMA-capable SPI bus.
    ///
    /// This structure is responsible for managing SPI transfers using DMA
    /// buffers.
    pub struct SpiDmaBus<'d, T, C, D, M>
    where
        T: InstanceDma,
        C: DmaChannel,
        C::P: SpiPeripheral,
        D: DuplexMode,
        M: Mode,
    {
        state: State<'d, T, C, D, M>,
    }

    impl<'d, T, C, D, M> SpiDmaBus<'d, T, C, D, M>
    where
        T: InstanceDma,
        C: DmaChannel,
        C::P: SpiPeripheral,
        D: DuplexMode,
        M: Mode,
    {
        /// Creates a new `SpiDmaBus` with the specified SPI instance and DMA
        /// buffers.
        pub fn new(
            spi: SpiDma<'d, T, C, D, M>,
            dma_rx_buf: DmaRxBuf,
            dma_tx_buf: DmaTxBuf,
        ) -> Self {
            Self {
                state: State::Idle(spi, dma_rx_buf, dma_tx_buf),
            }
        }

        /// Sets the interrupt handler
        ///
        /// Interrupts are not enabled at the peripheral level here.
        pub fn set_interrupt_handler(&mut self, handler: InterruptHandler) {
            let (mut spi_dma, rx_buf, tx_buf) = self.wait_for_idle();
            spi_dma.set_interrupt_handler(handler);
            self.state = State::Idle(spi_dma, rx_buf, tx_buf);
        }

        /// Listen for the given interrupts
        #[cfg(not(any(esp32, esp32s2)))]
        pub fn listen(&mut self, interrupts: EnumSet<SpiInterrupt>) {
            let (mut spi_dma, rx_buf, tx_buf) = self.wait_for_idle();
            spi_dma.listen(interrupts);
            self.state = State::Idle(spi_dma, rx_buf, tx_buf);
        }

        /// Unlisten the given interrupts
        #[cfg(not(any(esp32, esp32s2)))]
        pub fn unlisten(&mut self, interrupts: EnumSet<SpiInterrupt>) {
            let (mut spi_dma, rx_buf, tx_buf) = self.wait_for_idle();
            spi_dma.unlisten(interrupts);
            self.state = State::Idle(spi_dma, rx_buf, tx_buf);
        }

        /// Gets asserted interrupts
        #[cfg(not(any(esp32, esp32s2)))]
        pub fn interrupts(&mut self) -> EnumSet<SpiInterrupt> {
            let (mut spi_dma, rx_buf, tx_buf) = self.wait_for_idle();
            let interrupts = spi_dma.interrupts();
            self.state = State::Idle(spi_dma, rx_buf, tx_buf);

            interrupts
        }

        /// Resets asserted interrupts
        #[cfg(not(any(esp32, esp32s2)))]
        pub fn clear_interrupts(&mut self, interrupts: EnumSet<SpiInterrupt>) {
            let (mut spi_dma, rx_buf, tx_buf) = self.wait_for_idle();
            spi_dma.clear_interrupts(interrupts);
            self.state = State::Idle(spi_dma, rx_buf, tx_buf);
        }

        /// Changes the SPI bus frequency for the DMA-enabled SPI instance.
        pub fn change_bus_frequency(&mut self, frequency: HertzU32) {
            let (mut spi_dma, rx_buf, tx_buf) = self.wait_for_idle();
            spi_dma.change_bus_frequency(frequency);
            self.state = State::Idle(spi_dma, rx_buf, tx_buf);
        }

        fn wait_for_idle(&mut self) -> (SpiDma<'d, T, C, D, M>, DmaRxBuf, DmaTxBuf) {
            match core::mem::take(&mut self.state) {
                State::Idle(spi, rx_buf, tx_buf) => (spi, rx_buf, tx_buf),
                State::Reading(transfer, tx_buf) => {
                    let (spi, rx_buf) = transfer.wait();
                    (spi, rx_buf, tx_buf)
                }
                State::Writing(transfer, rx_buf) => {
                    let (spi, tx_buf) = transfer.wait();
                    (spi, rx_buf, tx_buf)
                }
                State::Transferring(transfer) => {
                    let (spi, (rx_buf, tx_buf)) = transfer.wait();
                    (spi, rx_buf, tx_buf)
                }
                State::TemporarilyRemoved => unreachable!(),
            }
        }
    }

    impl<'d, T, C, D, M> InterruptConfigurable for SpiDmaBus<'d, T, C, D, M>
    where
        T: InstanceDma,
        C: DmaChannel,
        C::P: SpiPeripheral,
        D: DuplexMode,
        M: Mode,
    {
        /// Configures the interrupt handler for the DMA-enabled SPI instance.
        fn set_interrupt_handler(&mut self, handler: crate::interrupt::InterruptHandler) {
            let (mut spi_dma, rx_buf, tx_buf) = self.wait_for_idle();
            SpiDma::set_interrupt_handler(&mut spi_dma, handler);
            self.state = State::Idle(spi_dma, rx_buf, tx_buf);
        }
    }

    impl<'d, T, C, D, M> crate::private::Sealed for SpiDmaBus<'d, T, C, D, M>
    where
        T: InstanceDma,
        C: DmaChannel,
        C::P: SpiPeripheral,
        D: DuplexMode,
        M: Mode,
    {
    }

    impl<'d, T, C, M> SpiDmaBus<'d, T, C, FullDuplexMode, M>
    where
        T: InstanceDma,
        C: DmaChannel,
        C::P: SpiPeripheral,
        M: Mode,
    {
        /// Reads data from the SPI bus using DMA.
        pub fn read(&mut self, words: &mut [u8]) -> Result<(), Error> {
            let (mut spi_dma, mut rx_buf, mut tx_buf) = self.wait_for_idle();

            for chunk in words.chunks_mut(rx_buf.capacity()) {
                rx_buf.set_length(chunk.len());

                match spi_dma.dma_read(rx_buf) {
                    Ok(transfer) => self.state = State::Reading(transfer, tx_buf),
                    Err((e, spi, rx)) => {
                        self.state = State::Idle(spi, rx, tx_buf);
                        return Err(e);
                    }
                }
                (spi_dma, rx_buf, tx_buf) = self.wait_for_idle();

                let bytes_read = rx_buf.read_received_data(chunk);
                debug_assert_eq!(bytes_read, chunk.len());
            }

            self.state = State::Idle(spi_dma, rx_buf, tx_buf);

            Ok(())
        }

        /// Writes data to the SPI bus using DMA.
        pub fn write(&mut self, words: &[u8]) -> Result<(), Error> {
            let (mut spi_dma, mut rx_buf, mut tx_buf) = self.wait_for_idle();

            for chunk in words.chunks(tx_buf.capacity()) {
                tx_buf.fill(chunk);

                match spi_dma.dma_write(tx_buf) {
                    Ok(transfer) => self.state = State::Writing(transfer, rx_buf),
                    Err((e, spi, tx)) => {
                        self.state = State::Idle(spi, rx_buf, tx);
                        return Err(e);
                    }
                }
                (spi_dma, rx_buf, tx_buf) = self.wait_for_idle();
            }

            self.state = State::Idle(spi_dma, rx_buf, tx_buf);

            Ok(())
        }

        /// Transfers data to and from the SPI bus simultaneously using DMA.
        pub fn transfer(&mut self, read: &mut [u8], write: &[u8]) -> Result<(), Error> {
            let (mut spi_dma, mut rx_buf, mut tx_buf) = self.wait_for_idle();

            let chunk_size = min(tx_buf.capacity(), rx_buf.capacity());

            let common_length = min(read.len(), write.len());
            let (read_common, read_remainder) = read.split_at_mut(common_length);
            let (write_common, write_remainder) = write.split_at(common_length);

            for (read_chunk, write_chunk) in read_common
                .chunks_mut(chunk_size)
                .zip(write_common.chunks(chunk_size))
            {
                tx_buf.fill(write_chunk);
                rx_buf.set_length(read_chunk.len());

                match spi_dma.dma_transfer(rx_buf, tx_buf) {
                    Ok(transfer) => self.state = State::Transferring(transfer),
                    Err((e, spi, rx, tx)) => {
                        self.state = State::Idle(spi, rx, tx);
                        return Err(e);
                    }
                }
                (spi_dma, rx_buf, tx_buf) = self.wait_for_idle();

                let bytes_read = rx_buf.read_received_data(read_chunk);
                debug_assert_eq!(bytes_read, read_chunk.len());
            }

            self.state = State::Idle(spi_dma, rx_buf, tx_buf);

            if !read_remainder.is_empty() {
                self.read(read_remainder)
            } else if !write_remainder.is_empty() {
                self.write(write_remainder)
            } else {
                Ok(())
            }
        }

        /// Transfers data in place on the SPI bus using DMA.
        pub fn transfer_in_place(&mut self, words: &mut [u8]) -> Result<(), Error> {
            let (mut spi_dma, mut rx_buf, mut tx_buf) = self.wait_for_idle();

            let chunk_size = min(tx_buf.capacity(), rx_buf.capacity());

            for chunk in words.chunks_mut(chunk_size) {
                tx_buf.fill(chunk);
                rx_buf.set_length(chunk.len());

                match spi_dma.dma_transfer(rx_buf, tx_buf) {
                    Ok(transfer) => self.state = State::Transferring(transfer),
                    Err((e, spi, rx, tx)) => {
                        self.state = State::Idle(spi, rx, tx);
                        return Err(e);
                    }
                }
                (spi_dma, rx_buf, tx_buf) = self.wait_for_idle();

                let bytes_read = rx_buf.read_received_data(chunk);
                debug_assert_eq!(bytes_read, chunk.len());
            }

            self.state = State::Idle(spi_dma, rx_buf, tx_buf);
            Ok(())
        }
    }

    impl<'d, T, C, M> HalfDuplexReadWrite for SpiDmaBus<'d, T, C, HalfDuplexMode, M>
    where
        T: InstanceDma,
        C: DmaChannel,
        C::P: SpiPeripheral,
        M: Mode,
    {
        type Error = super::Error;

        /// Half-duplex read.
        fn read(
            &mut self,
            data_mode: SpiDataMode,
            cmd: Command,
            address: Address,
            dummy: u8,
            buffer: &mut [u8],
        ) -> Result<(), Self::Error> {
            let (mut spi_dma, mut rx_buf, mut tx_buf) = self.wait_for_idle();
            if buffer.len() > rx_buf.capacity() {
                return Err(super::Error::DmaError(DmaError::Overflow));
            }

            rx_buf.set_length(buffer.len());

            match spi_dma.read(data_mode, cmd, address, dummy, rx_buf) {
                Ok(transfer) => self.state = State::Reading(transfer, tx_buf),
                Err((e, spi, rx)) => {
                    self.state = State::Idle(spi, rx, tx_buf);
                    return Err(e);
                }
            }
            (spi_dma, rx_buf, tx_buf) = self.wait_for_idle();

            let bytes_read = rx_buf.read_received_data(buffer);
            debug_assert_eq!(bytes_read, buffer.len());

            self.state = State::Idle(spi_dma, rx_buf, tx_buf);

            Ok(())
        }

        /// Half-duplex write.
        fn write(
            &mut self,
            data_mode: SpiDataMode,
            cmd: Command,
            address: Address,
            dummy: u8,
            buffer: &[u8],
        ) -> Result<(), Self::Error> {
            let (mut spi_dma, mut rx_buf, mut tx_buf) = self.wait_for_idle();
            if buffer.len() > tx_buf.capacity() {
                return Err(super::Error::DmaError(DmaError::Overflow));
            }

            tx_buf.fill(buffer);

            match spi_dma.write(data_mode, cmd, address, dummy, tx_buf) {
                Ok(transfer) => self.state = State::Writing(transfer, rx_buf),
                Err((e, spi, tx)) => {
                    self.state = State::Idle(spi, rx_buf, tx);
                    return Err(e);
                }
            }
            (spi_dma, rx_buf, tx_buf) = self.wait_for_idle();

            self.state = State::Idle(spi_dma, rx_buf, tx_buf);

            Ok(())
        }
    }

    impl<'d, T, C> embedded_hal_02::blocking::spi::Transfer<u8>
        for SpiDmaBus<'d, T, C, FullDuplexMode, crate::Blocking>
    where
        T: InstanceDma,
        C: DmaChannel,
        C::P: SpiPeripheral,
    {
        type Error = super::Error;

        fn transfer<'w>(&mut self, words: &'w mut [u8]) -> Result<&'w [u8], Self::Error> {
            self.transfer_in_place(words)?;
            Ok(words)
        }
    }

    impl<'d, T, C> embedded_hal_02::blocking::spi::Write<u8>
        for SpiDmaBus<'d, T, C, FullDuplexMode, crate::Blocking>
    where
        T: InstanceDma,
        C: DmaChannel,
        C::P: SpiPeripheral,
    {
        type Error = super::Error;

        fn write(&mut self, words: &[u8]) -> Result<(), Self::Error> {
            self.write(words)?;
            Ok(())
        }
    }

    /// Async functionality
    mod asynch {
        use core::{cmp::min, mem::take};

        use super::*;

        impl<'d, T, C> SpiDmaBus<'d, T, C, FullDuplexMode, crate::Async>
        where
            T: InstanceDma,
            C: DmaChannel,
            C::P: SpiPeripheral,
        {
            async fn wait_for_idle_async(
                &mut self,
            ) -> (
                SpiDma<'d, T, C, FullDuplexMode, crate::Async>,
                DmaRxBuf,
                DmaTxBuf,
            ) {
                match &mut self.state {
                    State::Idle(_, _, _) => (),
                    State::Reading(transfer, _) => transfer.wait_for_done().await,
                    State::Writing(transfer, _) => transfer.wait_for_done().await,
                    State::Transferring(transfer) => transfer.wait_for_done().await,
                    State::TemporarilyRemoved => unreachable!(),
                }
                match take(&mut self.state) {
                    State::Idle(spi, rx_buf, tx_buf) => (spi, rx_buf, tx_buf),
                    State::Reading(transfer, tx_buf) => {
                        let (spi, rx_buf) = transfer.wait();
                        (spi, rx_buf, tx_buf)
                    }
                    State::Writing(transfer, rx_buf) => {
                        let (spi, tx_buf) = transfer.wait();
                        (spi, rx_buf, tx_buf)
                    }
                    State::Transferring(transfer) => {
                        let (spi, (rx_buf, tx_buf)) = transfer.wait();
                        (spi, rx_buf, tx_buf)
                    }
                    State::TemporarilyRemoved => unreachable!(),
                }
            }

            /// Fill the given buffer with data from the bus.
            pub async fn read_async(&mut self, words: &mut [u8]) -> Result<(), super::Error> {
                // Get previous transfer.
                let (mut spi_dma, mut rx_buf, mut tx_buf) = self.wait_for_idle_async().await;

                for chunk in words.chunks_mut(rx_buf.capacity()) {
                    rx_buf.set_length(chunk.len());

                    match spi_dma.dma_read(rx_buf) {
                        Ok(transfer) => {
                            self.state = State::Reading(transfer, tx_buf);
                        }
                        Err((e, spi, rx)) => {
                            self.state = State::Idle(spi, rx, tx_buf);
                            return Err(e);
                        }
                    };

                    (spi_dma, rx_buf, tx_buf) = self.wait_for_idle_async().await;

                    let bytes_read = rx_buf.read_received_data(chunk);
                    debug_assert_eq!(bytes_read, chunk.len());
                }

                self.state = State::Idle(spi_dma, rx_buf, tx_buf);

                Ok(())
            }

            /// Transmit the given buffer to the bus.
            pub async fn write_async(&mut self, words: &[u8]) -> Result<(), super::Error> {
                // Get previous transfer.
                let (mut spi_dma, mut rx_buf, mut tx_buf) = self.wait_for_idle_async().await;

                for chunk in words.chunks(tx_buf.capacity()) {
                    tx_buf.fill(chunk);

                    match spi_dma.dma_write(tx_buf) {
                        Ok(transfer) => {
                            self.state = State::Writing(transfer, rx_buf);
                        }
                        Err((e, spi, tx)) => {
                            self.state = State::Idle(spi, rx_buf, tx);
                            return Err(e);
                        }
                    };

                    (spi_dma, rx_buf, tx_buf) = self.wait_for_idle_async().await;
                }

                self.state = State::Idle(spi_dma, rx_buf, tx_buf);

                Ok(())
            }

            /// Transfer by writing out a buffer and reading the response from
            /// the bus into another buffer.
            pub async fn transfer_async(
                &mut self,
                read: &mut [u8],
                write: &[u8],
            ) -> Result<(), super::Error> {
                // Get previous transfer.
                let (mut spi_dma, mut rx_buf, mut tx_buf) = self.wait_for_idle_async().await;

                let chunk_size = min(tx_buf.capacity(), rx_buf.capacity());

                let common_length = min(read.len(), write.len());
                let (read_common, read_remainder) = read.split_at_mut(common_length);
                let (write_common, write_remainder) = write.split_at(common_length);

                for (read_chunk, write_chunk) in read_common
                    .chunks_mut(chunk_size)
                    .zip(write_common.chunks(chunk_size))
                {
                    tx_buf.fill(write_chunk);
                    rx_buf.set_length(read_chunk.len());

                    match spi_dma.dma_transfer(rx_buf, tx_buf) {
                        Ok(transfer) => {
                            self.state = State::Transferring(transfer);
                        }
                        Err((e, spi, rx, tx)) => {
                            self.state = State::Idle(spi, rx, tx);
                            return Err(e);
                        }
                    };

                    (spi_dma, rx_buf, tx_buf) = self.wait_for_idle_async().await;

                    let bytes_read = rx_buf.read_received_data(read_chunk);
                    assert_eq!(bytes_read, read_chunk.len());
                }

                self.state = State::Idle(spi_dma, rx_buf, tx_buf);

                if !read_remainder.is_empty() {
                    self.read_async(read_remainder).await
                } else if !write_remainder.is_empty() {
                    self.write_async(write_remainder).await
                } else {
                    Ok(())
                }
            }

            /// Transfer by writing out a buffer and reading the response from
            /// the bus into the same buffer.
            pub async fn transfer_in_place_async(
                &mut self,
                words: &mut [u8],
            ) -> Result<(), super::Error> {
                // Get previous transfer.
                let (mut spi_dma, mut rx_buf, mut tx_buf) = self.wait_for_idle_async().await;

                for chunk in words.chunks_mut(tx_buf.capacity()) {
                    tx_buf.fill(chunk);
                    rx_buf.set_length(chunk.len());

                    match spi_dma.dma_transfer(rx_buf, tx_buf) {
                        Ok(transfer) => {
                            self.state = State::Transferring(transfer);
                        }
                        Err((e, spi, rx, tx)) => {
                            self.state = State::Idle(spi, rx, tx);
                            return Err(e);
                        }
                    };

                    match &mut self.state {
                        State::Transferring(transfer) => transfer.wait_for_done().await,
                        _ => unreachable!(),
                    };

                    (spi_dma, rx_buf, tx_buf) = match take(&mut self.state) {
                        State::Transferring(transfer) => {
                            let (spi, (rx_buf, tx_buf)) = transfer.wait();
                            (spi, rx_buf, tx_buf)
                        }
                        _ => unreachable!(),
                    };

                    let bytes_read = rx_buf.read_received_data(chunk);
                    debug_assert_eq!(bytes_read, chunk.len());
                }

                self.state = State::Idle(spi_dma, rx_buf, tx_buf);

                Ok(())
            }

            /// Flush any pending data in the SPI peripheral.
            pub async fn flush_async(&mut self) -> Result<(), super::Error> {
                // Get previous transfer.
                let (spi_dma, rx_buf, tx_buf) = self.wait_for_idle_async().await;
                self.state = State::Idle(spi_dma, rx_buf, tx_buf);
                Ok(())
            }
        }

        impl<'d, T, C> embedded_hal_async::spi::SpiBus for SpiDmaBus<'d, T, C, FullDuplexMode, crate::Async>
        where
            T: InstanceDma,
            C: DmaChannel,
            C::P: SpiPeripheral,
        {
            async fn read(&mut self, words: &mut [u8]) -> Result<(), Self::Error> {
                self.read_async(words).await
            }

            async fn write(&mut self, words: &[u8]) -> Result<(), Self::Error> {
                self.write_async(words).await
            }

            async fn transfer(&mut self, read: &mut [u8], write: &[u8]) -> Result<(), Self::Error> {
                self.transfer_async(read, write).await
            }

            async fn transfer_in_place(&mut self, words: &mut [u8]) -> Result<(), Self::Error> {
                self.transfer_in_place_async(words).await
            }

            async fn flush(&mut self) -> Result<(), Self::Error> {
                self.flush_async().await
            }
        }
    }

    mod ehal1 {
        use embedded_hal::spi::{ErrorType, SpiBus};

        use super::*;

        impl<'d, T, C, M> ErrorType for SpiDmaBus<'d, T, C, FullDuplexMode, M>
        where
            T: InstanceDma,
            C: DmaChannel,
            C::P: SpiPeripheral,
            M: Mode,
        {
            type Error = Error;
        }

        impl<'d, T, C, M> SpiBus for SpiDmaBus<'d, T, C, FullDuplexMode, M>
        where
            T: InstanceDma,
            C: DmaChannel,
            C::P: SpiPeripheral,
            M: Mode,
        {
            fn read(&mut self, words: &mut [u8]) -> Result<(), Self::Error> {
                self.read(words)
            }

            fn write(&mut self, words: &[u8]) -> Result<(), Self::Error> {
                self.write(words)
            }

            fn transfer(&mut self, read: &mut [u8], write: &[u8]) -> Result<(), Self::Error> {
                self.transfer(read, write)
            }

            fn transfer_in_place(&mut self, words: &mut [u8]) -> Result<(), Self::Error> {
                self.transfer_in_place(words)
            }

            fn flush(&mut self) -> Result<(), Self::Error> {
                // All operations currently flush so this is no-op.
                Ok(())
            }
        }
    }
}

mod ehal1 {
    use embedded_hal::spi::SpiBus;
    use embedded_hal_nb::spi::FullDuplex;

    use super::*;

    impl<T, M> embedded_hal::spi::ErrorType for Spi<'_, T, M> {
        type Error = super::Error;
    }

    impl<T> FullDuplex for Spi<'_, T, FullDuplexMode>
    where
        T: Instance,
    {
        fn read(&mut self) -> nb::Result<u8, Self::Error> {
            self.spi.read_byte()
        }

        fn write(&mut self, word: u8) -> nb::Result<(), Self::Error> {
            self.spi.write_byte(word)
        }
    }

    impl<T> SpiBus for Spi<'_, T, FullDuplexMode>
    where
        T: Instance,
    {
        fn read(&mut self, words: &mut [u8]) -> Result<(), Self::Error> {
            self.spi.read_bytes(words)
        }

        fn write(&mut self, words: &[u8]) -> Result<(), Self::Error> {
            self.spi.write_bytes(words)
        }

        fn transfer(&mut self, read: &mut [u8], write: &[u8]) -> Result<(), Self::Error> {
            // Optimizations
            if read.is_empty() {
                SpiBus::write(self, write)?;
            } else if write.is_empty() {
                SpiBus::read(self, read)?;
            }

            let mut write_from = 0;
            let mut read_from = 0;

            loop {
                // How many bytes we write in this chunk
                let write_inc = core::cmp::min(FIFO_SIZE, write.len() - write_from);
                let write_to = write_from + write_inc;
                // How many bytes we read in this chunk
                let read_inc = core::cmp::min(FIFO_SIZE, read.len() - read_from);
                let read_to = read_from + read_inc;

                if (write_inc == 0) && (read_inc == 0) {
                    break;
                }

                if write_to < read_to {
                    // Read more than we write, must pad writing part with zeros
                    let mut empty = [EMPTY_WRITE_PAD; FIFO_SIZE];
                    empty[0..write_inc].copy_from_slice(&write[write_from..write_to]);
                    SpiBus::write(self, &empty)?;
                } else {
                    SpiBus::write(self, &write[write_from..write_to])?;
                }

                SpiBus::flush(self)?;

                if read_inc > 0 {
                    self.spi
                        .read_bytes_from_fifo(&mut read[read_from..read_to])?;
                }

                write_from = write_to;
                read_from = read_to;
            }
            Ok(())
        }

        fn transfer_in_place(&mut self, words: &mut [u8]) -> Result<(), Self::Error> {
            // Since we have the traits so neatly implemented above, use them!
            for chunk in words.chunks_mut(FIFO_SIZE) {
                SpiBus::write(self, chunk)?;
                SpiBus::flush(self)?;
                self.spi.read_bytes_from_fifo(chunk)?;
            }
            Ok(())
        }

        fn flush(&mut self) -> Result<(), Self::Error> {
            self.spi.flush()
        }
    }
}

#[doc(hidden)]
pub trait InstanceDma: Instance {
    #[allow(clippy::too_many_arguments)]
    unsafe fn start_transfer_dma<RX: Rx, TX: Tx>(
        &mut self,
<<<<<<< HEAD
        tx_buffer: &mut impl DmaTxBuffer,
        rx_buffer: &mut impl DmaRxBuffer,
        tx: &mut TX,
=======
        rx_desc: *mut DmaDescriptor,
        tx_desc: *mut DmaDescriptor,
        read_buffer_len: usize,
        write_buffer_len: usize,
>>>>>>> e1c27f1b
        rx: &mut RX,
        tx: &mut TX,
    ) -> Result<(), Error> {
        let reg_block = self.register_block();
        self.configure_datalen(usize::max(rx_buffer.length(), tx_buffer.length()) as u32 * 8);

        rx.is_done();
        tx.is_done();

        // re-enable the MISO and MOSI
        reg_block
            .user()
            .modify(|_, w| w.usr_miso().bit(true).usr_mosi().bit(true));

        self.enable_dma();
        self.update();

        self.clear_dma_interrupts();
        reset_dma_before_load_dma_dscr(reg_block);
<<<<<<< HEAD
        tx.prepare_transfer(self.dma_peripheral(), tx_buffer)
            .and_then(|_| tx.start_transfer())?;
        rx.prepare_transfer(self.dma_peripheral(), rx_buffer)
=======
        rx.prepare_transfer(self.dma_peripheral(), rx_desc)
>>>>>>> e1c27f1b
            .and_then(|_| rx.start_transfer())?;
        tx.prepare_transfer(self.dma_peripheral(), tx_desc)
            .and_then(|_| tx.start_transfer())?;

        reset_dma_before_usr_cmd(reg_block);

        reg_block.cmd().modify(|_, w| w.usr().set_bit());

        Ok(())
    }

    #[cfg_attr(feature = "place-spi-driver-in-ram", ram)]
    unsafe fn start_write_bytes_dma<TX: Tx>(
        &mut self,
        buffer: &mut impl DmaTxBuffer,
        tx: &mut TX,
        full_duplex: bool,
    ) -> Result<(), Error> {
        let reg_block = self.register_block();
        self.configure_datalen(buffer.length() as u32 * 8);

        tx.is_done();

        // disable MISO and re-enable MOSI (DON'T do it for half-duplex)
        if full_duplex {
            reg_block
                .user()
                .modify(|_, w| w.usr_miso().bit(false).usr_mosi().bit(true));
        }

        self.enable_dma();
        self.update();

        reset_dma_before_load_dma_dscr(reg_block);
        self.clear_dma_interrupts();

        tx.prepare_transfer(self.dma_peripheral(), buffer)?;
        tx.start_transfer()?;
        reset_dma_before_usr_cmd(reg_block);

        // Wait for at least one clock cycle for the DMA to fill the SPI async FIFO,
        // before starting the SPI
        #[cfg(riscv)]
        riscv::asm::delay(1);
        #[cfg(xtensa)]
        xtensa_lx::timer::delay(1);

        reg_block.cmd().modify(|_, w| w.usr().set_bit());

        Ok(())
    }

    #[cfg_attr(feature = "place-spi-driver-in-ram", ram)]
    unsafe fn start_read_bytes_dma<RX: Rx, BUF: DmaRxBuffer>(
        &mut self,
        buffer: &mut BUF,
        rx: &mut RX,
        full_duplex: bool,
    ) -> Result<(), Error> {
        let reg_block = self.register_block();
        self.configure_datalen(buffer.length() as u32 * 8);

        rx.is_done();

        // re-enable MISO and disable MOSI (DON'T do it for half-duplex)
        if full_duplex {
            reg_block
                .user()
                .modify(|_, w| w.usr_miso().bit(true).usr_mosi().bit(false));
        }

        self.enable_dma();
        self.update();

        reset_dma_before_load_dma_dscr(reg_block);

        self.clear_dma_interrupts();
        reset_dma_before_usr_cmd(reg_block);

        rx.prepare_transfer(self.dma_peripheral(), buffer)?;
        rx.start_transfer()?;

        reg_block.cmd().modify(|_, w| w.usr().set_bit());

        Ok(())
    }

    fn dma_peripheral(&self) -> DmaPeripheral {
        match self.spi_num() {
            2 => DmaPeripheral::Spi2,
            #[cfg(spi3)]
            3 => DmaPeripheral::Spi3,
            _ => panic!("Illegal SPI instance"),
        }
    }

    #[cfg(any(esp32c2, esp32c3, esp32c6, esp32h2, esp32s3))]
    fn enable_dma(&self) {
        let reg_block = self.register_block();
        reg_block.dma_conf().modify(|_, w| w.dma_tx_ena().set_bit());
        reg_block.dma_conf().modify(|_, w| w.dma_rx_ena().set_bit());
    }

    #[cfg(any(esp32, esp32s2))]
    fn enable_dma(&self) {
        // for non GDMA this is done in `assign_tx_device` / `assign_rx_device`
    }

    #[cfg(any(esp32c2, esp32c3, esp32c6, esp32h2, esp32s3))]
    fn clear_dma_interrupts(&self) {
        let reg_block = self.register_block();
        reg_block.dma_int_clr().write(|w| {
            w.dma_infifo_full_err()
                .clear_bit_by_one()
                .dma_outfifo_empty_err()
                .clear_bit_by_one()
                .trans_done()
                .clear_bit_by_one()
                .mst_rx_afifo_wfull_err()
                .clear_bit_by_one()
                .mst_tx_afifo_rempty_err()
                .clear_bit_by_one()
        });
    }

    #[cfg(any(esp32, esp32s2))]
    fn clear_dma_interrupts(&self) {
        let reg_block = self.register_block();
        reg_block.dma_int_clr().write(|w| {
            w.inlink_dscr_empty()
                .clear_bit_by_one()
                .outlink_dscr_error()
                .clear_bit_by_one()
                .inlink_dscr_error()
                .clear_bit_by_one()
                .in_done()
                .clear_bit_by_one()
                .in_err_eof()
                .clear_bit_by_one()
                .in_suc_eof()
                .clear_bit_by_one()
                .out_done()
                .clear_bit_by_one()
                .out_eof()
                .clear_bit_by_one()
                .out_total_eof()
                .clear_bit_by_one()
        });
    }
}

#[cfg(not(any(esp32, esp32s2)))]
fn reset_dma_before_usr_cmd(reg_block: &RegisterBlock) {
    reg_block.dma_conf().modify(|_, w| {
        w.rx_afifo_rst()
            .set_bit()
            .buf_afifo_rst()
            .set_bit()
            .dma_afifo_rst()
            .set_bit()
    });
}

#[cfg(any(esp32, esp32s2))]
fn reset_dma_before_usr_cmd(_reg_block: &RegisterBlock) {}

#[cfg(not(any(esp32, esp32s2)))]
fn reset_dma_before_load_dma_dscr(_reg_block: &RegisterBlock) {}

#[cfg(any(esp32, esp32s2))]
fn reset_dma_before_load_dma_dscr(reg_block: &RegisterBlock) {
    reg_block.dma_conf().modify(|_, w| {
        w.out_rst()
            .set_bit()
            .in_rst()
            .set_bit()
            .ahbm_fifo_rst()
            .set_bit()
            .ahbm_rst()
            .set_bit()
    });

    reg_block.dma_conf().modify(|_, w| {
        w.out_rst()
            .clear_bit()
            .in_rst()
            .clear_bit()
            .ahbm_fifo_rst()
            .clear_bit()
            .ahbm_rst()
            .clear_bit()
    });
}

impl InstanceDma for crate::peripherals::SPI2 {}

#[cfg(spi3)]
impl InstanceDma for crate::peripherals::SPI3 {}

#[doc(hidden)]
pub trait ExtendedInstance: Instance {
    fn sio0_input_signal(&self) -> InputSignal;

    fn sio1_output_signal(&self) -> OutputSignal;

    fn sio2_output_signal(&self) -> OutputSignal;

    fn sio2_input_signal(&self) -> InputSignal;

    fn sio3_output_signal(&self) -> OutputSignal;

    fn sio3_input_signal(&self) -> InputSignal;
}

#[doc(hidden)]
pub trait Instance: private::Sealed {
    fn register_block(&self) -> &RegisterBlock;

    fn sclk_signal(&self) -> OutputSignal;

    fn mosi_signal(&self) -> OutputSignal;

    fn miso_signal(&self) -> InputSignal;

    fn cs_signal(&self) -> OutputSignal;

    fn enable_peripheral(&self);

    fn reset_peripheral(&self);

    fn spi_num(&self) -> u8;

    /// Initialize for full-duplex 1 bit mode
    fn init(&mut self) {
        let reg_block = self.register_block();
        reg_block.user().modify(|_, w| {
            w.usr_miso_highpart()
                .clear_bit()
                .usr_miso_highpart()
                .clear_bit()
                .doutdin()
                .set_bit()
                .usr_miso()
                .set_bit()
                .usr_mosi()
                .set_bit()
                .cs_hold()
                .set_bit()
                .usr_dummy_idle()
                .set_bit()
                .usr_addr()
                .clear_bit()
                .usr_command()
                .clear_bit()
        });

        #[cfg(not(any(esp32, esp32s2)))]
        reg_block.clk_gate().modify(|_, w| {
            w.clk_en()
                .set_bit()
                .mst_clk_active()
                .set_bit()
                .mst_clk_sel()
                .set_bit()
        });

        #[cfg(any(esp32c6, esp32h2))]
        unsafe {
            // use default clock source PLL_F80M_CLK (ESP32-C6) and
            // PLL_F48M_CLK (ESP32-H2)
            (*crate::peripherals::PCR::PTR)
                .spi2_clkm_conf()
                .modify(|_, w| w.spi2_clkm_sel().bits(1));
        }

        #[cfg(not(any(esp32, esp32s2)))]
        reg_block.ctrl().modify(|_, w| {
            w.q_pol()
                .clear_bit()
                .d_pol()
                .clear_bit()
                .hold_pol()
                .clear_bit()
        });

        #[cfg(esp32s2)]
        reg_block
            .ctrl()
            .modify(|_, w| w.q_pol().clear_bit().d_pol().clear_bit().wp().clear_bit());

        #[cfg(esp32)]
        reg_block.ctrl().modify(|_, w| w.wp().clear_bit());

        #[cfg(not(esp32))]
        reg_block.misc().write(|w| unsafe { w.bits(0) });

        reg_block.slave().write(|w| unsafe { w.bits(0) });
    }

    #[cfg(not(esp32))]
    fn init_spi_data_mode(
        &mut self,
        cmd_mode: SpiDataMode,
        address_mode: SpiDataMode,
        data_mode: SpiDataMode,
    ) {
        let reg_block = self.register_block();
        match cmd_mode {
            SpiDataMode::Single => reg_block
                .ctrl()
                .modify(|_, w| w.fcmd_dual().clear_bit().fcmd_quad().clear_bit()),
            SpiDataMode::Dual => reg_block
                .ctrl()
                .modify(|_, w| w.fcmd_dual().set_bit().fcmd_quad().clear_bit()),
            SpiDataMode::Quad => reg_block
                .ctrl()
                .modify(|_, w| w.fcmd_dual().clear_bit().fcmd_quad().set_bit()),
        }

        match address_mode {
            SpiDataMode::Single => reg_block
                .ctrl()
                .modify(|_, w| w.faddr_dual().clear_bit().faddr_quad().clear_bit()),
            SpiDataMode::Dual => reg_block
                .ctrl()
                .modify(|_, w| w.faddr_dual().set_bit().faddr_quad().clear_bit()),
            SpiDataMode::Quad => reg_block
                .ctrl()
                .modify(|_, w| w.faddr_dual().clear_bit().faddr_quad().set_bit()),
        }

        match data_mode {
            SpiDataMode::Single => {
                reg_block
                    .ctrl()
                    .modify(|_, w| w.fread_dual().clear_bit().fread_quad().clear_bit());
                reg_block
                    .user()
                    .modify(|_, w| w.fwrite_dual().clear_bit().fwrite_quad().clear_bit());
            }
            SpiDataMode::Dual => {
                reg_block
                    .ctrl()
                    .modify(|_, w| w.fread_dual().set_bit().fread_quad().clear_bit());
                reg_block
                    .user()
                    .modify(|_, w| w.fwrite_dual().set_bit().fwrite_quad().clear_bit());
            }
            SpiDataMode::Quad => {
                reg_block
                    .ctrl()
                    .modify(|_, w| w.fread_quad().set_bit().fread_dual().clear_bit());
                reg_block
                    .user()
                    .modify(|_, w| w.fwrite_quad().set_bit().fwrite_dual().clear_bit());
            }
        }
    }

    #[cfg(esp32)]
    fn init_spi_data_mode(
        &mut self,
        cmd_mode: SpiDataMode,
        address_mode: SpiDataMode,
        data_mode: SpiDataMode,
    ) {
        let reg_block = self.register_block();
        match cmd_mode {
            SpiDataMode::Single => (),
            _ => panic!("Only 1-bit command supported"),
        }

        match (address_mode, data_mode) {
            (SpiDataMode::Single, SpiDataMode::Single) => {
                reg_block.ctrl().modify(|_, w| {
                    w.fread_dio()
                        .clear_bit()
                        .fread_qio()
                        .clear_bit()
                        .fread_dual()
                        .clear_bit()
                        .fread_quad()
                        .clear_bit()
                });

                reg_block.user().modify(|_, w| {
                    w.fwrite_dio()
                        .clear_bit()
                        .fwrite_qio()
                        .clear_bit()
                        .fwrite_dual()
                        .clear_bit()
                        .fwrite_quad()
                        .clear_bit()
                });
            }
            (SpiDataMode::Single, SpiDataMode::Dual) => {
                reg_block.ctrl().modify(|_, w| {
                    w.fread_dio()
                        .clear_bit()
                        .fread_qio()
                        .clear_bit()
                        .fread_dual()
                        .set_bit()
                        .fread_quad()
                        .clear_bit()
                });

                reg_block.user().modify(|_, w| {
                    w.fwrite_dio()
                        .clear_bit()
                        .fwrite_qio()
                        .clear_bit()
                        .fwrite_dual()
                        .set_bit()
                        .fwrite_quad()
                        .clear_bit()
                });
            }
            (SpiDataMode::Single, SpiDataMode::Quad) => {
                reg_block.ctrl().modify(|_, w| {
                    w.fread_dio()
                        .clear_bit()
                        .fread_qio()
                        .clear_bit()
                        .fread_dual()
                        .clear_bit()
                        .fread_quad()
                        .set_bit()
                });

                reg_block.user().modify(|_, w| {
                    w.fwrite_dio()
                        .clear_bit()
                        .fwrite_qio()
                        .clear_bit()
                        .fwrite_dual()
                        .clear_bit()
                        .fwrite_quad()
                        .set_bit()
                });
            }
            (SpiDataMode::Dual, SpiDataMode::Single) => {
                panic!("Unsupported combination of data-modes")
            }
            (SpiDataMode::Dual, SpiDataMode::Dual) => {
                reg_block.ctrl().modify(|_, w| {
                    w.fread_dio()
                        .set_bit()
                        .fread_qio()
                        .clear_bit()
                        .fread_dual()
                        .clear_bit()
                        .fread_quad()
                        .clear_bit()
                });

                reg_block.user().modify(|_, w| {
                    w.fwrite_dio()
                        .set_bit()
                        .fwrite_qio()
                        .clear_bit()
                        .fwrite_dual()
                        .clear_bit()
                        .fwrite_quad()
                        .clear_bit()
                });
            }
            (SpiDataMode::Dual, SpiDataMode::Quad) => {
                panic!("Unsupported combination of data-modes")
            }
            (SpiDataMode::Quad, SpiDataMode::Single) => {
                panic!("Unsupported combination of data-modes")
            }
            (SpiDataMode::Quad, SpiDataMode::Dual) => {
                panic!("Unsupported combination of data-modes")
            }
            (SpiDataMode::Quad, SpiDataMode::Quad) => {
                reg_block.ctrl().modify(|_, w| {
                    w.fread_dio()
                        .clear_bit()
                        .fread_qio()
                        .set_bit()
                        .fread_dual()
                        .clear_bit()
                        .fread_quad()
                        .clear_bit()
                });

                reg_block.user().modify(|_, w| {
                    w.fwrite_dio()
                        .clear_bit()
                        .fwrite_qio()
                        .set_bit()
                        .fwrite_dual()
                        .clear_bit()
                        .fwrite_quad()
                        .clear_bit()
                });
            }
        }
    }

    // taken from https://github.com/apache/incubator-nuttx/blob/8267a7618629838231256edfa666e44b5313348e/arch/risc-v/src/esp32c3/esp32c3_spi.c#L496
    fn setup(&mut self, frequency: HertzU32) {
        let clocks = Clocks::get();
        cfg_if::cfg_if! {
            if #[cfg(esp32h2)] {
                // ESP32-H2 is using PLL_48M_CLK source instead of APB_CLK
                let apb_clk_freq = HertzU32::Hz(clocks.pll_48m_clock.to_Hz());
            } else {
                let apb_clk_freq = HertzU32::Hz(clocks.apb_clock.to_Hz());
            }
        }

        let reg_val: u32;
        let duty_cycle = 128;

        // In HW, n, h and l fields range from 1 to 64, pre ranges from 1 to 8K.
        // The value written to register is one lower than the used value.

        if frequency > ((apb_clk_freq / 4) * 3) {
            // Using APB frequency directly will give us the best result here.
            reg_val = 1 << 31;
        } else {
            /* For best duty cycle resolution, we want n to be as close to 32 as
             * possible, but we also need a pre/n combo that gets us as close as
             * possible to the intended frequency. To do this, we bruteforce n and
             * calculate the best pre to go along with that. If there's a choice
             * between pre/n combos that give the same result, use the one with the
             * higher n.
             */

            let mut pre: i32;
            let mut bestn: i32 = -1;
            let mut bestpre: i32 = -1;
            let mut besterr: i32 = 0;
            let mut errval: i32;

            /* Start at n = 2. We need to be able to set h/l so we have at least
             * one high and one low pulse.
             */

            for n in 2..64 {
                /* Effectively, this does:
                 *   pre = round((APB_CLK_FREQ / n) / frequency)
                 */

                pre = ((apb_clk_freq.raw() as i32 / n) + (frequency.raw() as i32 / 2))
                    / frequency.raw() as i32;

                if pre <= 0 {
                    pre = 1;
                }

                if pre > 16 {
                    pre = 16;
                }

                errval = (apb_clk_freq.raw() as i32 / (pre * n) - frequency.raw() as i32).abs();
                if bestn == -1 || errval <= besterr {
                    besterr = errval;
                    bestn = n;
                    bestpre = pre;
                }
            }

            let n: i32 = bestn;
            pre = bestpre;
            let l: i32 = n;

            /* Effectively, this does:
             *   h = round((duty_cycle * n) / 256)
             */

            let mut h: i32 = (duty_cycle * n + 127) / 256;
            if h <= 0 {
                h = 1;
            }

            reg_val = (l as u32 - 1)
                | ((h as u32 - 1) << 6)
                | ((n as u32 - 1) << 12)
                | ((pre as u32 - 1) << 18);
        }

        self.register_block()
            .clock()
            .write(|w| unsafe { w.bits(reg_val) });
    }

    /// Set the interrupt handler
    fn set_interrupt_handler(&mut self, handler: InterruptHandler);

    /// Listen for the given interrupts
    #[cfg(not(any(esp32, esp32s2)))]
    fn listen(&mut self, interrupts: EnumSet<SpiInterrupt>) {
        let reg_block = self.register_block();

        for interrupt in interrupts {
            match interrupt {
                SpiInterrupt::TransDone => {
                    reg_block
                        .dma_int_ena()
                        .modify(|_, w| w.trans_done().set_bit());
                }
            }
        }
    }

    /// Unlisten the given interrupts
    #[cfg(not(any(esp32, esp32s2)))]
    fn unlisten(&mut self, interrupts: EnumSet<SpiInterrupt>) {
        let reg_block = self.register_block();

        for interrupt in interrupts {
            match interrupt {
                SpiInterrupt::TransDone => {
                    reg_block
                        .dma_int_ena()
                        .modify(|_, w| w.trans_done().clear_bit());
                }
            }
        }
    }

    /// Gets asserted interrupts
    #[cfg(not(any(esp32, esp32s2)))]
    fn interrupts(&mut self) -> EnumSet<SpiInterrupt> {
        let mut res = EnumSet::new();
        let reg_block = self.register_block();

        let ints = reg_block.dma_int_st().read();

        if ints.trans_done().bit() {
            res.insert(SpiInterrupt::TransDone);
        }

        res
    }

    /// Resets asserted interrupts
    #[cfg(not(any(esp32, esp32s2)))]
    fn clear_interrupts(&mut self, interrupts: EnumSet<SpiInterrupt>) {
        let reg_block = self.register_block();

        for interrupt in interrupts {
            match interrupt {
                SpiInterrupt::TransDone => {
                    reg_block
                        .dma_int_clr()
                        .write(|w| w.trans_done().clear_bit_by_one());
                }
            }
        }
    }

    #[cfg(not(esp32))]
    fn set_data_mode(&mut self, data_mode: SpiMode) -> &mut Self {
        let reg_block = self.register_block();

        match data_mode {
            SpiMode::Mode0 => {
                reg_block.misc().modify(|_, w| w.ck_idle_edge().clear_bit());
                reg_block.user().modify(|_, w| w.ck_out_edge().clear_bit());
            }
            SpiMode::Mode1 => {
                reg_block.misc().modify(|_, w| w.ck_idle_edge().clear_bit());
                reg_block.user().modify(|_, w| w.ck_out_edge().set_bit());
            }
            SpiMode::Mode2 => {
                reg_block.misc().modify(|_, w| w.ck_idle_edge().set_bit());
                reg_block.user().modify(|_, w| w.ck_out_edge().set_bit());
            }
            SpiMode::Mode3 => {
                reg_block.misc().modify(|_, w| w.ck_idle_edge().set_bit());
                reg_block.user().modify(|_, w| w.ck_out_edge().clear_bit());
            }
        }
        self
    }

    #[cfg(esp32)]
    fn set_data_mode(&mut self, data_mode: SpiMode) -> &mut Self {
        let reg_block = self.register_block();

        match data_mode {
            SpiMode::Mode0 => {
                reg_block.pin().modify(|_, w| w.ck_idle_edge().clear_bit());
                reg_block.user().modify(|_, w| w.ck_out_edge().clear_bit());
            }
            SpiMode::Mode1 => {
                reg_block.pin().modify(|_, w| w.ck_idle_edge().clear_bit());
                reg_block.user().modify(|_, w| w.ck_out_edge().set_bit());
            }
            SpiMode::Mode2 => {
                reg_block.pin().modify(|_, w| w.ck_idle_edge().set_bit());
                reg_block.user().modify(|_, w| w.ck_out_edge().set_bit());
            }
            SpiMode::Mode3 => {
                reg_block.pin().modify(|_, w| w.ck_idle_edge().set_bit());
                reg_block.user().modify(|_, w| w.ck_out_edge().clear_bit());
            }
        }
        self
    }

    fn ch_bus_freq(&mut self, frequency: HertzU32) {
        // Disable clock source
        #[cfg(not(any(esp32, esp32s2)))]
        self.register_block().clk_gate().modify(|_, w| {
            w.clk_en()
                .clear_bit()
                .mst_clk_active()
                .clear_bit()
                .mst_clk_sel()
                .clear_bit()
        });

        // Change clock frequency
        self.setup(frequency);

        // Enable clock source
        #[cfg(not(any(esp32, esp32s2)))]
        self.register_block().clk_gate().modify(|_, w| {
            w.clk_en()
                .set_bit()
                .mst_clk_active()
                .set_bit()
                .mst_clk_sel()
                .set_bit()
        });
    }

    #[cfg(not(any(esp32, esp32c3, esp32s2)))]
    fn set_bit_order(&mut self, read_order: SpiBitOrder, write_order: SpiBitOrder) {
        let reg_block = self.register_block();

        let read_value = match read_order {
            SpiBitOrder::MSBFirst => 0,
            SpiBitOrder::LSBFirst => 1,
        };
        let write_value = match write_order {
            SpiBitOrder::MSBFirst => 0,
            SpiBitOrder::LSBFirst => 1,
        };
        reg_block.ctrl().modify(|_, w| unsafe {
            w.rd_bit_order().bits(read_value);
            w.wr_bit_order().bits(write_value);
            w
        });
    }
    #[cfg(any(esp32, esp32c3, esp32s2))]
    fn set_bit_order(&mut self, read_order: SpiBitOrder, write_order: SpiBitOrder) {
        let reg_block = self.register_block();

        let read_value = match read_order {
            SpiBitOrder::MSBFirst => false,
            SpiBitOrder::LSBFirst => true,
        };
        let write_value = match write_order {
            SpiBitOrder::MSBFirst => false,
            SpiBitOrder::LSBFirst => true,
        };
        reg_block.ctrl().modify(|_, w| {
            w.rd_bit_order().bit(read_value);
            w.wr_bit_order().bit(write_value);
            w
        });
    }

    fn read_byte(&mut self) -> nb::Result<u8, Error> {
        if self.busy() {
            return Err(nb::Error::WouldBlock);
        }

        let reg_block = self.register_block();
        Ok(u32::try_into(reg_block.w(0).read().bits()).unwrap_or_default())
    }

    fn write_byte(&mut self, word: u8) -> nb::Result<(), Error> {
        if self.busy() {
            return Err(nb::Error::WouldBlock);
        }

        self.configure_datalen(8);

        let reg_block = self.register_block();
        reg_block.w(0).write(|w| w.buf().set(word.into()));

        self.update();

        reg_block.cmd().modify(|_, w| w.usr().set_bit());

        Ok(())
    }

    /// Write bytes to SPI.
    ///
    /// Copies the content of `words` in chunks of 64 bytes into the SPI
    /// transmission FIFO. If `words` is longer than 64 bytes, multiple
    /// sequential transfers are performed. This function will return before
    /// all bytes of the last chunk to transmit have been sent to the wire. If
    /// you must ensure that the whole messages was written correctly, use
    /// [`Self::flush`].
    #[cfg_attr(feature = "place-spi-driver-in-ram", ram)]
    fn write_bytes(&mut self, words: &[u8]) -> Result<(), Error> {
        let num_chunks = words.len() / FIFO_SIZE;

        // Flush in case previous writes have not completed yet, required as per
        // embedded-hal documentation (#1369).
        self.flush()?;

        // The fifo has a limited fixed size, so the data must be chunked and then
        // transmitted
        for (i, chunk) in words.chunks(FIFO_SIZE).enumerate() {
            self.configure_datalen(chunk.len() as u32 * 8);

            {
                // TODO: replace with `array_chunks` and `from_le_bytes`
                let mut c_iter = chunk.chunks_exact(4);
                let mut w_iter = self.register_block().w_iter();
                for c in c_iter.by_ref() {
                    if let Some(w_reg) = w_iter.next() {
                        let word = (c[0] as u32)
                            | (c[1] as u32) << 8
                            | (c[2] as u32) << 16
                            | (c[3] as u32) << 24;
                        w_reg.write(|w| w.buf().set(word));
                    }
                }
                let rem = c_iter.remainder();
                if !rem.is_empty() {
                    if let Some(w_reg) = w_iter.next() {
                        let word = match rem.len() {
                            3 => (rem[0] as u32) | (rem[1] as u32) << 8 | (rem[2] as u32) << 16,
                            2 => (rem[0] as u32) | (rem[1] as u32) << 8,
                            1 => rem[0] as u32,
                            _ => unreachable!(),
                        };
                        w_reg.write(|w| w.buf().set(word));
                    }
                }
            }

            self.update();

            self.register_block().cmd().modify(|_, w| w.usr().set_bit());

            // Wait for all chunks to complete except the last one.
            // The function is allowed to return before the bus is idle.
            // see [embedded-hal flushing](https://docs.rs/embedded-hal/1.0.0-alpha.8/embedded_hal/spi/blocking/index.html#flushing)
            if i < num_chunks {
                self.flush()?;
            }
        }
        Ok(())
    }

    /// Read bytes from SPI.
    ///
    /// Sends out a stuffing byte for every byte to read. This function doesn't
    /// perform flushing. If you want to read the response to something you
    /// have written before, consider using [`Self::transfer`] instead.
    #[cfg_attr(feature = "place-spi-driver-in-ram", ram)]
    fn read_bytes(&mut self, words: &mut [u8]) -> Result<(), Error> {
        let empty_array = [EMPTY_WRITE_PAD; FIFO_SIZE];

        for chunk in words.chunks_mut(FIFO_SIZE) {
            self.write_bytes(&empty_array[0..chunk.len()])?;
            self.flush()?;
            self.read_bytes_from_fifo(chunk)?;
        }
        Ok(())
    }

    /// Read received bytes from SPI FIFO.
    ///
    /// Copies the contents of the SPI receive FIFO into `words`. This function
    /// doesn't perform flushing. If you want to read the response to
    /// something you have written before, consider using [`Self::transfer`]
    /// instead.
    #[cfg_attr(feature = "place-spi-driver-in-ram", ram)]
    fn read_bytes_from_fifo(&mut self, words: &mut [u8]) -> Result<(), Error> {
        let reg_block = self.register_block();

        for chunk in words.chunks_mut(FIFO_SIZE) {
            self.configure_datalen(chunk.len() as u32 * 8);

            for (index, w_reg) in (0..chunk.len()).step_by(4).zip(reg_block.w_iter()) {
                let reg_val = w_reg.read().bits();
                let bytes = reg_val.to_le_bytes();

                let len = usize::min(chunk.len(), index + 4) - index;
                chunk[index..(index + len)].clone_from_slice(&bytes[0..len]);
            }
        }

        Ok(())
    }

    fn busy(&self) -> bool {
        let reg_block = self.register_block();
        reg_block.cmd().read().usr().bit_is_set()
    }

    // Check if the bus is busy and if it is wait for it to be idle
    fn flush(&mut self) -> Result<(), Error> {
        while self.busy() {
            // wait for bus to be clear
        }
        Ok(())
    }

    #[cfg_attr(feature = "place-spi-driver-in-ram", ram)]
    fn transfer<'w>(&mut self, words: &'w mut [u8]) -> Result<&'w [u8], Error> {
        for chunk in words.chunks_mut(FIFO_SIZE) {
            self.write_bytes(chunk)?;
            self.flush()?;
            self.read_bytes_from_fifo(chunk)?;
        }

        Ok(words)
    }

    fn start_operation(&self) {
        let reg_block = self.register_block();
        self.update();
        reg_block.cmd().modify(|_, w| w.usr().set_bit());
    }

    fn init_half_duplex(
        &mut self,
        is_write: bool,
        command_state: bool,
        address_state: bool,
        dummy_idle: bool,
        dummy_state: bool,
        no_mosi_miso: bool,
    ) {
        let reg_block = self.register_block();
        reg_block.user().modify(|_, w| {
            w.usr_miso_highpart()
                .clear_bit()
                .usr_miso_highpart()
                .clear_bit()
                .doutdin()
                .clear_bit()
                .usr_miso()
                .bit(!is_write && !no_mosi_miso)
                .usr_mosi()
                .bit(is_write && !no_mosi_miso)
                .cs_hold()
                .set_bit()
                .usr_dummy_idle()
                .bit(dummy_idle)
                .usr_dummy()
                .bit(dummy_state)
                .usr_addr()
                .bit(address_state)
                .usr_command()
                .bit(command_state)
        });

        #[cfg(not(any(esp32, esp32s2)))]
        reg_block.clk_gate().modify(|_, w| {
            w.clk_en()
                .set_bit()
                .mst_clk_active()
                .set_bit()
                .mst_clk_sel()
                .set_bit()
        });

        #[cfg(any(esp32c6, esp32h2))]
        unsafe {
            let pcr = &*crate::peripherals::PCR::PTR;

            // use default clock source PLL_F80M_CLK
            pcr.spi2_clkm_conf()
                .modify(|_, w| w.spi2_clkm_sel().bits(1));
        }

        #[cfg(not(esp32))]
        reg_block.misc().write(|w| unsafe { w.bits(0) });

        reg_block.slave().write(|w| unsafe { w.bits(0) });

        self.update();
    }

    fn write_bytes_half_duplex(
        &mut self,
        cmd: Command,
        address: Address,
        dummy: u8,
        buffer: &[u8],
    ) -> Result<(), Error> {
        self.init_half_duplex(
            true,
            !cmd.is_none(),
            !address.is_none(),
            false,
            dummy != 0,
            buffer.is_empty(),
        );

        // set cmd, address, dummy cycles
        let reg_block = self.register_block();
        if !cmd.is_none() {
            reg_block.user2().modify(|_, w| unsafe {
                w.usr_command_bitlen()
                    .bits((cmd.width() - 1) as u8)
                    .usr_command_value()
                    .bits(cmd.value())
            });
        }

        #[cfg(not(esp32))]
        if !address.is_none() {
            reg_block
                .user1()
                .modify(|_, w| unsafe { w.usr_addr_bitlen().bits((address.width() - 1) as u8) });

            let addr = address.value() << (32 - address.width());
            reg_block
                .addr()
                .write(|w| unsafe { w.usr_addr_value().bits(addr) });
        }

        #[cfg(esp32)]
        if !address.is_none() {
            reg_block.user1().modify(|r, w| unsafe {
                w.bits(r.bits() & !(0x3f << 26) | (((address.width() - 1) as u32) & 0x3f) << 26)
            });

            let addr = address.value() << (32 - address.width());
            reg_block.addr().write(|w| unsafe { w.bits(addr) });
        }

        if dummy > 0 {
            reg_block
                .user1()
                .modify(|_, w| unsafe { w.usr_dummy_cyclelen().bits(dummy - 1) });
        }

        if !buffer.is_empty() {
            // re-using the full-duplex write here
            self.write_bytes(buffer)?;
        } else {
            self.start_operation();
        }

        self.flush()
    }

    fn read_bytes_half_duplex(
        &mut self,
        cmd: Command,
        address: Address,
        dummy: u8,
        buffer: &mut [u8],
    ) -> Result<(), Error> {
        self.init_half_duplex(
            false,
            !cmd.is_none(),
            !address.is_none(),
            false,
            dummy != 0,
            buffer.is_empty(),
        );

        // set cmd, address, dummy cycles
        let reg_block = self.register_block();
        if !cmd.is_none() {
            reg_block.user2().modify(|_, w| unsafe {
                w.usr_command_bitlen()
                    .bits((cmd.width() - 1) as u8)
                    .usr_command_value()
                    .bits(cmd.value())
            });
        }

        #[cfg(not(esp32))]
        if !address.is_none() {
            reg_block
                .user1()
                .modify(|_, w| unsafe { w.usr_addr_bitlen().bits((address.width() - 1) as u8) });

            let addr = address.value() << (32 - address.width());
            reg_block
                .addr()
                .write(|w| unsafe { w.usr_addr_value().bits(addr) });
        }

        #[cfg(esp32)]
        if !address.is_none() {
            reg_block.user1().modify(|r, w| unsafe {
                w.bits(r.bits() & !(0x3f << 26) | (((address.width() - 1) as u32) & 0x3f) << 26)
            });

            let addr = address.value() << (32 - address.width());
            reg_block.addr().write(|w| unsafe { w.bits(addr) });
        }

        if dummy > 0 {
            reg_block
                .user1()
                .modify(|_, w| unsafe { w.usr_dummy_cyclelen().bits(dummy - 1) });
        }

        self.configure_datalen(buffer.len() as u32 * 8);
        self.update();
        reg_block.cmd().modify(|_, w| w.usr().set_bit());
        self.flush()?;
        self.read_bytes_from_fifo(buffer)
    }

    #[cfg(not(any(esp32, esp32s2)))]
    fn update(&self) {
        let reg_block = self.register_block();

        reg_block.cmd().modify(|_, w| w.update().set_bit());

        while reg_block.cmd().read().update().bit_is_set() {
            // wait
        }
    }

    #[cfg(any(esp32, esp32s2))]
    fn update(&self) {
        // not need/available on ESP32/ESP32S2
    }

    fn configure_datalen(&self, len: u32) {
        let reg_block = self.register_block();
        let len = if len > 0 { len - 1 } else { 0 };

        #[cfg(any(esp32c2, esp32c3, esp32c6, esp32h2, esp32s3))]
        reg_block
            .ms_dlen()
            .write(|w| unsafe { w.ms_data_bitlen().bits(len) });

        #[cfg(not(any(esp32c2, esp32c3, esp32c6, esp32h2, esp32s3)))]
        {
            reg_block
                .mosi_dlen()
                .write(|w| unsafe { w.usr_mosi_dbitlen().bits(len) });

            reg_block
                .miso_dlen()
                .write(|w| unsafe { w.usr_miso_dbitlen().bits(len) });
        }
    }
}

#[cfg(any(esp32c2, esp32c3, esp32c6, esp32h2))]
impl Instance for crate::peripherals::SPI2 {
    #[inline(always)]
    fn register_block(&self) -> &RegisterBlock {
        self
    }

    #[inline(always)]
    fn set_interrupt_handler(&mut self, handler: InterruptHandler) {
        self.bind_spi2_interrupt(handler.handler());
        crate::interrupt::enable(crate::peripherals::Interrupt::SPI2, handler.priority()).unwrap();
    }

    #[inline(always)]
    fn sclk_signal(&self) -> OutputSignal {
        OutputSignal::FSPICLK_MUX
    }

    #[inline(always)]
    fn mosi_signal(&self) -> OutputSignal {
        OutputSignal::FSPID
    }

    #[inline(always)]
    fn miso_signal(&self) -> InputSignal {
        InputSignal::FSPIQ
    }

    #[inline(always)]
    fn cs_signal(&self) -> OutputSignal {
        OutputSignal::FSPICS0
    }

    #[inline(always)]
    fn enable_peripheral(&self) {
        PeripheralClockControl::enable(crate::system::Peripheral::Spi2);
    }

    #[inline(always)]
    fn reset_peripheral(&self) {
        PeripheralClockControl::reset(crate::system::Peripheral::Spi2);
    }

    #[inline(always)]
    fn spi_num(&self) -> u8 {
        2
    }
}

#[cfg(any(esp32c2, esp32c3, esp32c6, esp32h2))]
impl ExtendedInstance for crate::peripherals::SPI2 {
    #[inline(always)]
    fn sio0_input_signal(&self) -> InputSignal {
        InputSignal::FSPID
    }

    #[inline(always)]
    fn sio1_output_signal(&self) -> OutputSignal {
        OutputSignal::FSPIQ
    }

    #[inline(always)]
    fn sio2_output_signal(&self) -> OutputSignal {
        OutputSignal::FSPIWP
    }

    #[inline(always)]
    fn sio2_input_signal(&self) -> InputSignal {
        InputSignal::FSPIWP
    }

    #[inline(always)]
    fn sio3_output_signal(&self) -> OutputSignal {
        OutputSignal::FSPIHD
    }

    #[inline(always)]
    fn sio3_input_signal(&self) -> InputSignal {
        InputSignal::FSPIHD
    }
}

#[cfg(esp32)]
impl Instance for crate::peripherals::SPI2 {
    #[inline(always)]
    fn register_block(&self) -> &RegisterBlock {
        self
    }

    #[inline(always)]
    fn set_interrupt_handler(&mut self, handler: InterruptHandler) {
        self.bind_spi2_interrupt(handler.handler());
        crate::interrupt::enable(crate::peripherals::Interrupt::SPI2, handler.priority()).unwrap();
    }

    #[inline(always)]
    fn sclk_signal(&self) -> OutputSignal {
        OutputSignal::HSPICLK
    }

    #[inline(always)]
    fn mosi_signal(&self) -> OutputSignal {
        OutputSignal::HSPID
    }

    #[inline(always)]
    fn miso_signal(&self) -> InputSignal {
        InputSignal::HSPIQ
    }

    #[inline(always)]
    fn cs_signal(&self) -> OutputSignal {
        OutputSignal::HSPICS0
    }

    #[inline(always)]
    fn enable_peripheral(&self) {
        PeripheralClockControl::enable(crate::system::Peripheral::Spi2);
    }

    #[inline(always)]
    fn reset_peripheral(&self) {
        PeripheralClockControl::reset(crate::system::Peripheral::Spi2);
    }

    #[inline(always)]
    fn spi_num(&self) -> u8 {
        2
    }
}

#[cfg(esp32)]
impl ExtendedInstance for crate::peripherals::SPI2 {
    fn sio0_input_signal(&self) -> InputSignal {
        InputSignal::HSPID
    }

    fn sio1_output_signal(&self) -> OutputSignal {
        OutputSignal::HSPIQ
    }

    fn sio2_output_signal(&self) -> OutputSignal {
        OutputSignal::HSPIWP
    }

    fn sio2_input_signal(&self) -> InputSignal {
        InputSignal::HSPIWP
    }

    fn sio3_output_signal(&self) -> OutputSignal {
        OutputSignal::HSPIHD
    }

    fn sio3_input_signal(&self) -> InputSignal {
        InputSignal::HSPIHD
    }
}

#[cfg(esp32)]
impl Instance for crate::peripherals::SPI3 {
    #[inline(always)]
    fn register_block(&self) -> &RegisterBlock {
        self
    }

    #[inline(always)]
    fn set_interrupt_handler(&mut self, handler: InterruptHandler) {
        self.bind_spi3_interrupt(handler.handler());
        crate::interrupt::enable(crate::peripherals::Interrupt::SPI3, handler.priority()).unwrap();
    }

    #[inline(always)]
    fn sclk_signal(&self) -> OutputSignal {
        OutputSignal::VSPICLK
    }

    #[inline(always)]
    fn mosi_signal(&self) -> OutputSignal {
        OutputSignal::VSPID
    }

    #[inline(always)]
    fn miso_signal(&self) -> InputSignal {
        InputSignal::VSPIQ
    }

    #[inline(always)]
    fn cs_signal(&self) -> OutputSignal {
        OutputSignal::VSPICS0
    }

    #[inline(always)]
    fn enable_peripheral(&self) {
        PeripheralClockControl::enable(crate::system::Peripheral::Spi3)
    }

    #[inline(always)]
    fn reset_peripheral(&self) {
        PeripheralClockControl::reset(crate::system::Peripheral::Spi3)
    }

    #[inline(always)]
    fn spi_num(&self) -> u8 {
        3
    }
}

#[cfg(any(esp32s2, esp32s3))]
impl Instance for crate::peripherals::SPI2 {
    #[inline(always)]
    fn register_block(&self) -> &RegisterBlock {
        self
    }

    #[inline(always)]
    fn set_interrupt_handler(&mut self, handler: InterruptHandler) {
        self.bind_spi2_interrupt(handler.handler());
        crate::interrupt::enable(crate::peripherals::Interrupt::SPI2, handler.priority()).unwrap();
    }

    #[inline(always)]
    fn sclk_signal(&self) -> OutputSignal {
        OutputSignal::FSPICLK
    }

    #[inline(always)]
    fn mosi_signal(&self) -> OutputSignal {
        OutputSignal::FSPID
    }

    #[inline(always)]
    fn miso_signal(&self) -> InputSignal {
        InputSignal::FSPIQ
    }

    #[inline(always)]
    fn cs_signal(&self) -> OutputSignal {
        OutputSignal::FSPICS0
    }

    #[inline(always)]
    fn enable_peripheral(&self) {
        PeripheralClockControl::enable(crate::system::Peripheral::Spi2)
    }

    #[inline(always)]
    fn reset_peripheral(&self) {
        PeripheralClockControl::reset(crate::system::Peripheral::Spi2)
    }

    #[inline(always)]
    fn spi_num(&self) -> u8 {
        2
    }
}

#[cfg(any(esp32s2, esp32s3))]
impl ExtendedInstance for crate::peripherals::SPI2 {
    #[inline(always)]
    fn sio0_input_signal(&self) -> InputSignal {
        InputSignal::FSPID
    }

    #[inline(always)]
    fn sio1_output_signal(&self) -> OutputSignal {
        OutputSignal::FSPIQ
    }

    #[inline(always)]
    fn sio2_output_signal(&self) -> OutputSignal {
        OutputSignal::FSPIWP
    }

    #[inline(always)]
    fn sio2_input_signal(&self) -> InputSignal {
        InputSignal::FSPIWP
    }

    #[inline(always)]
    fn sio3_output_signal(&self) -> OutputSignal {
        OutputSignal::FSPIHD
    }

    #[inline(always)]
    fn sio3_input_signal(&self) -> InputSignal {
        InputSignal::FSPIHD
    }
}

#[cfg(any(esp32s2, esp32s3))]
impl Instance for crate::peripherals::SPI3 {
    #[inline(always)]
    fn register_block(&self) -> &RegisterBlock {
        self
    }

    #[inline(always)]
    fn set_interrupt_handler(&mut self, handler: InterruptHandler) {
        self.bind_spi3_interrupt(handler.handler());
        crate::interrupt::enable(crate::peripherals::Interrupt::SPI3, handler.priority()).unwrap();
    }

    #[inline(always)]
    fn sclk_signal(&self) -> OutputSignal {
        OutputSignal::SPI3_CLK
    }

    #[inline(always)]
    fn mosi_signal(&self) -> OutputSignal {
        OutputSignal::SPI3_D
    }

    #[inline(always)]
    fn miso_signal(&self) -> InputSignal {
        InputSignal::SPI3_Q
    }

    #[inline(always)]
    fn cs_signal(&self) -> OutputSignal {
        OutputSignal::SPI3_CS0
    }

    #[inline(always)]
    fn enable_peripheral(&self) {
        PeripheralClockControl::enable(crate::system::Peripheral::Spi3)
    }

    #[inline(always)]
    fn reset_peripheral(&self) {
        PeripheralClockControl::reset(crate::system::Peripheral::Spi3)
    }

    #[inline(always)]
    fn spi_num(&self) -> u8 {
        3
    }
}

#[cfg(esp32s3)]
impl ExtendedInstance for crate::peripherals::SPI3 {
    #[inline(always)]
    fn sio0_input_signal(&self) -> InputSignal {
        InputSignal::SPI3_D
    }

    #[inline(always)]
    fn sio1_output_signal(&self) -> OutputSignal {
        OutputSignal::SPI3_Q
    }

    #[inline(always)]
    fn sio2_output_signal(&self) -> OutputSignal {
        OutputSignal::SPI3_WP
    }

    #[inline(always)]
    fn sio2_input_signal(&self) -> InputSignal {
        InputSignal::SPI3_WP
    }

    #[inline(always)]
    fn sio3_output_signal(&self) -> OutputSignal {
        OutputSignal::SPI3_HD
    }

    #[inline(always)]
    fn sio3_input_signal(&self) -> InputSignal {
        InputSignal::SPI3_HD
    }
}<|MERGE_RESOLUTION|>--- conflicted
+++ resolved
@@ -1321,25 +1321,14 @@
         /// the SPI instance. The maximum amount of data to be
         /// sent/received is 32736 bytes.
         #[allow(clippy::type_complexity)]
-        pub fn dma_transfer<TX: DmaTxBuffer, RX: DmaRxBuffer>(
+        pub fn dma_transfer<RX: DmaRxBuffer, TX: DmaTxBuffer>(
             mut self,
-<<<<<<< HEAD
+            mut rx_buffer: RX,
             mut tx_buffer: TX,
-            mut rx_buffer: RX,
-        ) -> Result<SpiDmaTransfer<'d, T, C, FullDuplexMode, M, (TX, RX)>, (Error, Self, TX, RX)>
+        ) -> Result<SpiDmaTransfer<'d, T, C, FullDuplexMode, M, (RX, TX)>, (Error, Self, RX, TX)>
         {
+            let bytes_to_read = rx_buffer.length();
             let bytes_to_write = tx_buffer.length();
-            let bytes_to_read = rx_buffer.length();
-=======
-            rx_buffer: DmaRxBuf,
-            tx_buffer: DmaTxBuf,
-        ) -> Result<
-            SpiDmaTransfer<'d, T, C, FullDuplexMode, M, (DmaRxBuf, DmaTxBuf)>,
-            (Error, Self, DmaRxBuf, DmaTxBuf),
-        > {
-            let bytes_to_read = rx_buffer.len();
-            let bytes_to_write = tx_buffer.len();
->>>>>>> e1c27f1b
 
             if bytes_to_write > MAX_DMA_SIZE || bytes_to_read > MAX_DMA_SIZE {
                 return Err((
@@ -1352,16 +1341,8 @@
 
             let result = unsafe {
                 self.spi.start_transfer_dma(
-<<<<<<< HEAD
+                    &mut rx_buffer,
                     &mut tx_buffer,
-                    &mut rx_buffer,
-                    &mut self.channel.tx,
-=======
-                    rx_buffer.first(),
-                    tx_buffer.first(),
-                    bytes_to_read,
-                    bytes_to_write,
->>>>>>> e1c27f1b
                     &mut self.channel.rx,
                     &mut self.channel.tx,
                 )
@@ -2293,16 +2274,8 @@
     #[allow(clippy::too_many_arguments)]
     unsafe fn start_transfer_dma<RX: Rx, TX: Tx>(
         &mut self,
-<<<<<<< HEAD
+        rx_buffer: &mut impl DmaRxBuffer,
         tx_buffer: &mut impl DmaTxBuffer,
-        rx_buffer: &mut impl DmaRxBuffer,
-        tx: &mut TX,
-=======
-        rx_desc: *mut DmaDescriptor,
-        tx_desc: *mut DmaDescriptor,
-        read_buffer_len: usize,
-        write_buffer_len: usize,
->>>>>>> e1c27f1b
         rx: &mut RX,
         tx: &mut TX,
     ) -> Result<(), Error> {
@@ -2322,15 +2295,9 @@
 
         self.clear_dma_interrupts();
         reset_dma_before_load_dma_dscr(reg_block);
-<<<<<<< HEAD
+        rx.prepare_transfer(self.dma_peripheral(), rx_buffer)
+            .and_then(|_| rx.start_transfer())?;
         tx.prepare_transfer(self.dma_peripheral(), tx_buffer)
-            .and_then(|_| tx.start_transfer())?;
-        rx.prepare_transfer(self.dma_peripheral(), rx_buffer)
-=======
-        rx.prepare_transfer(self.dma_peripheral(), rx_desc)
->>>>>>> e1c27f1b
-            .and_then(|_| rx.start_transfer())?;
-        tx.prepare_transfer(self.dma_peripheral(), tx_desc)
             .and_then(|_| tx.start_transfer())?;
 
         reset_dma_before_usr_cmd(reg_block);

//! # Serial Peripheral Interface - Master Mode
//!
//! ## Overview
//! In this mode, the SPI acts as master and initiates the SPI transactions.
//!
//! ## Configuration
//! The peripheral can be used in full-duplex and half-duplex mode and can
//! leverage DMA for data transfers. It can also be used in blocking or async.
//!
//! ### Exclusive access to the SPI bus
//! If all you want to do is to communicate to a single device, and you initiate
//! transactions yourself, there are a number of ways to achieve this:
//!
//! - Use the [`FullDuplex`](embedded_hal_02::spi::FullDuplex) trait to
//!   read/write single bytes at a time,
//! - Use the [`SpiBus`](embedded_hal::spi::SpiBus) trait (requires the
//!   "embedded-hal" feature) and its associated functions to initiate
//!   transactions with simultaneous reads and writes, or
//! - Use the `ExclusiveDevice` struct from [`embedded-hal-bus`] or `SpiDevice`
//!   from [`embassy-embedded-hal`].
//!
//!
//! ### Shared SPI access
//! If you have multiple devices on the same SPI bus that each have their own CS
//! line, you may want to have a look at the implementations provided by
//! [`embedded-hal-bus`] and [`embassy-embedded-hal`].
//!
//! ## Usage
//! The module implements several third-party traits from embedded-hal@0.2.x,
//! embedded-hal@1.x.x and embassy-embedded-hal
//!
//! ## Example
//! ### SPI Initialization
//! ```rust, no_run
#![doc = crate::before_snippet!()]
//! # use crate::esp_hal::prelude::_fugit_RateExtU32;
//! # use esp_hal::spi::SpiMode;
//! # use esp_hal::spi::master::Spi;
//! # use esp_hal::gpio::Io;
//! # let io = Io::new(peripherals.GPIO, peripherals.IO_MUX);
//! let sclk = io.pins.gpio0;
//! let miso = io.pins.gpio2;
//! let mosi = io.pins.gpio1;
//! let cs = io.pins.gpio5;
//!
//! let mut spi = Spi::new(
//!     peripherals.SPI2,
//!     100.kHz(),
//!     SpiMode::Mode0,
//!     &mut clocks,
//! )
//! .with_pins(Some(sclk), Some(mosi), Some(miso), Some(cs));
//! # }
//! ```
//! 
//! [`embedded-hal-bus`]: https://docs.rs/embedded-hal-bus/latest/embedded_hal_bus/spi/index.html
//! [`embassy-embedded-hal`]: https://docs.embassy.dev/embassy-embedded-hal/git/default/shared_bus/index.html

use core::marker::PhantomData;

#[cfg(not(any(esp32, esp32s2)))]
use enumset::EnumSet;
#[cfg(not(any(esp32, esp32s2)))]
use enumset::EnumSetType;
use fugit::HertzU32;
#[cfg(feature = "place-spi-driver-in-ram")]
use procmacros::ram;

use super::{
    DuplexMode,
    Error,
    FullDuplexMode,
    HalfDuplexMode,
    IsFullDuplex,
    IsHalfDuplex,
    SpiBitOrder,
    SpiDataMode,
    SpiMode,
};
use crate::{
    clock::Clocks,
    dma::{DmaDescriptor, DmaPeripheral, Rx, Tx},
    gpio::{InputPin, InputSignal, OutputPin, OutputSignal},
    interrupt::InterruptHandler,
    peripheral::{Peripheral, PeripheralRef},
    peripherals::spi2::RegisterBlock,
    private,
    system::PeripheralClockControl,
};

/// Prelude for the SPI (Master) driver
pub mod prelude {
    #[cfg(spi3)]
    pub use super::dma::WithDmaSpi3 as _esp_hal_spi_master_dma_WithDmaSpi3;
    pub use super::{
        dma::WithDmaSpi2 as _esp_hal_spi_master_dma_WithDmaSpi2,
        Instance as _esp_hal_spi_master_Instance,
        InstanceDma as _esp_hal_spi_master_InstanceDma,
    };
}

#[cfg(not(any(esp32, esp32s2)))]
#[derive(EnumSetType)]
pub enum SpiInterrupt {
    TransDone,
}

/// The size of the FIFO buffer for SPI
#[cfg(not(esp32s2))]
const FIFO_SIZE: usize = 64;
#[cfg(esp32s2)]
const FIFO_SIZE: usize = 72;

/// Padding byte for empty write transfers
const EMPTY_WRITE_PAD: u8 = 0x00u8;

#[allow(unused)]
const MAX_DMA_SIZE: usize = 32736;

/// SPI command, 1 to 16 bits.
///
/// Can be [Command::None] if command phase should be suppressed.
pub enum Command {
    None,
    Command1(u16, SpiDataMode),
    Command2(u16, SpiDataMode),
    Command3(u16, SpiDataMode),
    Command4(u16, SpiDataMode),
    Command5(u16, SpiDataMode),
    Command6(u16, SpiDataMode),
    Command7(u16, SpiDataMode),
    Command8(u16, SpiDataMode),
    Command9(u16, SpiDataMode),
    Command10(u16, SpiDataMode),
    Command11(u16, SpiDataMode),
    Command12(u16, SpiDataMode),
    Command13(u16, SpiDataMode),
    Command14(u16, SpiDataMode),
    Command15(u16, SpiDataMode),
    Command16(u16, SpiDataMode),
}

impl Command {
    fn width(&self) -> usize {
        match self {
            Command::None => 0,
            Command::Command1(_, _) => 1,
            Command::Command2(_, _) => 2,
            Command::Command3(_, _) => 3,
            Command::Command4(_, _) => 4,
            Command::Command5(_, _) => 5,
            Command::Command6(_, _) => 6,
            Command::Command7(_, _) => 7,
            Command::Command8(_, _) => 8,
            Command::Command9(_, _) => 9,
            Command::Command10(_, _) => 10,
            Command::Command11(_, _) => 11,
            Command::Command12(_, _) => 12,
            Command::Command13(_, _) => 13,
            Command::Command14(_, _) => 14,
            Command::Command15(_, _) => 15,
            Command::Command16(_, _) => 16,
        }
    }

    fn value(&self) -> u16 {
        match self {
            Command::None => 0,
            Command::Command1(value, _)
            | Command::Command2(value, _)
            | Command::Command3(value, _)
            | Command::Command4(value, _)
            | Command::Command5(value, _)
            | Command::Command6(value, _)
            | Command::Command7(value, _)
            | Command::Command8(value, _)
            | Command::Command9(value, _)
            | Command::Command10(value, _)
            | Command::Command11(value, _)
            | Command::Command12(value, _)
            | Command::Command13(value, _)
            | Command::Command14(value, _)
            | Command::Command15(value, _)
            | Command::Command16(value, _) => *value,
        }
    }

    fn mode(&self) -> SpiDataMode {
        match self {
            Command::None => SpiDataMode::Single,
            Command::Command1(_, mode)
            | Command::Command2(_, mode)
            | Command::Command3(_, mode)
            | Command::Command4(_, mode)
            | Command::Command5(_, mode)
            | Command::Command6(_, mode)
            | Command::Command7(_, mode)
            | Command::Command8(_, mode)
            | Command::Command9(_, mode)
            | Command::Command10(_, mode)
            | Command::Command11(_, mode)
            | Command::Command12(_, mode)
            | Command::Command13(_, mode)
            | Command::Command14(_, mode)
            | Command::Command15(_, mode)
            | Command::Command16(_, mode) => *mode,
        }
    }

    fn is_none(&self) -> bool {
        matches!(self, Command::None)
    }
}

/// SPI address, 1 to 32 bits.
///
/// Can be [Address::None] if address phase should be suppressed.
pub enum Address {
    None,
    Address1(u32, SpiDataMode),
    Address2(u32, SpiDataMode),
    Address3(u32, SpiDataMode),
    Address4(u32, SpiDataMode),
    Address5(u32, SpiDataMode),
    Address6(u32, SpiDataMode),
    Address7(u32, SpiDataMode),
    Address8(u32, SpiDataMode),
    Address9(u32, SpiDataMode),
    Address10(u32, SpiDataMode),
    Address11(u32, SpiDataMode),
    Address12(u32, SpiDataMode),
    Address13(u32, SpiDataMode),
    Address14(u32, SpiDataMode),
    Address15(u32, SpiDataMode),
    Address16(u32, SpiDataMode),
    Address17(u32, SpiDataMode),
    Address18(u32, SpiDataMode),
    Address19(u32, SpiDataMode),
    Address20(u32, SpiDataMode),
    Address21(u32, SpiDataMode),
    Address22(u32, SpiDataMode),
    Address23(u32, SpiDataMode),
    Address24(u32, SpiDataMode),
    Address25(u32, SpiDataMode),
    Address26(u32, SpiDataMode),
    Address27(u32, SpiDataMode),
    Address28(u32, SpiDataMode),
    Address29(u32, SpiDataMode),
    Address30(u32, SpiDataMode),
    Address31(u32, SpiDataMode),
    Address32(u32, SpiDataMode),
}

impl Address {
    fn width(&self) -> usize {
        match self {
            Address::None => 0,
            Address::Address1(_, _) => 1,
            Address::Address2(_, _) => 2,
            Address::Address3(_, _) => 3,
            Address::Address4(_, _) => 4,
            Address::Address5(_, _) => 5,
            Address::Address6(_, _) => 6,
            Address::Address7(_, _) => 7,
            Address::Address8(_, _) => 8,
            Address::Address9(_, _) => 9,
            Address::Address10(_, _) => 10,
            Address::Address11(_, _) => 11,
            Address::Address12(_, _) => 12,
            Address::Address13(_, _) => 13,
            Address::Address14(_, _) => 14,
            Address::Address15(_, _) => 15,
            Address::Address16(_, _) => 16,
            Address::Address17(_, _) => 17,
            Address::Address18(_, _) => 18,
            Address::Address19(_, _) => 19,
            Address::Address20(_, _) => 20,
            Address::Address21(_, _) => 21,
            Address::Address22(_, _) => 22,
            Address::Address23(_, _) => 23,
            Address::Address24(_, _) => 24,
            Address::Address25(_, _) => 25,
            Address::Address26(_, _) => 26,
            Address::Address27(_, _) => 27,
            Address::Address28(_, _) => 28,
            Address::Address29(_, _) => 29,
            Address::Address30(_, _) => 30,
            Address::Address31(_, _) => 31,
            Address::Address32(_, _) => 32,
        }
    }

    fn value(&self) -> u32 {
        match self {
            Address::None => 0,
            Address::Address1(value, _)
            | Address::Address2(value, _)
            | Address::Address3(value, _)
            | Address::Address4(value, _)
            | Address::Address5(value, _)
            | Address::Address6(value, _)
            | Address::Address7(value, _)
            | Address::Address8(value, _)
            | Address::Address9(value, _)
            | Address::Address10(value, _)
            | Address::Address11(value, _)
            | Address::Address12(value, _)
            | Address::Address13(value, _)
            | Address::Address14(value, _)
            | Address::Address15(value, _)
            | Address::Address16(value, _)
            | Address::Address17(value, _)
            | Address::Address18(value, _)
            | Address::Address19(value, _)
            | Address::Address20(value, _)
            | Address::Address21(value, _)
            | Address::Address22(value, _)
            | Address::Address23(value, _)
            | Address::Address24(value, _)
            | Address::Address25(value, _)
            | Address::Address26(value, _)
            | Address::Address27(value, _)
            | Address::Address28(value, _)
            | Address::Address29(value, _)
            | Address::Address30(value, _)
            | Address::Address31(value, _)
            | Address::Address32(value, _) => *value,
        }
    }

    fn is_none(&self) -> bool {
        matches!(self, Address::None)
    }

    fn mode(&self) -> SpiDataMode {
        match self {
            Address::None => SpiDataMode::Single,
            Address::Address1(_, mode)
            | Address::Address2(_, mode)
            | Address::Address3(_, mode)
            | Address::Address4(_, mode)
            | Address::Address5(_, mode)
            | Address::Address6(_, mode)
            | Address::Address7(_, mode)
            | Address::Address8(_, mode)
            | Address::Address9(_, mode)
            | Address::Address10(_, mode)
            | Address::Address11(_, mode)
            | Address::Address12(_, mode)
            | Address::Address13(_, mode)
            | Address::Address14(_, mode)
            | Address::Address15(_, mode)
            | Address::Address16(_, mode)
            | Address::Address17(_, mode)
            | Address::Address18(_, mode)
            | Address::Address19(_, mode)
            | Address::Address20(_, mode)
            | Address::Address21(_, mode)
            | Address::Address22(_, mode)
            | Address::Address23(_, mode)
            | Address::Address24(_, mode)
            | Address::Address25(_, mode)
            | Address::Address26(_, mode)
            | Address::Address27(_, mode)
            | Address::Address28(_, mode)
            | Address::Address29(_, mode)
            | Address::Address30(_, mode)
            | Address::Address31(_, mode)
            | Address::Address32(_, mode) => *mode,
        }
    }
}

/// Read and Write in half duplex mode.
pub trait HalfDuplexReadWrite {
    type Error;

    /// Half-duplex read.
    fn read(
        &mut self,
        data_mode: SpiDataMode,
        cmd: Command,
        address: Address,
        dummy: u8,
        buffer: &mut [u8],
    ) -> Result<(), Self::Error>;

    /// Half-duplex write.
    fn write(
        &mut self,
        data_mode: SpiDataMode,
        cmd: Command,
        address: Address,
        dummy: u8,
        buffer: &[u8],
    ) -> Result<(), Self::Error>;
}

/// SPI peripheral driver
pub struct Spi<'d, T, M> {
    spi: PeripheralRef<'d, T>,
    _mode: PhantomData<M>,
}

impl<'d, T, M> Spi<'d, T, M>
where
    T: Instance,
    M: IsFullDuplex,
{
    /// Read bytes from SPI.
    ///
    /// Sends out a stuffing byte for every byte to read. This function doesn't
    /// perform flushing. If you want to read the response to something you
    /// have written before, consider using [`Self::transfer`] instead.
    pub fn read_byte(&mut self) -> nb::Result<u8, Error> {
        self.spi.read_byte()
    }

    /// Write a byte to SPI.
    pub fn write_byte(&mut self, word: u8) -> nb::Result<(), Error> {
        self.spi.write_byte(word)
    }

    /// Write bytes to SPI.
    ///
    /// Copies the content of `words` in chunks of 64 bytes into the SPI
    /// transmission FIFO. If `words` is longer than 64 bytes, multiple
    /// sequential transfers are performed. This function will return before
    /// all bytes of the last chunk to transmit have been sent to the wire. If
    /// you must ensure that the whole messages was written correctly, use
    /// `flush`.
    pub fn write_bytes(&mut self, words: &[u8]) -> Result<(), Error> {
        self.spi.write_bytes(words)?;
        self.spi.flush()?;

        Ok(())
    }

    /// Sends `words` to the slave. Returns the `words` received from the slave
    pub fn transfer<'w>(&mut self, words: &'w mut [u8]) -> Result<&'w [u8], Error> {
        self.spi.transfer(words)
    }
}

impl<'d, T> Spi<'d, T, FullDuplexMode>
where
    T: Instance,
{
    /// Constructs an SPI instance in 8bit dataframe mode.
    ///
    /// All pins are optional. Setup these pins using
    /// [with_pins](Self::with_pins) or individual methods for each pin.
    pub fn new(
        spi: impl Peripheral<P = T> + 'd,
        frequency: HertzU32,
        mode: SpiMode,
        clocks: &Clocks<'d>,
    ) -> Spi<'d, T, FullDuplexMode> {
        crate::into_ref!(spi);
        Self::new_internal(spi, frequency, mode, clocks)
    }

    pub fn with_sck<SCK: OutputPin>(self, sck: impl Peripheral<P = SCK> + 'd) -> Self {
        crate::into_ref!(sck);
        sck.set_to_push_pull_output(private::Internal);
        sck.connect_peripheral_to_output(self.spi.sclk_signal(), private::Internal);

        self
    }

    pub fn with_mosi<MOSI: OutputPin>(self, mosi: impl Peripheral<P = MOSI> + 'd) -> Self {
        crate::into_ref!(mosi);
        mosi.set_to_push_pull_output(private::Internal);
        mosi.connect_peripheral_to_output(self.spi.mosi_signal(), private::Internal);

        self
    }

    pub fn with_miso<MISO: InputPin>(self, miso: impl Peripheral<P = MISO> + 'd) -> Self {
        crate::into_ref!(miso);
        miso.set_to_input(private::Internal);
        miso.connect_input_to_peripheral(self.spi.miso_signal(), private::Internal);

        self
    }

    pub fn with_cs<CS: OutputPin>(self, cs: impl Peripheral<P = CS> + 'd) -> Self {
        crate::into_ref!(cs);
        cs.set_to_push_pull_output(private::Internal);
        cs.connect_peripheral_to_output(self.spi.cs_signal(), private::Internal);

        self
    }

    /// Set the bit order for the SPI instance.
    ///
    /// The default is MSB first for both read and write.
    pub fn with_bit_order(mut self, read_order: SpiBitOrder, write_order: SpiBitOrder) -> Self {
        self.spi.set_bit_order(read_order, write_order);
        self
    }

    /// Setup pins for this SPI instance.
    ///
    /// All pins are optional. Pass [crate::gpio::NO_PIN] if you don't need the
    /// given pin.
    pub fn with_pins<SCK: OutputPin, MOSI: OutputPin, MISO: InputPin, CS: OutputPin>(
        self,
        sck: Option<impl Peripheral<P = SCK> + 'd>,
        mosi: Option<impl Peripheral<P = MOSI> + 'd>,
        miso: Option<impl Peripheral<P = MISO> + 'd>,
        cs: Option<impl Peripheral<P = CS> + 'd>,
    ) -> Self {
        if let Some(sck) = sck {
            crate::into_ref!(sck);
            sck.set_to_push_pull_output(private::Internal);
            sck.connect_peripheral_to_output(self.spi.sclk_signal(), private::Internal);
        }

        if let Some(mosi) = mosi {
            crate::into_ref!(mosi);
            mosi.set_to_push_pull_output(private::Internal);
            mosi.connect_peripheral_to_output(self.spi.mosi_signal(), private::Internal);
        }

        if let Some(miso) = miso {
            crate::into_ref!(miso);
            miso.set_to_input(private::Internal);
            miso.connect_input_to_peripheral(self.spi.miso_signal(), private::Internal);
        }

        if let Some(cs) = cs {
            crate::into_ref!(cs);
            cs.set_to_push_pull_output(private::Internal);
            cs.connect_peripheral_to_output(self.spi.cs_signal(), private::Internal);
        }

        self
    }

    pub(crate) fn new_internal(
        spi: PeripheralRef<'d, T>,
        frequency: HertzU32,
        mode: SpiMode,
        clocks: &Clocks<'d>,
    ) -> Spi<'d, T, FullDuplexMode> {
        spi.reset_peripheral();
        spi.enable_peripheral();

        let mut spi = Spi {
            spi,
            _mode: PhantomData,
        };
        spi.spi.setup(frequency, clocks);
        spi.spi.init();
        spi.spi.set_data_mode(mode);

        spi
    }

    pub fn change_bus_frequency(&mut self, frequency: HertzU32, clocks: &Clocks<'d>) {
        self.spi.ch_bus_freq(frequency, clocks);
    }
}

impl<'d, T> Spi<'d, T, HalfDuplexMode>
where
    T: ExtendedInstance,
{
    /// Constructs an SPI instance in half-duplex mode.
    ///
    /// All pins are optional. Setup these pins using
    /// [with_pins](Self::with_pins) or individual methods for each pin.
    pub fn new_half_duplex(
        spi: impl Peripheral<P = T> + 'd,
        frequency: HertzU32,
        mode: SpiMode,
        clocks: &Clocks<'d>,
    ) -> Spi<'d, T, HalfDuplexMode> {
        crate::into_ref!(spi);
        Self::new_internal(spi, frequency, mode, clocks)
    }

    pub fn with_sck<SCK: OutputPin>(self, sck: impl Peripheral<P = SCK> + 'd) -> Self {
        crate::into_ref!(sck);
        sck.set_to_push_pull_output(private::Internal);
        sck.connect_peripheral_to_output(self.spi.sclk_signal(), private::Internal);

        self
    }

    pub fn with_mosi<MOSI: OutputPin + InputPin>(
        self,
        mosi: impl Peripheral<P = MOSI> + 'd,
    ) -> Self {
        crate::into_ref!(mosi);
        mosi.enable_output(true, private::Internal);
        mosi.connect_peripheral_to_output(self.spi.mosi_signal(), private::Internal);
        mosi.enable_input(true, private::Internal);
        mosi.connect_input_to_peripheral(self.spi.sio0_input_signal(), private::Internal);

        self
    }

    pub fn with_miso<MISO: OutputPin + InputPin>(
        self,
        miso: impl Peripheral<P = MISO> + 'd,
    ) -> Self {
        crate::into_ref!(miso);
        miso.enable_output(true, private::Internal);
        miso.connect_peripheral_to_output(self.spi.sio1_output_signal(), private::Internal);
        miso.enable_input(true, private::Internal);
        miso.connect_input_to_peripheral(self.spi.miso_signal(), private::Internal);

        self
    }

    pub fn with_sio2<SIO2: OutputPin + InputPin>(
        self,
        sio2: impl Peripheral<P = SIO2> + 'd,
    ) -> Self {
        crate::into_ref!(sio2);
        sio2.enable_output(true, private::Internal);
        sio2.connect_peripheral_to_output(self.spi.sio2_output_signal(), private::Internal);
        sio2.enable_input(true, private::Internal);
        sio2.connect_input_to_peripheral(self.spi.sio2_input_signal(), private::Internal);

        self
    }

    pub fn with_sio3<SIO3: OutputPin + InputPin>(
        self,
        sio3: impl Peripheral<P = SIO3> + 'd,
    ) -> Self {
        crate::into_ref!(sio3);
        sio3.enable_output(true, private::Internal);
        sio3.connect_peripheral_to_output(self.spi.sio3_output_signal(), private::Internal);
        sio3.enable_input(true, private::Internal);
        sio3.connect_input_to_peripheral(self.spi.sio3_input_signal(), private::Internal);

        self
    }

    pub fn with_cs<CS: OutputPin>(self, cs: impl Peripheral<P = CS> + 'd) -> Self {
        crate::into_ref!(cs);
        cs.set_to_push_pull_output(private::Internal);
        cs.connect_peripheral_to_output(self.spi.cs_signal(), private::Internal);

        self
    }

    /// Setup pins for this SPI instance.
    ///
    /// All pins are optional. Pass [crate::gpio::NO_PIN] if you don't need the
    /// given pin.
    pub fn with_pins<
        SCK: OutputPin,
        MOSI: OutputPin + InputPin,
        MISO: OutputPin + InputPin,
        SIO2: OutputPin + InputPin,
        SIO3: OutputPin + InputPin,
        CS: OutputPin,
    >(
        self,
        sck: Option<impl Peripheral<P = SCK> + 'd>,
        mosi: Option<impl Peripheral<P = MOSI> + 'd>,
        miso: Option<impl Peripheral<P = MISO> + 'd>,
        sio2: Option<impl Peripheral<P = SIO2> + 'd>,
        sio3: Option<impl Peripheral<P = SIO3> + 'd>,
        cs: Option<impl Peripheral<P = CS> + 'd>,
    ) -> Self {
        if let Some(sck) = sck {
            crate::into_ref!(sck);
            sck.set_to_push_pull_output(private::Internal);
            sck.connect_peripheral_to_output(self.spi.sclk_signal(), private::Internal);
        }

        if let Some(mosi) = mosi {
            crate::into_ref!(mosi);
            mosi.enable_output(true, private::Internal);
            mosi.connect_peripheral_to_output(self.spi.mosi_signal(), private::Internal);
            mosi.enable_input(true, private::Internal);
            mosi.connect_input_to_peripheral(self.spi.sio0_input_signal(), private::Internal);
        }

        if let Some(miso) = miso {
            crate::into_ref!(miso);
            miso.enable_output(true, private::Internal);
            miso.connect_peripheral_to_output(self.spi.sio1_output_signal(), private::Internal);
            miso.enable_input(true, private::Internal);
            miso.connect_input_to_peripheral(self.spi.miso_signal(), private::Internal);
        }

        if let Some(sio2) = sio2 {
            crate::into_ref!(sio2);
            sio2.enable_output(true, private::Internal);
            sio2.connect_peripheral_to_output(self.spi.sio2_output_signal(), private::Internal);
            sio2.enable_input(true, private::Internal);
            sio2.connect_input_to_peripheral(self.spi.sio2_input_signal(), private::Internal);
        }

        if let Some(sio3) = sio3 {
            crate::into_ref!(sio3);
            sio3.enable_output(true, private::Internal);
            sio3.connect_peripheral_to_output(self.spi.sio3_output_signal(), private::Internal);
            sio3.enable_input(true, private::Internal);
            sio3.connect_input_to_peripheral(self.spi.sio3_input_signal(), private::Internal);
        }

        if let Some(cs) = cs {
            crate::into_ref!(cs);
            cs.set_to_push_pull_output(private::Internal);
            cs.connect_peripheral_to_output(self.spi.cs_signal(), private::Internal);
        }

        self
    }

    pub(crate) fn new_internal(
        spi: PeripheralRef<'d, T>,
        frequency: HertzU32,
        mode: SpiMode,
        clocks: &Clocks<'d>,
    ) -> Spi<'d, T, HalfDuplexMode> {
        spi.reset_peripheral();
        spi.enable_peripheral();

        let mut spi = Spi {
            spi,
            _mode: PhantomData,
        };
        spi.spi.setup(frequency, clocks);
        spi.spi.init();
        spi.spi.set_data_mode(mode);

        spi
    }

    pub fn change_bus_frequency(&mut self, frequency: HertzU32, clocks: &Clocks<'d>) {
        self.spi.ch_bus_freq(frequency, clocks);
    }

    /// Set the bit order for the SPI instance.
    ///
    /// The default is MSB first for both read and write.
    pub fn with_bit_order(mut self, read_order: SpiBitOrder, write_order: SpiBitOrder) -> Self {
        self.spi.set_bit_order(read_order, write_order);
        self
    }
}

impl<T, M> HalfDuplexReadWrite for Spi<'_, T, M>
where
    T: Instance,
    M: IsHalfDuplex,
{
    type Error = Error;

    fn read(
        &mut self,
        data_mode: SpiDataMode,
        cmd: Command,
        address: Address,
        dummy: u8,
        buffer: &mut [u8],
    ) -> Result<(), Self::Error> {
        if buffer.len() > FIFO_SIZE {
            return Err(Error::FifoSizeExeeded);
        }

        if buffer.is_empty() {
            return Err(Error::Unsupported);
        }

        self.spi
            .init_spi_data_mode(cmd.mode(), address.mode(), data_mode);
        self.spi.read_bytes_half_duplex(cmd, address, dummy, buffer)
    }

    fn write(
        &mut self,
        data_mode: SpiDataMode,
        cmd: Command,
        address: Address,
        dummy: u8,
        buffer: &[u8],
    ) -> Result<(), Self::Error> {
        if buffer.len() > FIFO_SIZE {
            return Err(Error::FifoSizeExeeded);
        }

        self.spi
            .init_spi_data_mode(cmd.mode(), address.mode(), data_mode);
        self.spi
            .write_bytes_half_duplex(cmd, address, dummy, buffer)
    }
}

#[cfg(feature = "embedded-hal-02")]
impl<T, M> embedded_hal_02::spi::FullDuplex<u8> for Spi<'_, T, M>
where
    T: Instance,
    M: IsFullDuplex,
{
    type Error = Error;

    fn read(&mut self) -> nb::Result<u8, Self::Error> {
        self.read_byte()
    }

    fn send(&mut self, word: u8) -> nb::Result<(), Self::Error> {
        self.write_byte(word)
    }
}

#[cfg(feature = "embedded-hal-02")]
impl<T, M> embedded_hal_02::blocking::spi::Transfer<u8> for Spi<'_, T, M>
where
    T: Instance,
    M: IsFullDuplex,
{
    type Error = Error;

    fn transfer<'w>(&mut self, words: &'w mut [u8]) -> Result<&'w [u8], Self::Error> {
        self.transfer(words)
    }
}

#[cfg(feature = "embedded-hal-02")]
impl<T, M> embedded_hal_02::blocking::spi::Write<u8> for Spi<'_, T, M>
where
    T: Instance,
    M: IsFullDuplex,
{
    type Error = Error;

    fn write(&mut self, words: &[u8]) -> Result<(), Self::Error> {
        self.write_bytes(words)?;
        self.spi.flush()
    }
}

pub mod dma {
    use core::{
        cmp::min,
        sync::atomic::{fence, Ordering},
    };

    use super::*;
    #[cfg(feature = "async")]
    use crate::dma::asynch::{DmaRxFuture, DmaTxFuture};
    #[cfg(spi3)]
    use crate::dma::Spi3Peripheral;
    use crate::{
        dma::{
            Channel,
            DmaChannel,
            DmaRxBuf,
            DmaTxBuf,
            RxPrivate,
            Spi2Peripheral,
            SpiPeripheral,
            TxPrivate,
        },
        InterruptConfigurable,
        Mode,
    };

    pub trait WithDmaSpi2<'d, C, M, DmaMode>
    where
        C: DmaChannel,
        C::P: SpiPeripheral,
        M: DuplexMode,
        DmaMode: Mode,
    {
        fn with_dma(
            self,
            channel: Channel<'d, C, DmaMode>,
        ) -> SpiDma<'d, crate::peripherals::SPI2, C, M, DmaMode>;
    }

    #[cfg(spi3)]
    pub trait WithDmaSpi3<'d, C, M, DmaMode>
    where
        C: DmaChannel,
        C::P: SpiPeripheral,
        M: DuplexMode,
        DmaMode: Mode,
    {
        fn with_dma(
            self,
            channel: Channel<'d, C, DmaMode>,
        ) -> SpiDma<'d, crate::peripherals::SPI3, C, M, DmaMode>;
    }

    impl<'d, C, M, DmaMode> WithDmaSpi2<'d, C, M, DmaMode> for Spi<'d, crate::peripherals::SPI2, M>
    where
        C: DmaChannel,
        C::P: SpiPeripheral + Spi2Peripheral,
        M: DuplexMode,
        DmaMode: Mode,
    {
        fn with_dma(
            self,
            mut channel: Channel<'d, C, DmaMode>,
        ) -> SpiDma<'d, crate::peripherals::SPI2, C, M, DmaMode> {
            channel.tx.init_channel(); // no need to call this for both, TX and RX

            SpiDma {
                spi: self.spi,
                channel,
                _mode: PhantomData,
            }
        }
    }

    #[cfg(spi3)]
    impl<'d, C, M, DmaMode> WithDmaSpi3<'d, C, M, DmaMode> for Spi<'d, crate::peripherals::SPI3, M>
    where
        C: DmaChannel,
        C::P: SpiPeripheral + Spi3Peripheral,
        M: DuplexMode,
        DmaMode: Mode,
    {
        fn with_dma(
            self,
            mut channel: Channel<'d, C, DmaMode>,
        ) -> SpiDma<'d, crate::peripherals::SPI3, C, M, DmaMode> {
            channel.tx.init_channel(); // no need to call this for both, TX and RX

            SpiDma {
                spi: self.spi,
                channel,
                _mode: PhantomData,
            }
        }
    }

    /// A DMA capable SPI instance.
    pub struct SpiDma<'d, T, C, M, DmaMode>
    where
        C: DmaChannel,
        C::P: SpiPeripheral,
        M: DuplexMode,
        DmaMode: Mode,
    {
        pub(crate) spi: PeripheralRef<'d, T>,
        pub(crate) channel: Channel<'d, C, DmaMode>,
        _mode: PhantomData<M>,
    }

    impl<'d, T, C, M, DmaMode> core::fmt::Debug for SpiDma<'d, T, C, M, DmaMode>
    where
        C: DmaChannel,
        C::P: SpiPeripheral,
        M: DuplexMode,
        DmaMode: Mode,
    {
        fn fmt(&self, f: &mut core::fmt::Formatter<'_>) -> core::fmt::Result {
            f.debug_struct("SpiDma").finish()
        }
    }

    impl<'d, T, C, M, DmaMode> SpiDma<'d, T, C, M, DmaMode>
    where
        T: InstanceDma,
        C: DmaChannel,
        C::P: SpiPeripheral,
        M: DuplexMode,
        DmaMode: Mode,
    {
        /// Sets the interrupt handler
        ///
        /// Interrupts are not enabled at the peripheral level here.
        pub fn set_interrupt_handler(&mut self, handler: InterruptHandler) {
            self.spi.set_interrupt_handler(handler);
        }

        /// Listen for the given interrupts
        #[cfg(not(any(esp32, esp32s2)))]
        pub fn listen(&mut self, interrupts: EnumSet<SpiInterrupt>) {
            self.spi.listen(interrupts);
        }

        /// Unlisten the given interrupts
        #[cfg(not(any(esp32, esp32s2)))]
        pub fn unlisten(&mut self, interrupts: EnumSet<SpiInterrupt>) {
            self.spi.unlisten(interrupts);
        }

        /// Gets asserted interrupts
        #[cfg(not(any(esp32, esp32s2)))]
        pub fn interrupts(&mut self) -> EnumSet<SpiInterrupt> {
            self.spi.interrupts()
        }

        /// Resets asserted interrupts
        #[cfg(not(any(esp32, esp32s2)))]
        pub fn clear_interrupts(&mut self, interrupts: EnumSet<SpiInterrupt>) {
            self.spi.clear_interrupts(interrupts);
        }
    }

    impl<'d, T, C, M, DmaMode> crate::private::Sealed for SpiDma<'d, T, C, M, DmaMode>
    where
        T: InstanceDma,
        C: DmaChannel,
        C::P: SpiPeripheral,
        M: DuplexMode,
        DmaMode: Mode,
    {
    }

    impl<'d, T, C, M, DmaMode> InterruptConfigurable for SpiDma<'d, T, C, M, DmaMode>
    where
        T: InstanceDma,
        C: DmaChannel,
        C::P: SpiPeripheral,
        M: DuplexMode,
        DmaMode: Mode,
    {
        fn set_interrupt_handler(&mut self, handler: crate::interrupt::InterruptHandler) {
            SpiDma::set_interrupt_handler(self, handler);
        }
    }

    impl<'d, T, C, M, DmaMode> SpiDma<'d, T, C, M, DmaMode>
    where
        T: InstanceDma,
        C: DmaChannel,
        C::P: SpiPeripheral,
        M: DuplexMode,
        DmaMode: Mode,
    {
        pub fn change_bus_frequency(&mut self, frequency: HertzU32, clocks: &Clocks<'d>) {
            self.spi.ch_bus_freq(frequency, clocks);
        }
    }

    pub struct SpiDmaTransfer<'d, T, C, M, DmaMode, Buf>
    where
        C: DmaChannel,
        C::P: SpiPeripheral,
        M: DuplexMode,
        DmaMode: Mode,
    {
        spi_dma: SpiDma<'d, T, C, M, DmaMode>,
        dma_buf: Buf,
        is_rx: bool,
        is_tx: bool,

        rx_future_awaited: bool,
        tx_future_awaited: bool,
    }

    impl<'d, T, C, M, DmaMode, Buf> SpiDmaTransfer<'d, T, C, M, DmaMode, Buf>
    where
        T: Instance,
        C: DmaChannel,
        C::P: SpiPeripheral,
        M: DuplexMode,
        DmaMode: Mode,
    {
        fn new(
            spi_dma: SpiDma<'d, T, C, M, DmaMode>,
            dma_buf: Buf,
            is_rx: bool,
            is_tx: bool,
        ) -> Self {
            Self {
                spi_dma,
                dma_buf,
                is_rx,
                is_tx,
                rx_future_awaited: false,
                tx_future_awaited: false,
            }
        }

        pub fn is_done(&self) -> bool {
            if self.is_tx && !self.tx_future_awaited && !self.spi_dma.channel.tx.is_done() {
                return false;
            }
            if self.spi_dma.spi.busy() {
                return false;
            }
            if self.is_rx && !self.rx_future_awaited {
                // If this is an asymmetric transfer and the RX side is smaller, the RX channel
                // will never be "done" as it won't have enough descriptors/buffer to receive
                // the EOF bit from the SPI. So instead the RX channel will hit
                // a "descriptor empty" which means the DMA is written as much
                // of the received data as possible into the buffer and
                // discarded the rest. The user doesn't care about this discarded data.

                if !self.spi_dma.channel.rx.is_done()
                    && !self.spi_dma.channel.rx.has_dscr_empty_error()
                {
                    return false;
                }
            }
            true
        }

        pub fn wait(mut self) -> (SpiDma<'d, T, C, M, DmaMode>, Buf) {
            self.spi_dma.spi.flush().ok();
            fence(Ordering::Acquire);
            (self.spi_dma, self.dma_buf)
        }
    }

    #[cfg(feature = "async")]
    impl<'d, T, C, M, Buf> SpiDmaTransfer<'d, T, C, M, crate::Async, Buf>
    where
        T: Instance,
        C: DmaChannel,
        C::P: SpiPeripheral,
        M: DuplexMode,
    {
        pub async fn wait_for_done(&mut self) {
            if self.is_tx && !self.tx_future_awaited {
                let _ = DmaTxFuture::new(&mut self.spi_dma.channel.tx).await;
                self.tx_future_awaited = true;
            }

            // As a future enhancement, setup Spi Future in here as well.

            if self.is_rx && !self.rx_future_awaited {
                let _ = DmaRxFuture::new(&mut self.spi_dma.channel.rx).await;
                self.rx_future_awaited = true;
            }
        }
    }

    impl<'d, T, C, M, DmaMode> SpiDma<'d, T, C, M, DmaMode>
    where
        T: InstanceDma,
        C: DmaChannel,
        C::P: SpiPeripheral,
        M: IsFullDuplex,
        DmaMode: Mode,
    {
        /// Perform a DMA write.
        ///
<<<<<<< HEAD
        /// This will return a [SpiDmaTransfer] owning the buffer and the
=======
        /// This will return a [DmaTransferTx]. The maximum amount of data to be
        /// sent is 32736 bytes.
        #[cfg_attr(feature = "place-spi-driver-in-ram", ram)]
        pub fn dma_write<'t, TXBUF>(
            &'t mut self,
            words: &'t TXBUF,
        ) -> Result<DmaTransferTx<'_, Self>, super::Error>
        where
            TXBUF: ReadBuffer,
        {
            self.dma_write_start(words)?;
            Ok(DmaTransferTx::new(self))
        }

        /// Perform a DMA write.
        ///
        /// This will return a [DmaTransferTxOwned] owning the buffer and the
>>>>>>> 6b6e6289
        /// SPI instance. The maximum amount of data to be sent is 32736
        /// bytes.
        #[allow(clippy::type_complexity)]
        #[cfg_attr(feature = "place-spi-driver-in-ram", ram)]
        pub fn dma_write(
            mut self,
            buffer: DmaTxBuf,
        ) -> Result<SpiDmaTransfer<'d, T, C, M, DmaMode, DmaTxBuf>, (Error, Self, DmaTxBuf)>
        {
            let bytes_to_write = buffer.len();
            if bytes_to_write > MAX_DMA_SIZE {
                return Err((Error::MaxDmaTransferSizeExceeded, self, buffer));
            }

            let result = unsafe {
                self.spi
                    .start_write_bytes_dma(buffer.first(), bytes_to_write, &mut self.channel.tx)
            };
            if let Err(e) = result {
                return Err((e, self, buffer));
            }

<<<<<<< HEAD
            Ok(SpiDmaTransfer::new(self, buffer, false, true))
=======
        /// Perform a DMA read.
        ///
        /// This will return a [DmaTransferRx]. The maximum amount of data to be
        /// received is 32736 bytes.
        #[cfg_attr(feature = "place-spi-driver-in-ram", ram)]
        pub fn dma_read<'t, RXBUF>(
            &'t mut self,
            words: &'t mut RXBUF,
        ) -> Result<DmaTransferRx<'_, Self>, super::Error>
        where
            RXBUF: WriteBuffer,
        {
            self.dma_read_start(words)?;
            Ok(DmaTransferRx::new(self))
>>>>>>> 6b6e6289
        }

        /// Perform a DMA read.
        ///
        /// This will return a [SpiDmaTransfer] owning the buffer and
        /// the SPI instance. The maximum amount of data to be
        /// received is 32736 bytes.
        #[allow(clippy::type_complexity)]
        #[cfg_attr(feature = "place-spi-driver-in-ram", ram)]
        pub fn dma_read(
            mut self,
            buffer: DmaRxBuf,
        ) -> Result<SpiDmaTransfer<'d, T, C, M, DmaMode, DmaRxBuf>, (Error, Self, DmaRxBuf)>
        {
            let bytes_to_read = buffer.len();
            if bytes_to_read > MAX_DMA_SIZE {
                return Err((Error::MaxDmaTransferSizeExceeded, self, buffer));
            }

            let result = unsafe {
                self.spi
                    .start_read_bytes_dma(buffer.first(), bytes_to_read, &mut self.channel.rx)
            };
            if let Err(e) = result {
                return Err((e, self, buffer));
            }

<<<<<<< HEAD
            Ok(SpiDmaTransfer::new(self, buffer, true, false))
=======
            Ok(())
        }

        /// Perform a DMA transfer.
        ///
        /// This will return a [DmaTransferTxRx].
        /// The maximum amount of data to be sent/received is 32736 bytes.
        pub fn dma_transfer<'t, TXBUF, RXBUF>(
            &'t mut self,
            words: &'t TXBUF,
            read_buffer: &'t mut RXBUF,
        ) -> Result<DmaTransferTxRx<'_, Self>, super::Error>
        where
            TXBUF: ReadBuffer,
            RXBUF: WriteBuffer,
        {
            self.dma_transfer_start(words, read_buffer)?;
            Ok(DmaTransferTxRx::new(self))
>>>>>>> 6b6e6289
        }

        /// Perform a DMA transfer
        ///
        /// This will return a [SpiDmaTransfer] owning the buffers and
        /// the SPI instance. The maximum amount of data to be
        /// sent/received is 32736 bytes.
        #[allow(clippy::type_complexity)]
        pub fn dma_transfer(
            mut self,
            tx_buffer: DmaTxBuf,
            rx_buffer: DmaRxBuf,
        ) -> Result<
            SpiDmaTransfer<'d, T, C, M, DmaMode, (DmaTxBuf, DmaRxBuf)>,
            (Error, Self, DmaTxBuf, DmaRxBuf),
        > {
            let bytes_to_write = tx_buffer.len();
            let bytes_to_read = rx_buffer.len();

            if bytes_to_write > MAX_DMA_SIZE || bytes_to_read > MAX_DMA_SIZE {
                return Err((
                    Error::MaxDmaTransferSizeExceeded,
                    self,
                    tx_buffer,
                    rx_buffer,
                ));
            }

            let result = unsafe {
                self.spi.start_transfer_dma(
                    tx_buffer.first(),
                    rx_buffer.first(),
                    bytes_to_write,
                    bytes_to_read,
                    &mut self.channel.tx,
                    &mut self.channel.rx,
                )
            };
            if let Err(e) = result {
                return Err((e, self, tx_buffer, rx_buffer));
            }

            Ok(SpiDmaTransfer::new(
                self,
                (tx_buffer, rx_buffer),
                true,
                true,
            ))
        }
    }

    impl<'d, T, C, M, DmaMode> SpiDma<'d, T, C, M, DmaMode>
    where
        T: InstanceDma,
        C: DmaChannel,
        C::P: SpiPeripheral,
        M: IsHalfDuplex,
        DmaMode: Mode,
    {
        #[allow(clippy::type_complexity)]
        #[cfg_attr(feature = "place-spi-driver-in-ram", ram)]
        pub fn read(
            mut self,
            data_mode: SpiDataMode,
            cmd: Command,
            address: Address,
            dummy: u8,
<<<<<<< HEAD
            buffer: DmaRxBuf,
        ) -> Result<SpiDmaTransfer<'d, T, C, M, DmaMode, DmaRxBuf>, (Error, Self, DmaRxBuf)>
=======
            buffer: &'t mut RXBUF,
        ) -> Result<DmaTransferRx<'_, Self>, super::Error>
        where
            RXBUF: WriteBuffer,
>>>>>>> 6b6e6289
        {
            let bytes_to_read = buffer.len();
            if bytes_to_read > MAX_DMA_SIZE {
                return Err((Error::MaxDmaTransferSizeExceeded, self, buffer));
            }

            self.spi.init_half_duplex(
                false,
                !cmd.is_none(),
                !address.is_none(),
                false,
                dummy != 0,
                bytes_to_read == 0,
            );
            self.spi
                .init_spi_data_mode(cmd.mode(), address.mode(), data_mode);

            // set cmd, address, dummy cycles
            let reg_block = self.spi.register_block();
            if !cmd.is_none() {
                reg_block.user2().modify(|_, w| unsafe {
                    w.usr_command_bitlen()
                        .bits((cmd.width() - 1) as u8)
                        .usr_command_value()
                        .bits(cmd.value())
                });
            }

            #[cfg(not(esp32))]
            if !address.is_none() {
                reg_block.user1().modify(|_, w| unsafe {
                    w.usr_addr_bitlen().bits((address.width() - 1) as u8)
                });

                let addr = address.value() << (32 - address.width());
                reg_block
                    .addr()
                    .write(|w| unsafe { w.usr_addr_value().bits(addr) });
            }

            #[cfg(esp32)]
            if !address.is_none() {
                reg_block.user1().modify(|r, w| unsafe {
                    w.bits(r.bits() & !(0x3f << 26) | (((address.width() - 1) as u32) & 0x3f) << 26)
                });

                let addr = address.value() << (32 - address.width());
                reg_block.addr().write(|w| unsafe { w.bits(addr) });
            }

            if dummy > 0 {
                reg_block
                    .user1()
                    .modify(|_, w| unsafe { w.usr_dummy_cyclelen().bits(dummy - 1) });
            }

            let result = unsafe {
                self.spi
                    .start_read_bytes_dma(buffer.first(), bytes_to_read, &mut self.channel.rx)
            };
            if let Err(e) = result {
                return Err((e, self, buffer));
            }

            Ok(SpiDmaTransfer::new(self, buffer, bytes_to_read > 0, false))
        }

        #[allow(clippy::type_complexity)]
        #[cfg_attr(feature = "place-spi-driver-in-ram", ram)]
        pub fn write(
            mut self,
            data_mode: SpiDataMode,
            cmd: Command,
            address: Address,
            dummy: u8,
<<<<<<< HEAD
            buffer: DmaTxBuf,
        ) -> Result<SpiDmaTransfer<'d, T, C, M, DmaMode, DmaTxBuf>, (Error, Self, DmaTxBuf)>
=======
            buffer: &'t TXBUF,
        ) -> Result<DmaTransferTx<'_, Self>, super::Error>
        where
            TXBUF: ReadBuffer,
>>>>>>> 6b6e6289
        {
            let bytes_to_write = buffer.len();
            if bytes_to_write > MAX_DMA_SIZE {
                return Err((Error::MaxDmaTransferSizeExceeded, self, buffer));
            }

            self.spi.init_half_duplex(
                true,
                !cmd.is_none(),
                !address.is_none(),
                false,
                dummy != 0,
                bytes_to_write == 0,
            );
            self.spi
                .init_spi_data_mode(cmd.mode(), address.mode(), data_mode);

            // set cmd, address, dummy cycles
            let reg_block = self.spi.register_block();
            if !cmd.is_none() {
                reg_block.user2().modify(|_, w| unsafe {
                    w.usr_command_bitlen()
                        .bits((cmd.width() - 1) as u8)
                        .usr_command_value()
                        .bits(cmd.value())
                });
            }

            #[cfg(not(esp32))]
            if !address.is_none() {
                reg_block.user1().modify(|_, w| unsafe {
                    w.usr_addr_bitlen().bits((address.width() - 1) as u8)
                });

                let addr = address.value() << (32 - address.width());
                reg_block
                    .addr()
                    .write(|w| unsafe { w.usr_addr_value().bits(addr) });
            }

            #[cfg(esp32)]
            if !address.is_none() {
                reg_block.user1().modify(|r, w| unsafe {
                    w.bits(r.bits() & !(0x3f << 26) | (((address.width() - 1) as u32) & 0x3f) << 26)
                });

                let addr = address.value() << (32 - address.width());
                reg_block.addr().write(|w| unsafe { w.bits(addr) });
            }

            if dummy > 0 {
                reg_block
                    .user1()
                    .modify(|_, w| unsafe { w.usr_dummy_cyclelen().bits(dummy - 1) });
            }

            let result = unsafe {
                self.spi
                    .start_write_bytes_dma(buffer.first(), bytes_to_write, &mut self.channel.tx)
            };
            if let Err(e) = result {
                return Err((e, self, buffer));
            }

            Ok(SpiDmaTransfer::new(self, buffer, false, bytes_to_write > 0))
        }
    }

    pub struct SpiDmaBus<'d, T, C>
    where
        T: InstanceDma,
        C: DmaChannel,
        C::P: SpiPeripheral,
    {
        spi_dma: Option<SpiDma<'d, T, C, FullDuplexMode, crate::Blocking>>,
        buffers: Option<(DmaTxBuf, DmaRxBuf)>,
    }

    impl<'d, T, C> SpiDmaBus<'d, T, C>
    where
        T: InstanceDma,
        C: DmaChannel,
        C::P: SpiPeripheral,
    {
        pub fn new(
            spi_dma: SpiDma<'d, T, C, FullDuplexMode, crate::Blocking>,
            tx_buffer: DmaTxBuf,
            rx_buffer: DmaRxBuf,
        ) -> Self {
            Self {
                spi_dma: Some(spi_dma),
                buffers: Some((tx_buffer, rx_buffer)),
            }
        }

        pub fn read(&mut self, words: &mut [u8]) -> Result<(), Error> {
            let mut spi_dma = self.spi_dma.take().unwrap();
            let (tx_buf, mut rx_buf) = self.buffers.take().unwrap();

            for chunk in words.chunks_mut(rx_buf.capacity()) {
                rx_buf.set_length(chunk.len());

                let transfer = match spi_dma.dma_read(rx_buf) {
                    Ok(transfer) => transfer,
                    Err((e, spi, rx)) => {
                        self.spi_dma = Some(spi);
                        self.buffers = Some((tx_buf, rx));
                        return Err(e);
                    }
                };
                (spi_dma, rx_buf) = transfer.wait();

                let bytes_read = rx_buf.read_received_data(chunk);
                debug_assert_eq!(bytes_read, chunk.len());
            }

            self.spi_dma = Some(spi_dma);
            self.buffers = Some((tx_buf, rx_buf));

            Ok(())
        }

        pub fn write(&mut self, words: &[u8]) -> Result<(), Error> {
            let mut spi_dma = self.spi_dma.take().unwrap();
            let (mut tx_buf, rx_buf) = self.buffers.take().unwrap();

            for chunk in words.chunks(tx_buf.capacity()) {
                tx_buf.fill(chunk);

                let transfer = match spi_dma.dma_write(tx_buf) {
                    Ok(transfer) => transfer,
                    Err((e, spi, tx)) => {
                        self.spi_dma = Some(spi);
                        self.buffers = Some((tx, rx_buf));
                        return Err(e);
                    }
                };
                (spi_dma, tx_buf) = transfer.wait();
            }

            self.spi_dma = Some(spi_dma);
            self.buffers = Some((tx_buf, rx_buf));

            Ok(())
        }

        pub fn transfer(&mut self, read: &mut [u8], write: &[u8]) -> Result<(), Error> {
            let mut spi_dma = self.spi_dma.take().unwrap();
            let (mut tx_buf, mut rx_buf) = self.buffers.take().unwrap();

            let chunk_size = min(tx_buf.capacity(), rx_buf.capacity());

            let common_length = min(read.len(), write.len());
            let (read_common, read_remainder) = read.split_at_mut(common_length);
            let (write_common, write_remainder) = write.split_at(common_length);

            for (read_chunk, write_chunk) in read_common
                .chunks_mut(chunk_size)
                .zip(write_common.chunks(chunk_size))
            {
                tx_buf.fill(write_chunk);
                rx_buf.set_length(read_chunk.len());

                let transfer = match spi_dma.dma_transfer(tx_buf, rx_buf) {
                    Ok(transfer) => transfer,
                    Err((e, spi, tx, rx)) => {
                        self.spi_dma = Some(spi);
                        self.buffers = Some((tx, rx));
                        return Err(e);
                    }
                };
                (spi_dma, (tx_buf, rx_buf)) = transfer.wait();

                let bytes_read = rx_buf.read_received_data(read_chunk);
                debug_assert_eq!(bytes_read, read_chunk.len());
            }

            self.spi_dma = Some(spi_dma);
            self.buffers = Some((tx_buf, rx_buf));

            if !read_remainder.is_empty() {
                self.read(read_remainder)
            } else if !write_remainder.is_empty() {
                self.write(write_remainder)
            } else {
                Ok(())
            }
        }

        pub fn transfer_in_place(&mut self, words: &mut [u8]) -> Result<(), Error> {
            let mut spi_dma = self.spi_dma.take().unwrap();
            let (mut tx_buf, mut rx_buf) = self.buffers.take().unwrap();

            let chunk_size = min(tx_buf.capacity(), rx_buf.capacity());

            for chunk in words.chunks_mut(chunk_size) {
                tx_buf.fill(chunk);
                rx_buf.set_length(chunk.len());

                let transfer = match spi_dma.dma_transfer(tx_buf, rx_buf) {
                    Ok(transfer) => transfer,
                    Err((e, spi, tx, rx)) => {
                        self.spi_dma = Some(spi);
                        self.buffers = Some((tx, rx));
                        return Err(e);
                    }
                };
                (spi_dma, (tx_buf, rx_buf)) = transfer.wait();

                let bytes_read = rx_buf.read_received_data(chunk);
                debug_assert_eq!(bytes_read, chunk.len());
            }

            self.spi_dma = Some(spi_dma);
            self.buffers = Some((tx_buf, rx_buf));

            Ok(())
        }
    }

    #[cfg(feature = "embedded-hal-02")]
    impl<'d, T, C> embedded_hal_02::blocking::spi::Transfer<u8> for SpiDmaBus<'d, T, C>
    where
        T: InstanceDma,
        C: DmaChannel,
        C::P: SpiPeripheral,
    {
        type Error = super::Error;

        fn transfer<'w>(&mut self, words: &'w mut [u8]) -> Result<&'w [u8], Self::Error> {
            self.transfer_in_place(words)?;
            Ok(words)
        }
    }

    #[cfg(feature = "embedded-hal-02")]
    impl<'d, T, C> embedded_hal_02::blocking::spi::Write<u8> for SpiDmaBus<'d, T, C>
    where
        T: InstanceDma,
        C: DmaChannel,
        C::P: SpiPeripheral,
    {
        type Error = super::Error;

        fn write(&mut self, words: &[u8]) -> Result<(), Self::Error> {
            self.write(words)?;
            Ok(())
        }
    }

    #[cfg(feature = "async")]
    pub mod asynch {
        use core::{cmp::min, mem::take};

        use embedded_hal::spi::ErrorType;

        use super::*;

        #[derive(Default)]
        enum State<'d, T, C>
        where
            T: InstanceDma,
            C: DmaChannel,
            C::P: SpiPeripheral,
        {
            Idle(
                SpiDma<'d, T, C, FullDuplexMode, crate::Async>,
                DmaTxBuf,
                DmaRxBuf,
            ),
            Reading(
                SpiDmaTransfer<'d, T, C, FullDuplexMode, crate::Async, DmaRxBuf>,
                DmaTxBuf,
            ),
            Writing(
                SpiDmaTransfer<'d, T, C, FullDuplexMode, crate::Async, DmaTxBuf>,
                DmaRxBuf,
            ),
            Transferring(
                SpiDmaTransfer<'d, T, C, FullDuplexMode, crate::Async, (DmaTxBuf, DmaRxBuf)>,
            ),
            #[default]
            InUse,
        }

        pub struct SpiDmaAsyncBus<'d, T, C>
        where
            T: InstanceDma,
            C: DmaChannel,
            C::P: SpiPeripheral,
        {
            state: State<'d, T, C>,
        }

        impl<'d, T, C> SpiDmaAsyncBus<'d, T, C>
        where
            T: InstanceDma,
            C: DmaChannel,
            C::P: SpiPeripheral,
        {
            pub fn new(
                spi: SpiDma<'d, T, C, FullDuplexMode, crate::Async>,
                dma_tx_buf: DmaTxBuf,
                dma_rx_buf: DmaRxBuf,
            ) -> Self {
                Self {
                    state: State::Idle(spi, dma_tx_buf, dma_rx_buf),
                }
            }

            async fn wait_for_idle(
                &mut self,
            ) -> (
                SpiDma<'d, T, C, FullDuplexMode, crate::Async>,
                DmaTxBuf,
                DmaRxBuf,
            ) {
                match &mut self.state {
                    State::Idle(_, _, _) => (),
                    State::Reading(transfer, _) => transfer.wait_for_done().await,
                    State::Writing(transfer, _) => transfer.wait_for_done().await,
                    State::Transferring(transfer) => transfer.wait_for_done().await,
                    State::InUse => unreachable!(),
                }
                match take(&mut self.state) {
                    State::Idle(spi, tx_buf, rx_buf) => (spi, tx_buf, rx_buf),
                    State::Reading(transfer, tx_buf) => {
                        let (spi, rx_buf) = transfer.wait();
                        (spi, tx_buf, rx_buf)
                    }
                    State::Writing(transfer, rx_buf) => {
                        let (spi, tx_buf) = transfer.wait();
                        (spi, tx_buf, rx_buf)
                    }
                    State::Transferring(transfer) => {
                        let (spi, (tx_buf, rx_buf)) = transfer.wait();
                        (spi, tx_buf, rx_buf)
                    }
                    State::InUse => unreachable!(),
                }
            }
        }

        impl<'d, T, C> ErrorType for SpiDmaAsyncBus<'d, T, C>
        where
            T: InstanceDma,
            C: DmaChannel,
            C::P: SpiPeripheral,
        {
            type Error = Error;
        }

        impl<'d, T, C> embedded_hal_async::spi::SpiBus for SpiDmaAsyncBus<'d, T, C>
        where
            T: InstanceDma,
            C: DmaChannel,
            C::P: SpiPeripheral,
        {
            async fn read(&mut self, words: &mut [u8]) -> Result<(), Self::Error> {
                // Get previous transfer.
                let (mut spi_dma, mut tx_buf, mut rx_buf) = self.wait_for_idle().await;

                for chunk in words.chunks_mut(rx_buf.capacity()) {
                    rx_buf.set_length(chunk.len());

                    match spi_dma.dma_read(rx_buf) {
                        Ok(transfer) => {
                            self.state = State::Reading(transfer, tx_buf);
                        }
                        Err((e, spi, rx)) => {
                            self.state = State::Idle(spi, tx_buf, rx);
                            return Err(e);
                        }
                    };

                    match &mut self.state {
                        State::Reading(transfer, _) => transfer.wait_for_done().await,
                        _ => unreachable!(),
                    };
                    (spi_dma, tx_buf, rx_buf) = match take(&mut self.state) {
                        State::Reading(transfer, tx_buf) => {
                            let (spi, rx_buf) = transfer.wait();
                            (spi, tx_buf, rx_buf)
                        }
                        _ => unreachable!(),
                    };

                    let bytes_read = rx_buf.read_received_data(chunk);
                    debug_assert_eq!(bytes_read, chunk.len());
                }

                self.state = State::Idle(spi_dma, tx_buf, rx_buf);

                Ok(())
            }

            async fn write(&mut self, words: &[u8]) -> Result<(), Self::Error> {
                // Get previous transfer.
                let (mut spi_dma, mut tx_buf, mut rx_buf) = self.wait_for_idle().await;

                for chunk in words.chunks(tx_buf.capacity()) {
                    tx_buf.fill(chunk);

                    match spi_dma.dma_write(tx_buf) {
                        Ok(transfer) => {
                            self.state = State::Writing(transfer, rx_buf);
                        }
                        Err((e, spi, tx)) => {
                            self.state = State::Idle(spi, tx, rx_buf);
                            return Err(e);
                        }
                    };

                    match &mut self.state {
                        State::Writing(transfer, _) => transfer.wait_for_done().await,
                        _ => unreachable!(),
                    };

                    (spi_dma, tx_buf, rx_buf) = match take(&mut self.state) {
                        State::Writing(transfer, rx_buf) => {
                            let (spi, tx_buf) = transfer.wait();
                            (spi, tx_buf, rx_buf)
                        }
                        _ => unreachable!(),
                    };
                }

                self.state = State::Idle(spi_dma, tx_buf, rx_buf);

                Ok(())
            }

            async fn transfer(&mut self, read: &mut [u8], write: &[u8]) -> Result<(), Self::Error> {
                // Get previous transfer.
                let (mut spi_dma, mut tx_buf, mut rx_buf) = self.wait_for_idle().await;

                let chunk_size = min(tx_buf.capacity(), rx_buf.capacity());

                let common_length = min(read.len(), write.len());
                let (read_common, read_remainder) = read.split_at_mut(common_length);
                let (write_common, write_remainder) = write.split_at(common_length);

                for (read_chunk, write_chunk) in read_common
                    .chunks_mut(chunk_size)
                    .zip(write_common.chunks(chunk_size))
                {
                    tx_buf.fill(write_chunk);
                    rx_buf.set_length(read_chunk.len());

                    match spi_dma.dma_transfer(tx_buf, rx_buf) {
                        Ok(transfer) => {
                            self.state = State::Transferring(transfer);
                        }
                        Err((e, spi, tx, rx)) => {
                            self.state = State::Idle(spi, tx, rx);
                            return Err(e);
                        }
                    };

                    match &mut self.state {
                        State::Transferring(transfer) => transfer.wait_for_done().await,
                        _ => unreachable!(),
                    };

                    (spi_dma, tx_buf, rx_buf) = match take(&mut self.state) {
                        State::Transferring(transfer) => {
                            let (spi, (tx_buf, rx_buf)) = transfer.wait();
                            (spi, tx_buf, rx_buf)
                        }
                        _ => unreachable!(),
                    };

                    let bytes_read = rx_buf.read_received_data(read_chunk);
                    assert_eq!(bytes_read, read_chunk.len());
                }

                self.state = State::Idle(spi_dma, tx_buf, rx_buf);

                if !read_remainder.is_empty() {
                    self.read(read_remainder).await
                } else if !write_remainder.is_empty() {
                    self.write(write_remainder).await
                } else {
                    Ok(())
                }
            }

            async fn transfer_in_place(&mut self, words: &mut [u8]) -> Result<(), Self::Error> {
                // Get previous transfer.
                let (mut spi_dma, mut tx_buf, mut rx_buf) = self.wait_for_idle().await;

                for chunk in words.chunks_mut(tx_buf.capacity()) {
                    tx_buf.fill(chunk);
                    rx_buf.set_length(chunk.len());

                    match spi_dma.dma_transfer(tx_buf, rx_buf) {
                        Ok(transfer) => {
                            self.state = State::Transferring(transfer);
                        }
                        Err((e, spi, tx, rx)) => {
                            self.state = State::Idle(spi, tx, rx);
                            return Err(e);
                        }
                    };

                    match &mut self.state {
                        State::Transferring(transfer) => transfer.wait_for_done().await,
                        _ => unreachable!(),
                    };

                    (spi_dma, tx_buf, rx_buf) = match take(&mut self.state) {
                        State::Transferring(transfer) => {
                            let (spi, (tx_buf, rx_buf)) = transfer.wait();
                            (spi, tx_buf, rx_buf)
                        }
                        _ => unreachable!(),
                    };

                    let bytes_read = rx_buf.read_received_data(chunk);
                    debug_assert_eq!(bytes_read, chunk.len());
                }

                self.state = State::Idle(spi_dma, tx_buf, rx_buf);

                Ok(())
            }

            async fn flush(&mut self) -> Result<(), Self::Error> {
                // Get previous transfer.
                let (spi_dma, tx_buf, rx_buf) = self.wait_for_idle().await;
                self.state = State::Idle(spi_dma, tx_buf, rx_buf);
                Ok(())
            }
        }
    }

    #[cfg(feature = "embedded-hal")]
    mod ehal1 {
        use embedded_hal::spi::{ErrorType, SpiBus};

        use super::*;

        impl<'d, T, C> ErrorType for SpiDmaBus<'d, T, C>
        where
            T: InstanceDma,
            C: DmaChannel,
            C::P: SpiPeripheral,
        {
            type Error = Error;
        }

        impl<'d, T, C> SpiBus for SpiDmaBus<'d, T, C>
        where
            T: InstanceDma,
            C: DmaChannel,
            C::P: SpiPeripheral,
        {
            fn read(&mut self, words: &mut [u8]) -> Result<(), Self::Error> {
                self.read(words)
            }

            fn write(&mut self, words: &[u8]) -> Result<(), Self::Error> {
                self.write(words)
            }

            fn transfer(&mut self, read: &mut [u8], write: &[u8]) -> Result<(), Self::Error> {
                self.transfer(read, write)
            }

            fn transfer_in_place(&mut self, words: &mut [u8]) -> Result<(), Self::Error> {
                self.transfer_in_place(words)
            }

            fn flush(&mut self) -> Result<(), Self::Error> {
                // All operations currently flush so this is no-op.
                Ok(())
            }
        }
    }
}

#[cfg(feature = "embedded-hal")]
mod ehal1 {
    use embedded_hal::spi::SpiBus;
    use embedded_hal_nb::spi::FullDuplex;

    use super::*;

    impl<T, M> embedded_hal::spi::ErrorType for Spi<'_, T, M> {
        type Error = super::Error;
    }

    impl<T, M> FullDuplex for Spi<'_, T, M>
    where
        T: Instance,
        M: IsFullDuplex,
    {
        fn read(&mut self) -> nb::Result<u8, Self::Error> {
            self.spi.read_byte()
        }

        fn write(&mut self, word: u8) -> nb::Result<(), Self::Error> {
            self.spi.write_byte(word)
        }
    }

    impl<T, M> SpiBus for Spi<'_, T, M>
    where
        T: Instance,
        M: IsFullDuplex,
    {
        fn read(&mut self, words: &mut [u8]) -> Result<(), Self::Error> {
            self.spi.read_bytes(words)
        }

        fn write(&mut self, words: &[u8]) -> Result<(), Self::Error> {
            self.spi.write_bytes(words)
        }

        fn transfer(&mut self, read: &mut [u8], write: &[u8]) -> Result<(), Self::Error> {
            // Optimizations
            if read.is_empty() {
                SpiBus::write(self, write)?;
            } else if write.is_empty() {
                SpiBus::read(self, read)?;
            }

            let mut write_from = 0;
            let mut read_from = 0;

            loop {
                // How many bytes we write in this chunk
                let write_inc = core::cmp::min(FIFO_SIZE, write.len() - write_from);
                let write_to = write_from + write_inc;
                // How many bytes we read in this chunk
                let read_inc = core::cmp::min(FIFO_SIZE, read.len() - read_from);
                let read_to = read_from + read_inc;

                if (write_inc == 0) && (read_inc == 0) {
                    break;
                }

                if write_to < read_to {
                    // Read more than we write, must pad writing part with zeros
                    let mut empty = [EMPTY_WRITE_PAD; FIFO_SIZE];
                    empty[0..write_inc].copy_from_slice(&write[write_from..write_to]);
                    SpiBus::write(self, &empty)?;
                } else {
                    SpiBus::write(self, &write[write_from..write_to])?;
                }

                SpiBus::flush(self)?;

                if read_inc > 0 {
                    self.spi
                        .read_bytes_from_fifo(&mut read[read_from..read_to])?;
                }

                write_from = write_to;
                read_from = read_to;
            }
            Ok(())
        }

        fn transfer_in_place(&mut self, words: &mut [u8]) -> Result<(), Self::Error> {
            // Since we have the traits so neatly implemented above, use them!
            for chunk in words.chunks_mut(FIFO_SIZE) {
                SpiBus::write(self, chunk)?;
                SpiBus::flush(self)?;
                self.spi.read_bytes_from_fifo(chunk)?;
            }
            Ok(())
        }

        fn flush(&mut self) -> Result<(), Self::Error> {
            self.spi.flush()
        }
    }
}

#[doc(hidden)]
pub trait InstanceDma: Instance {
    #[allow(clippy::too_many_arguments)]
    unsafe fn start_transfer_dma<TX: Tx, RX: Rx>(
        &mut self,
        tx_desc: *mut DmaDescriptor,
        rx_desc: *mut DmaDescriptor,
        write_buffer_len: usize,
        read_buffer_len: usize,
        tx: &mut TX,
        rx: &mut RX,
    ) -> Result<(), Error> {
        let reg_block = self.register_block();
        self.configure_datalen(usize::max(read_buffer_len, write_buffer_len) as u32 * 8);

        tx.is_done();
        rx.is_done();

        // re-enable the MISO and MOSI
        reg_block
            .user()
            .modify(|_, w| w.usr_miso().bit(true).usr_mosi().bit(true));

        self.enable_dma();
        self.update();

        self.clear_dma_interrupts();
        reset_dma_before_load_dma_dscr(reg_block);
        tx.prepare_transfer(self.dma_peripheral(), tx_desc)
            .and_then(|_| tx.start_transfer())?;
        rx.prepare_transfer(self.dma_peripheral(), rx_desc)
            .and_then(|_| rx.start_transfer())?;

        reset_dma_before_usr_cmd(reg_block);

        reg_block.cmd().modify(|_, w| w.usr().set_bit());

        Ok(())
    }

    #[cfg_attr(feature = "place-spi-driver-in-ram", ram)]
    unsafe fn start_write_bytes_dma<TX: Tx>(
        &mut self,
        first_desc: *mut DmaDescriptor,
        len: usize,
        tx: &mut TX,
    ) -> Result<(), Error> {
        let reg_block = self.register_block();
        self.configure_datalen(len as u32 * 8);

        tx.is_done();

        // disable MISO and re-enable MOSI
        reg_block
            .user()
            .modify(|_, w| w.usr_miso().bit(false).usr_mosi().bit(true));

        self.enable_dma();
        self.update();

        reset_dma_before_load_dma_dscr(reg_block);
        self.clear_dma_interrupts();

        tx.prepare_transfer(self.dma_peripheral(), first_desc)?;
        tx.start_transfer()?;
        reset_dma_before_usr_cmd(reg_block);

        // Wait for at least one clock cycle for the DMA to fill the SPI async FIFO,
        // before starting the SPI
        #[cfg(riscv)]
        riscv::asm::delay(1);
        #[cfg(xtensa)]
        xtensa_lx::timer::delay(1);

        reg_block.cmd().modify(|_, w| w.usr().set_bit());

        Ok(())
    }

    #[cfg_attr(feature = "place-spi-driver-in-ram", ram)]
    unsafe fn start_read_bytes_dma<RX: Rx>(
        &mut self,
        desc: *mut DmaDescriptor,
        data_length: usize,
        rx: &mut RX,
    ) -> Result<(), Error> {
        let reg_block = self.register_block();
        self.configure_datalen(data_length as u32 * 8);

        rx.is_done();

        // re-enable MISO and disable MOSI
        reg_block
            .user()
            .modify(|_, w| w.usr_miso().bit(true).usr_mosi().bit(false));

        self.enable_dma();
        self.update();

        reset_dma_before_load_dma_dscr(reg_block);

        self.clear_dma_interrupts();
        reset_dma_before_usr_cmd(reg_block);

        rx.prepare_transfer(self.dma_peripheral(), desc)?;
        rx.start_transfer()?;

        reg_block.cmd().modify(|_, w| w.usr().set_bit());

        Ok(())
    }

    fn dma_peripheral(&self) -> DmaPeripheral {
        match self.spi_num() {
            2 => DmaPeripheral::Spi2,
            #[cfg(spi3)]
            3 => DmaPeripheral::Spi3,
            _ => panic!("Illegal SPI instance"),
        }
    }

    #[cfg(any(esp32c2, esp32c3, esp32c6, esp32h2, esp32s3))]
    fn enable_dma(&self) {
        let reg_block = self.register_block();
        reg_block.dma_conf().modify(|_, w| w.dma_tx_ena().set_bit());
        reg_block.dma_conf().modify(|_, w| w.dma_rx_ena().set_bit());
    }

    #[cfg(any(esp32, esp32s2))]
    fn enable_dma(&self) {
        // for non GDMA this is done in `assign_tx_device` / `assign_rx_device`
    }

    #[cfg(any(esp32c2, esp32c3, esp32c6, esp32h2, esp32s3))]
    fn clear_dma_interrupts(&self) {
        let reg_block = self.register_block();
        reg_block.dma_int_clr().write(|w| {
            w.dma_infifo_full_err()
                .clear_bit_by_one()
                .dma_outfifo_empty_err()
                .clear_bit_by_one()
                .trans_done()
                .clear_bit_by_one()
                .mst_rx_afifo_wfull_err()
                .clear_bit_by_one()
                .mst_tx_afifo_rempty_err()
                .clear_bit_by_one()
        });
    }

    #[cfg(any(esp32, esp32s2))]
    fn clear_dma_interrupts(&self) {
        let reg_block = self.register_block();
        reg_block.dma_int_clr().write(|w| {
            w.inlink_dscr_empty()
                .clear_bit_by_one()
                .outlink_dscr_error()
                .clear_bit_by_one()
                .inlink_dscr_error()
                .clear_bit_by_one()
                .in_done()
                .clear_bit_by_one()
                .in_err_eof()
                .clear_bit_by_one()
                .in_suc_eof()
                .clear_bit_by_one()
                .out_done()
                .clear_bit_by_one()
                .out_eof()
                .clear_bit_by_one()
                .out_total_eof()
                .clear_bit_by_one()
        });
    }
}

#[cfg(not(any(esp32, esp32s2)))]
fn reset_dma_before_usr_cmd(reg_block: &RegisterBlock) {
    reg_block.dma_conf().modify(|_, w| {
        w.rx_afifo_rst()
            .set_bit()
            .buf_afifo_rst()
            .set_bit()
            .dma_afifo_rst()
            .set_bit()
    });
}

#[cfg(any(esp32, esp32s2))]
fn reset_dma_before_usr_cmd(_reg_block: &RegisterBlock) {}

#[cfg(not(any(esp32, esp32s2)))]
fn reset_dma_before_load_dma_dscr(_reg_block: &RegisterBlock) {}

#[cfg(any(esp32, esp32s2))]
fn reset_dma_before_load_dma_dscr(reg_block: &RegisterBlock) {
    reg_block.dma_conf().modify(|_, w| {
        w.out_rst()
            .set_bit()
            .in_rst()
            .set_bit()
            .ahbm_fifo_rst()
            .set_bit()
            .ahbm_rst()
            .set_bit()
    });

    reg_block.dma_conf().modify(|_, w| {
        w.out_rst()
            .clear_bit()
            .in_rst()
            .clear_bit()
            .ahbm_fifo_rst()
            .clear_bit()
            .ahbm_rst()
            .clear_bit()
    });
}

impl InstanceDma for crate::peripherals::SPI2 {}

#[cfg(spi3)]
impl InstanceDma for crate::peripherals::SPI3 {}

#[doc(hidden)]
pub trait ExtendedInstance: Instance {
    fn sio0_input_signal(&self) -> InputSignal;

    fn sio1_output_signal(&self) -> OutputSignal;

    fn sio2_output_signal(&self) -> OutputSignal;

    fn sio2_input_signal(&self) -> InputSignal;

    fn sio3_output_signal(&self) -> OutputSignal;

    fn sio3_input_signal(&self) -> InputSignal;
}

#[doc(hidden)]
pub trait Instance: private::Sealed {
    fn register_block(&self) -> &RegisterBlock;

    fn sclk_signal(&self) -> OutputSignal;

    fn mosi_signal(&self) -> OutputSignal;

    fn miso_signal(&self) -> InputSignal;

    fn cs_signal(&self) -> OutputSignal;

    fn enable_peripheral(&self);

    fn reset_peripheral(&self);

    fn spi_num(&self) -> u8;

    /// Initialize for full-duplex 1 bit mode
    fn init(&mut self) {
        let reg_block = self.register_block();
        reg_block.user().modify(|_, w| {
            w.usr_miso_highpart()
                .clear_bit()
                .usr_miso_highpart()
                .clear_bit()
                .doutdin()
                .set_bit()
                .usr_miso()
                .set_bit()
                .usr_mosi()
                .set_bit()
                .cs_hold()
                .set_bit()
                .usr_dummy_idle()
                .set_bit()
                .usr_addr()
                .clear_bit()
                .usr_command()
                .clear_bit()
        });

        #[cfg(not(any(esp32, esp32s2)))]
        reg_block.clk_gate().modify(|_, w| {
            w.clk_en()
                .set_bit()
                .mst_clk_active()
                .set_bit()
                .mst_clk_sel()
                .set_bit()
        });

        #[cfg(any(esp32c6, esp32h2))]
        unsafe {
            // use default clock source PLL_F80M_CLK (ESP32-C6) and
            // PLL_F48M_CLK (ESP32-H2)
            (*crate::peripherals::PCR::PTR)
                .spi2_clkm_conf()
                .modify(|_, w| w.spi2_clkm_sel().bits(1));
        }

        #[cfg(not(any(esp32, esp32s2)))]
        reg_block.ctrl().modify(|_, w| {
            w.q_pol()
                .clear_bit()
                .d_pol()
                .clear_bit()
                .hold_pol()
                .clear_bit()
        });

        #[cfg(esp32s2)]
        reg_block
            .ctrl()
            .modify(|_, w| w.q_pol().clear_bit().d_pol().clear_bit().wp().clear_bit());

        #[cfg(esp32)]
        reg_block.ctrl().modify(|_, w| w.wp().clear_bit());

        #[cfg(not(esp32))]
        reg_block.misc().write(|w| unsafe { w.bits(0) });

        reg_block.slave().write(|w| unsafe { w.bits(0) });
    }

    #[cfg(not(esp32))]
    fn init_spi_data_mode(
        &mut self,
        cmd_mode: SpiDataMode,
        address_mode: SpiDataMode,
        data_mode: SpiDataMode,
    ) {
        let reg_block = self.register_block();
        match cmd_mode {
            SpiDataMode::Single => reg_block
                .ctrl()
                .modify(|_, w| w.fcmd_dual().clear_bit().fcmd_quad().clear_bit()),
            SpiDataMode::Dual => reg_block
                .ctrl()
                .modify(|_, w| w.fcmd_dual().set_bit().fcmd_quad().clear_bit()),
            SpiDataMode::Quad => reg_block
                .ctrl()
                .modify(|_, w| w.fcmd_dual().clear_bit().fcmd_quad().set_bit()),
        }

        match address_mode {
            SpiDataMode::Single => reg_block
                .ctrl()
                .modify(|_, w| w.faddr_dual().clear_bit().faddr_quad().clear_bit()),
            SpiDataMode::Dual => reg_block
                .ctrl()
                .modify(|_, w| w.faddr_dual().set_bit().faddr_quad().clear_bit()),
            SpiDataMode::Quad => reg_block
                .ctrl()
                .modify(|_, w| w.faddr_dual().clear_bit().faddr_quad().set_bit()),
        }

        match data_mode {
            SpiDataMode::Single => {
                reg_block
                    .ctrl()
                    .modify(|_, w| w.fread_dual().clear_bit().fread_quad().clear_bit());
                reg_block
                    .user()
                    .modify(|_, w| w.fwrite_dual().clear_bit().fwrite_quad().clear_bit());
            }
            SpiDataMode::Dual => {
                reg_block
                    .ctrl()
                    .modify(|_, w| w.fread_dual().set_bit().fread_quad().clear_bit());
                reg_block
                    .user()
                    .modify(|_, w| w.fwrite_dual().set_bit().fwrite_quad().clear_bit());
            }
            SpiDataMode::Quad => {
                reg_block
                    .ctrl()
                    .modify(|_, w| w.fread_quad().set_bit().fread_dual().clear_bit());
                reg_block
                    .user()
                    .modify(|_, w| w.fwrite_quad().set_bit().fwrite_dual().clear_bit());
            }
        }
    }

    #[cfg(esp32)]
    fn init_spi_data_mode(
        &mut self,
        cmd_mode: SpiDataMode,
        address_mode: SpiDataMode,
        data_mode: SpiDataMode,
    ) {
        let reg_block = self.register_block();
        match cmd_mode {
            SpiDataMode::Single => (),
            _ => panic!("Only 1-bit command supported"),
        }

        match (address_mode, data_mode) {
            (SpiDataMode::Single, SpiDataMode::Single) => {
                reg_block.ctrl().modify(|_, w| {
                    w.fread_dio()
                        .clear_bit()
                        .fread_qio()
                        .clear_bit()
                        .fread_dual()
                        .clear_bit()
                        .fread_quad()
                        .clear_bit()
                });

                reg_block.user().modify(|_, w| {
                    w.fwrite_dio()
                        .clear_bit()
                        .fwrite_qio()
                        .clear_bit()
                        .fwrite_dual()
                        .clear_bit()
                        .fwrite_quad()
                        .clear_bit()
                });
            }
            (SpiDataMode::Single, SpiDataMode::Dual) => {
                reg_block.ctrl().modify(|_, w| {
                    w.fread_dio()
                        .clear_bit()
                        .fread_qio()
                        .clear_bit()
                        .fread_dual()
                        .set_bit()
                        .fread_quad()
                        .clear_bit()
                });

                reg_block.user().modify(|_, w| {
                    w.fwrite_dio()
                        .clear_bit()
                        .fwrite_qio()
                        .clear_bit()
                        .fwrite_dual()
                        .set_bit()
                        .fwrite_quad()
                        .clear_bit()
                });
            }
            (SpiDataMode::Single, SpiDataMode::Quad) => {
                reg_block.ctrl().modify(|_, w| {
                    w.fread_dio()
                        .clear_bit()
                        .fread_qio()
                        .clear_bit()
                        .fread_dual()
                        .clear_bit()
                        .fread_quad()
                        .set_bit()
                });

                reg_block.user().modify(|_, w| {
                    w.fwrite_dio()
                        .clear_bit()
                        .fwrite_qio()
                        .clear_bit()
                        .fwrite_dual()
                        .clear_bit()
                        .fwrite_quad()
                        .set_bit()
                });
            }
            (SpiDataMode::Dual, SpiDataMode::Single) => {
                panic!("Unsupported combination of data-modes")
            }
            (SpiDataMode::Dual, SpiDataMode::Dual) => {
                reg_block.ctrl().modify(|_, w| {
                    w.fread_dio()
                        .set_bit()
                        .fread_qio()
                        .clear_bit()
                        .fread_dual()
                        .clear_bit()
                        .fread_quad()
                        .clear_bit()
                });

                reg_block.user().modify(|_, w| {
                    w.fwrite_dio()
                        .set_bit()
                        .fwrite_qio()
                        .clear_bit()
                        .fwrite_dual()
                        .clear_bit()
                        .fwrite_quad()
                        .clear_bit()
                });
            }
            (SpiDataMode::Dual, SpiDataMode::Quad) => {
                panic!("Unsupported combination of data-modes")
            }
            (SpiDataMode::Quad, SpiDataMode::Single) => {
                panic!("Unsupported combination of data-modes")
            }
            (SpiDataMode::Quad, SpiDataMode::Dual) => {
                panic!("Unsupported combination of data-modes")
            }
            (SpiDataMode::Quad, SpiDataMode::Quad) => {
                reg_block.ctrl().modify(|_, w| {
                    w.fread_dio()
                        .clear_bit()
                        .fread_qio()
                        .set_bit()
                        .fread_dual()
                        .clear_bit()
                        .fread_quad()
                        .clear_bit()
                });

                reg_block.user().modify(|_, w| {
                    w.fwrite_dio()
                        .clear_bit()
                        .fwrite_qio()
                        .set_bit()
                        .fwrite_dual()
                        .clear_bit()
                        .fwrite_quad()
                        .clear_bit()
                });
            }
        }
    }

    // taken from https://github.com/apache/incubator-nuttx/blob/8267a7618629838231256edfa666e44b5313348e/arch/risc-v/src/esp32c3/esp32c3_spi.c#L496
    fn setup(&mut self, frequency: HertzU32, clocks: &Clocks<'_>) {
        #[cfg(not(esp32h2))]
        let apb_clk_freq: HertzU32 = HertzU32::Hz(clocks.apb_clock.to_Hz());
        // ESP32-H2 is using PLL_48M_CLK source instead of APB_CLK
        #[cfg(esp32h2)]
        let apb_clk_freq: HertzU32 = HertzU32::Hz(clocks.pll_48m_clock.to_Hz());

        let reg_val: u32;
        let duty_cycle = 128;

        // In HW, n, h and l fields range from 1 to 64, pre ranges from 1 to 8K.
        // The value written to register is one lower than the used value.

        if frequency > ((apb_clk_freq / 4) * 3) {
            // Using APB frequency directly will give us the best result here.
            reg_val = 1 << 31;
        } else {
            /* For best duty cycle resolution, we want n to be as close to 32 as
             * possible, but we also need a pre/n combo that gets us as close as
             * possible to the intended frequency. To do this, we bruteforce n and
             * calculate the best pre to go along with that. If there's a choice
             * between pre/n combos that give the same result, use the one with the
             * higher n.
             */

            let mut pre: i32;
            let mut bestn: i32 = -1;
            let mut bestpre: i32 = -1;
            let mut besterr: i32 = 0;
            let mut errval: i32;

            /* Start at n = 2. We need to be able to set h/l so we have at least
             * one high and one low pulse.
             */

            for n in 2..64 {
                /* Effectively, this does:
                 *   pre = round((APB_CLK_FREQ / n) / frequency)
                 */

                pre = ((apb_clk_freq.raw() as i32 / n) + (frequency.raw() as i32 / 2))
                    / frequency.raw() as i32;

                if pre <= 0 {
                    pre = 1;
                }

                if pre > 16 {
                    pre = 16;
                }

                errval = (apb_clk_freq.raw() as i32 / (pre * n) - frequency.raw() as i32).abs();
                if bestn == -1 || errval <= besterr {
                    besterr = errval;
                    bestn = n;
                    bestpre = pre;
                }
            }

            let n: i32 = bestn;
            pre = bestpre;
            let l: i32 = n;

            /* Effectively, this does:
             *   h = round((duty_cycle * n) / 256)
             */

            let mut h: i32 = (duty_cycle * n + 127) / 256;
            if h <= 0 {
                h = 1;
            }

            reg_val = (l as u32 - 1)
                | ((h as u32 - 1) << 6)
                | ((n as u32 - 1) << 12)
                | ((pre as u32 - 1) << 18);
        }

        self.register_block()
            .clock()
            .write(|w| unsafe { w.bits(reg_val) });
    }

    /// Set the interrupt handler
    fn set_interrupt_handler(&mut self, handler: InterruptHandler);

    /// Listen for the given interrupts
    #[cfg(not(any(esp32, esp32s2)))]
    fn listen(&mut self, interrupts: EnumSet<SpiInterrupt>) {
        let reg_block = self.register_block();

        for interrupt in interrupts {
            match interrupt {
                SpiInterrupt::TransDone => {
                    reg_block
                        .dma_int_ena()
                        .modify(|_, w| w.trans_done().set_bit());
                }
            }
        }
    }

    /// Unlisten the given interrupts
    #[cfg(not(any(esp32, esp32s2)))]
    fn unlisten(&mut self, interrupts: EnumSet<SpiInterrupt>) {
        let reg_block = self.register_block();

        for interrupt in interrupts {
            match interrupt {
                SpiInterrupt::TransDone => {
                    reg_block
                        .dma_int_ena()
                        .modify(|_, w| w.trans_done().clear_bit());
                }
            }
        }
    }

    /// Gets asserted interrupts
    #[cfg(not(any(esp32, esp32s2)))]
    fn interrupts(&mut self) -> EnumSet<SpiInterrupt> {
        let mut res = EnumSet::new();
        let reg_block = self.register_block();

        let ints = reg_block.dma_int_st().read();

        if ints.trans_done().bit() {
            res.insert(SpiInterrupt::TransDone);
        }

        res
    }

    /// Resets asserted interrupts
    #[cfg(not(any(esp32, esp32s2)))]
    fn clear_interrupts(&mut self, interrupts: EnumSet<SpiInterrupt>) {
        let reg_block = self.register_block();

        for interrupt in interrupts {
            match interrupt {
                SpiInterrupt::TransDone => {
                    reg_block
                        .dma_int_clr()
                        .write(|w| w.trans_done().clear_bit_by_one());
                }
            }
        }
    }

    #[cfg(not(esp32))]
    fn set_data_mode(&mut self, data_mode: SpiMode) -> &mut Self {
        let reg_block = self.register_block();

        match data_mode {
            SpiMode::Mode0 => {
                reg_block.misc().modify(|_, w| w.ck_idle_edge().clear_bit());
                reg_block.user().modify(|_, w| w.ck_out_edge().clear_bit());
            }
            SpiMode::Mode1 => {
                reg_block.misc().modify(|_, w| w.ck_idle_edge().clear_bit());
                reg_block.user().modify(|_, w| w.ck_out_edge().set_bit());
            }
            SpiMode::Mode2 => {
                reg_block.misc().modify(|_, w| w.ck_idle_edge().set_bit());
                reg_block.user().modify(|_, w| w.ck_out_edge().set_bit());
            }
            SpiMode::Mode3 => {
                reg_block.misc().modify(|_, w| w.ck_idle_edge().set_bit());
                reg_block.user().modify(|_, w| w.ck_out_edge().clear_bit());
            }
        }
        self
    }

    #[cfg(esp32)]
    fn set_data_mode(&mut self, data_mode: SpiMode) -> &mut Self {
        let reg_block = self.register_block();

        match data_mode {
            SpiMode::Mode0 => {
                reg_block.pin().modify(|_, w| w.ck_idle_edge().clear_bit());
                reg_block.user().modify(|_, w| w.ck_out_edge().clear_bit());
            }
            SpiMode::Mode1 => {
                reg_block.pin().modify(|_, w| w.ck_idle_edge().clear_bit());
                reg_block.user().modify(|_, w| w.ck_out_edge().set_bit());
            }
            SpiMode::Mode2 => {
                reg_block.pin().modify(|_, w| w.ck_idle_edge().set_bit());
                reg_block.user().modify(|_, w| w.ck_out_edge().set_bit());
            }
            SpiMode::Mode3 => {
                reg_block.pin().modify(|_, w| w.ck_idle_edge().set_bit());
                reg_block.user().modify(|_, w| w.ck_out_edge().clear_bit());
            }
        }
        self
    }

    fn ch_bus_freq(&mut self, frequency: HertzU32, clocks: &Clocks<'_>) {
        // Disable clock source
        #[cfg(not(any(esp32, esp32s2)))]
        self.register_block().clk_gate().modify(|_, w| {
            w.clk_en()
                .clear_bit()
                .mst_clk_active()
                .clear_bit()
                .mst_clk_sel()
                .clear_bit()
        });

        // Change clock frequency
        self.setup(frequency, clocks);

        // Enable clock source
        #[cfg(not(any(esp32, esp32s2)))]
        self.register_block().clk_gate().modify(|_, w| {
            w.clk_en()
                .set_bit()
                .mst_clk_active()
                .set_bit()
                .mst_clk_sel()
                .set_bit()
        });
    }

    #[cfg(not(any(esp32, esp32c3, esp32s2)))]
    fn set_bit_order(&mut self, read_order: SpiBitOrder, write_order: SpiBitOrder) {
        let reg_block = self.register_block();

        let read_value = match read_order {
            SpiBitOrder::MSBFirst => 0,
            SpiBitOrder::LSBFirst => 1,
        };
        let write_value = match write_order {
            SpiBitOrder::MSBFirst => 0,
            SpiBitOrder::LSBFirst => 1,
        };
        reg_block.ctrl().modify(|_, w| unsafe {
            w.rd_bit_order().bits(read_value);
            w.wr_bit_order().bits(write_value);
            w
        });
    }
    #[cfg(any(esp32, esp32c3, esp32s2))]
    fn set_bit_order(&mut self, read_order: SpiBitOrder, write_order: SpiBitOrder) {
        let reg_block = self.register_block();

        let read_value = match read_order {
            SpiBitOrder::MSBFirst => false,
            SpiBitOrder::LSBFirst => true,
        };
        let write_value = match write_order {
            SpiBitOrder::MSBFirst => false,
            SpiBitOrder::LSBFirst => true,
        };
        reg_block.ctrl().modify(|_, w| {
            w.rd_bit_order().bit(read_value);
            w.wr_bit_order().bit(write_value);
            w
        });
    }

    fn read_byte(&mut self) -> nb::Result<u8, Error> {
        if self.busy() {
            return Err(nb::Error::WouldBlock);
        }

        let reg_block = self.register_block();
        Ok(u32::try_into(reg_block.w(0).read().bits()).unwrap_or_default())
    }

    fn write_byte(&mut self, word: u8) -> nb::Result<(), Error> {
        if self.busy() {
            return Err(nb::Error::WouldBlock);
        }

        self.configure_datalen(8);

        let reg_block = self.register_block();
        reg_block.w(0).write(|w| w.buf().set(word.into()));

        self.update();

        reg_block.cmd().modify(|_, w| w.usr().set_bit());

        Ok(())
    }

    /// Write bytes to SPI.
    ///
    /// Copies the content of `words` in chunks of 64 bytes into the SPI
    /// transmission FIFO. If `words` is longer than 64 bytes, multiple
    /// sequential transfers are performed. This function will return before
    /// all bytes of the last chunk to transmit have been sent to the wire. If
    /// you must ensure that the whole messages was written correctly, use
    /// [`Self::flush`].
    #[cfg_attr(feature = "place-spi-driver-in-ram", ram)]
    fn write_bytes(&mut self, words: &[u8]) -> Result<(), Error> {
        let num_chunks = words.len() / FIFO_SIZE;

        // Flush in case previous writes have not completed yet, required as per
        // embedded-hal documentation (#1369).
        self.flush()?;

        // The fifo has a limited fixed size, so the data must be chunked and then
        // transmitted
        for (i, chunk) in words.chunks(FIFO_SIZE).enumerate() {
            self.configure_datalen(chunk.len() as u32 * 8);

            {
                // TODO: replace with `array_chunks` and `from_le_bytes`
                let mut c_iter = chunk.chunks_exact(4);
                let mut w_iter = self.register_block().w_iter();
                for c in c_iter.by_ref() {
                    if let Some(w_reg) = w_iter.next() {
                        let word = (c[0] as u32)
                            | (c[1] as u32) << 8
                            | (c[2] as u32) << 16
                            | (c[3] as u32) << 24;
                        w_reg.write(|w| w.buf().set(word));
                    }
                }
                let rem = c_iter.remainder();
                if !rem.is_empty() {
                    if let Some(w_reg) = w_iter.next() {
                        let word = match rem.len() {
                            3 => (rem[0] as u32) | (rem[1] as u32) << 8 | (rem[2] as u32) << 16,
                            2 => (rem[0] as u32) | (rem[1] as u32) << 8,
                            1 => rem[0] as u32,
                            _ => unreachable!(),
                        };
                        w_reg.write(|w| w.buf().set(word));
                    }
                }
            }

            self.update();

            self.register_block().cmd().modify(|_, w| w.usr().set_bit());

            // Wait for all chunks to complete except the last one.
            // The function is allowed to return before the bus is idle.
            // see [embedded-hal flushing](https://docs.rs/embedded-hal/1.0.0-alpha.8/embedded_hal/spi/blocking/index.html#flushing)
            if i < num_chunks {
                self.flush()?;
            }
        }
        Ok(())
    }

    /// Read bytes from SPI.
    ///
    /// Sends out a stuffing byte for every byte to read. This function doesn't
    /// perform flushing. If you want to read the response to something you
    /// have written before, consider using [`Self::transfer`] instead.
    #[cfg_attr(feature = "place-spi-driver-in-ram", ram)]
    fn read_bytes(&mut self, words: &mut [u8]) -> Result<(), Error> {
        let empty_array = [EMPTY_WRITE_PAD; FIFO_SIZE];

        for chunk in words.chunks_mut(FIFO_SIZE) {
            self.write_bytes(&empty_array[0..chunk.len()])?;
            self.flush()?;
            self.read_bytes_from_fifo(chunk)?;
        }
        Ok(())
    }

    /// Read received bytes from SPI FIFO.
    ///
    /// Copies the contents of the SPI receive FIFO into `words`. This function
    /// doesn't perform flushing. If you want to read the response to
    /// something you have written before, consider using [`Self::transfer`]
    /// instead.
    #[cfg_attr(feature = "place-spi-driver-in-ram", ram)]
    fn read_bytes_from_fifo(&mut self, words: &mut [u8]) -> Result<(), Error> {
        let reg_block = self.register_block();

        for chunk in words.chunks_mut(FIFO_SIZE) {
            self.configure_datalen(chunk.len() as u32 * 8);

            for (index, w_reg) in (0..chunk.len()).step_by(4).zip(reg_block.w_iter()) {
                let reg_val = w_reg.read().bits();
                let bytes = reg_val.to_le_bytes();

                let len = usize::min(chunk.len(), index + 4) - index;
                chunk[index..(index + len)].clone_from_slice(&bytes[0..len]);
            }
        }

        Ok(())
    }

    fn busy(&self) -> bool {
        let reg_block = self.register_block();
        reg_block.cmd().read().usr().bit_is_set()
    }

    // Check if the bus is busy and if it is wait for it to be idle
    fn flush(&mut self) -> Result<(), Error> {
        while self.busy() {
            // wait for bus to be clear
        }
        Ok(())
    }

    #[cfg_attr(feature = "place-spi-driver-in-ram", ram)]
    fn transfer<'w>(&mut self, words: &'w mut [u8]) -> Result<&'w [u8], Error> {
        for chunk in words.chunks_mut(FIFO_SIZE) {
            self.write_bytes(chunk)?;
            self.flush()?;
            self.read_bytes_from_fifo(chunk)?;
        }

        Ok(words)
    }

    fn start_operation(&self) {
        let reg_block = self.register_block();
        self.update();
        reg_block.cmd().modify(|_, w| w.usr().set_bit());
    }

    fn init_half_duplex(
        &mut self,
        is_write: bool,
        command_state: bool,
        address_state: bool,
        dummy_idle: bool,
        dummy_state: bool,
        no_mosi_miso: bool,
    ) {
        let reg_block = self.register_block();
        reg_block.user().modify(|_, w| {
            w.usr_miso_highpart()
                .clear_bit()
                .usr_miso_highpart()
                .clear_bit()
                .doutdin()
                .clear_bit()
                .usr_miso()
                .bit(!is_write && !no_mosi_miso)
                .usr_mosi()
                .bit(is_write && !no_mosi_miso)
                .cs_hold()
                .set_bit()
                .usr_dummy_idle()
                .bit(dummy_idle)
                .usr_dummy()
                .bit(dummy_state)
                .usr_addr()
                .bit(address_state)
                .usr_command()
                .bit(command_state)
        });

        #[cfg(not(any(esp32, esp32s2)))]
        reg_block.clk_gate().modify(|_, w| {
            w.clk_en()
                .set_bit()
                .mst_clk_active()
                .set_bit()
                .mst_clk_sel()
                .set_bit()
        });

        #[cfg(any(esp32c6, esp32h2))]
        unsafe {
            let pcr = &*crate::peripherals::PCR::PTR;

            // use default clock source PLL_F80M_CLK
            pcr.spi2_clkm_conf()
                .modify(|_, w| w.spi2_clkm_sel().bits(1));
        }

        #[cfg(not(esp32))]
        reg_block.misc().write(|w| unsafe { w.bits(0) });

        reg_block.slave().write(|w| unsafe { w.bits(0) });

        self.update();
    }

    fn write_bytes_half_duplex(
        &mut self,
        cmd: Command,
        address: Address,
        dummy: u8,
        buffer: &[u8],
    ) -> Result<(), Error> {
        self.init_half_duplex(
            true,
            !cmd.is_none(),
            !address.is_none(),
            false,
            dummy != 0,
            buffer.is_empty(),
        );

        // set cmd, address, dummy cycles
        let reg_block = self.register_block();
        if !cmd.is_none() {
            reg_block.user2().modify(|_, w| unsafe {
                w.usr_command_bitlen()
                    .bits((cmd.width() - 1) as u8)
                    .usr_command_value()
                    .bits(cmd.value())
            });
        }

        #[cfg(not(esp32))]
        if !address.is_none() {
            reg_block
                .user1()
                .modify(|_, w| unsafe { w.usr_addr_bitlen().bits((address.width() - 1) as u8) });

            let addr = address.value() << (32 - address.width());
            reg_block
                .addr()
                .write(|w| unsafe { w.usr_addr_value().bits(addr) });
        }

        #[cfg(esp32)]
        if !address.is_none() {
            reg_block.user1().modify(|r, w| unsafe {
                w.bits(r.bits() & !(0x3f << 26) | (((address.width() - 1) as u32) & 0x3f) << 26)
            });

            let addr = address.value() << (32 - address.width());
            reg_block.addr().write(|w| unsafe { w.bits(addr) });
        }

        if dummy > 0 {
            reg_block
                .user1()
                .modify(|_, w| unsafe { w.usr_dummy_cyclelen().bits(dummy - 1) });
        }

        if !buffer.is_empty() {
            // re-using the full-duplex write here
            self.write_bytes(buffer)?;
        } else {
            self.start_operation();
        }

        self.flush()
    }

    fn read_bytes_half_duplex(
        &mut self,
        cmd: Command,
        address: Address,
        dummy: u8,
        buffer: &mut [u8],
    ) -> Result<(), Error> {
        self.init_half_duplex(
            false,
            !cmd.is_none(),
            !address.is_none(),
            false,
            dummy != 0,
            buffer.is_empty(),
        );

        // set cmd, address, dummy cycles
        let reg_block = self.register_block();
        if !cmd.is_none() {
            reg_block.user2().modify(|_, w| unsafe {
                w.usr_command_bitlen()
                    .bits((cmd.width() - 1) as u8)
                    .usr_command_value()
                    .bits(cmd.value())
            });
        }

        #[cfg(not(esp32))]
        if !address.is_none() {
            reg_block
                .user1()
                .modify(|_, w| unsafe { w.usr_addr_bitlen().bits((address.width() - 1) as u8) });

            let addr = address.value() << (32 - address.width());
            reg_block
                .addr()
                .write(|w| unsafe { w.usr_addr_value().bits(addr) });
        }

        #[cfg(esp32)]
        if !address.is_none() {
            reg_block.user1().modify(|r, w| unsafe {
                w.bits(r.bits() & !(0x3f << 26) | (((address.width() - 1) as u32) & 0x3f) << 26)
            });

            let addr = address.value() << (32 - address.width());
            reg_block.addr().write(|w| unsafe { w.bits(addr) });
        }

        if dummy > 0 {
            reg_block
                .user1()
                .modify(|_, w| unsafe { w.usr_dummy_cyclelen().bits(dummy - 1) });
        }

        self.configure_datalen(buffer.len() as u32 * 8);
        self.update();
        reg_block.cmd().modify(|_, w| w.usr().set_bit());
        self.flush()?;
        self.read_bytes_from_fifo(buffer)
    }

    #[cfg(not(any(esp32, esp32s2)))]
    fn update(&self) {
        let reg_block = self.register_block();

        reg_block.cmd().modify(|_, w| w.update().set_bit());

        while reg_block.cmd().read().update().bit_is_set() {
            // wait
        }
    }

    #[cfg(any(esp32, esp32s2))]
    fn update(&self) {
        // not need/available on ESP32/ESP32S2
    }

    fn configure_datalen(&self, len: u32) {
        let reg_block = self.register_block();
        let len = if len > 0 { len - 1 } else { 0 };

        #[cfg(any(esp32c2, esp32c3, esp32c6, esp32h2, esp32s3))]
        reg_block
            .ms_dlen()
            .write(|w| unsafe { w.ms_data_bitlen().bits(len) });

        #[cfg(not(any(esp32c2, esp32c3, esp32c6, esp32h2, esp32s3)))]
        {
            reg_block
                .mosi_dlen()
                .write(|w| unsafe { w.usr_mosi_dbitlen().bits(len) });

            reg_block
                .miso_dlen()
                .write(|w| unsafe { w.usr_miso_dbitlen().bits(len) });
        }
    }
}

#[cfg(any(esp32c2, esp32c3, esp32c6, esp32h2))]
impl Instance for crate::peripherals::SPI2 {
    #[inline(always)]
    fn register_block(&self) -> &RegisterBlock {
        self
    }

    #[inline(always)]
    fn set_interrupt_handler(&mut self, handler: InterruptHandler) {
        self.bind_spi2_interrupt(handler.handler());
        crate::interrupt::enable(crate::peripherals::Interrupt::SPI2, handler.priority()).unwrap();
    }

    #[inline(always)]
    fn sclk_signal(&self) -> OutputSignal {
        OutputSignal::FSPICLK_MUX
    }

    #[inline(always)]
    fn mosi_signal(&self) -> OutputSignal {
        OutputSignal::FSPID
    }

    #[inline(always)]
    fn miso_signal(&self) -> InputSignal {
        InputSignal::FSPIQ
    }

    #[inline(always)]
    fn cs_signal(&self) -> OutputSignal {
        OutputSignal::FSPICS0
    }

    #[inline(always)]
    fn enable_peripheral(&self) {
        PeripheralClockControl::enable(crate::system::Peripheral::Spi2);
    }

    #[inline(always)]
    fn reset_peripheral(&self) {
        PeripheralClockControl::reset(crate::system::Peripheral::Spi2);
    }

    #[inline(always)]
    fn spi_num(&self) -> u8 {
        2
    }
}

#[cfg(any(esp32c2, esp32c3, esp32c6, esp32h2))]
impl ExtendedInstance for crate::peripherals::SPI2 {
    #[inline(always)]
    fn sio0_input_signal(&self) -> InputSignal {
        InputSignal::FSPID
    }

    #[inline(always)]
    fn sio1_output_signal(&self) -> OutputSignal {
        OutputSignal::FSPIQ
    }

    #[inline(always)]
    fn sio2_output_signal(&self) -> OutputSignal {
        OutputSignal::FSPIWP
    }

    #[inline(always)]
    fn sio2_input_signal(&self) -> InputSignal {
        InputSignal::FSPIWP
    }

    #[inline(always)]
    fn sio3_output_signal(&self) -> OutputSignal {
        OutputSignal::FSPIHD
    }

    #[inline(always)]
    fn sio3_input_signal(&self) -> InputSignal {
        InputSignal::FSPIHD
    }
}

#[cfg(esp32)]
impl Instance for crate::peripherals::SPI2 {
    #[inline(always)]
    fn register_block(&self) -> &RegisterBlock {
        self
    }

    #[inline(always)]
    fn set_interrupt_handler(&mut self, handler: InterruptHandler) {
        self.bind_spi2_interrupt(handler.handler());
        crate::interrupt::enable(crate::peripherals::Interrupt::SPI2, handler.priority()).unwrap();
    }

    #[inline(always)]
    fn sclk_signal(&self) -> OutputSignal {
        OutputSignal::HSPICLK
    }

    #[inline(always)]
    fn mosi_signal(&self) -> OutputSignal {
        OutputSignal::HSPID
    }

    #[inline(always)]
    fn miso_signal(&self) -> InputSignal {
        InputSignal::HSPIQ
    }

    #[inline(always)]
    fn cs_signal(&self) -> OutputSignal {
        OutputSignal::HSPICS0
    }

    #[inline(always)]
    fn enable_peripheral(&self) {
        PeripheralClockControl::enable(crate::system::Peripheral::Spi2);
    }

    #[inline(always)]
    fn reset_peripheral(&self) {
        PeripheralClockControl::reset(crate::system::Peripheral::Spi2);
    }

    #[inline(always)]
    fn spi_num(&self) -> u8 {
        2
    }
}

#[cfg(esp32)]
impl ExtendedInstance for crate::peripherals::SPI2 {
    fn sio0_input_signal(&self) -> InputSignal {
        InputSignal::HSPID
    }

    fn sio1_output_signal(&self) -> OutputSignal {
        OutputSignal::HSPIQ
    }

    fn sio2_output_signal(&self) -> OutputSignal {
        OutputSignal::HSPIWP
    }

    fn sio2_input_signal(&self) -> InputSignal {
        InputSignal::HSPIWP
    }

    fn sio3_output_signal(&self) -> OutputSignal {
        OutputSignal::HSPIHD
    }

    fn sio3_input_signal(&self) -> InputSignal {
        InputSignal::HSPIHD
    }
}

#[cfg(esp32)]
impl Instance for crate::peripherals::SPI3 {
    #[inline(always)]
    fn register_block(&self) -> &RegisterBlock {
        self
    }

    #[inline(always)]
    fn set_interrupt_handler(&mut self, handler: InterruptHandler) {
        self.bind_spi3_interrupt(handler.handler());
        crate::interrupt::enable(crate::peripherals::Interrupt::SPI2, handler.priority()).unwrap();
    }

    #[inline(always)]
    fn sclk_signal(&self) -> OutputSignal {
        OutputSignal::VSPICLK
    }

    #[inline(always)]
    fn mosi_signal(&self) -> OutputSignal {
        OutputSignal::VSPID
    }

    #[inline(always)]
    fn miso_signal(&self) -> InputSignal {
        InputSignal::VSPIQ
    }

    #[inline(always)]
    fn cs_signal(&self) -> OutputSignal {
        OutputSignal::VSPICS0
    }

    #[inline(always)]
    fn enable_peripheral(&self) {
        PeripheralClockControl::enable(crate::system::Peripheral::Spi3)
    }

    #[inline(always)]
    fn reset_peripheral(&self) {
        PeripheralClockControl::reset(crate::system::Peripheral::Spi3)
    }

    #[inline(always)]
    fn spi_num(&self) -> u8 {
        3
    }
}

#[cfg(any(esp32s2, esp32s3))]
impl Instance for crate::peripherals::SPI2 {
    #[inline(always)]
    fn register_block(&self) -> &RegisterBlock {
        self
    }

    #[inline(always)]
    fn set_interrupt_handler(&mut self, handler: InterruptHandler) {
        self.bind_spi2_interrupt(handler.handler());
        crate::interrupt::enable(crate::peripherals::Interrupt::SPI2, handler.priority()).unwrap();
    }

    #[inline(always)]
    fn sclk_signal(&self) -> OutputSignal {
        OutputSignal::FSPICLK
    }

    #[inline(always)]
    fn mosi_signal(&self) -> OutputSignal {
        OutputSignal::FSPID
    }

    #[inline(always)]
    fn miso_signal(&self) -> InputSignal {
        InputSignal::FSPIQ
    }

    #[inline(always)]
    fn cs_signal(&self) -> OutputSignal {
        OutputSignal::FSPICS0
    }

    #[inline(always)]
    fn enable_peripheral(&self) {
        PeripheralClockControl::enable(crate::system::Peripheral::Spi2)
    }

    #[inline(always)]
    fn reset_peripheral(&self) {
        PeripheralClockControl::reset(crate::system::Peripheral::Spi2)
    }

    #[inline(always)]
    fn spi_num(&self) -> u8 {
        2
    }
}

#[cfg(any(esp32s2, esp32s3))]
impl ExtendedInstance for crate::peripherals::SPI2 {
    #[inline(always)]
    fn sio0_input_signal(&self) -> InputSignal {
        InputSignal::FSPID
    }

    #[inline(always)]
    fn sio1_output_signal(&self) -> OutputSignal {
        OutputSignal::FSPIQ
    }

    #[inline(always)]
    fn sio2_output_signal(&self) -> OutputSignal {
        OutputSignal::FSPIWP
    }

    #[inline(always)]
    fn sio2_input_signal(&self) -> InputSignal {
        InputSignal::FSPIWP
    }

    #[inline(always)]
    fn sio3_output_signal(&self) -> OutputSignal {
        OutputSignal::FSPIHD
    }

    #[inline(always)]
    fn sio3_input_signal(&self) -> InputSignal {
        InputSignal::FSPIHD
    }
}

#[cfg(any(esp32s2, esp32s3))]
impl Instance for crate::peripherals::SPI3 {
    #[inline(always)]
    fn register_block(&self) -> &RegisterBlock {
        self
    }

    #[inline(always)]
    fn set_interrupt_handler(&mut self, handler: InterruptHandler) {
        self.bind_spi3_interrupt(handler.handler());
        crate::interrupt::enable(crate::peripherals::Interrupt::SPI2, handler.priority()).unwrap();
    }

    #[inline(always)]
    fn sclk_signal(&self) -> OutputSignal {
        OutputSignal::SPI3_CLK
    }

    #[inline(always)]
    fn mosi_signal(&self) -> OutputSignal {
        OutputSignal::SPI3_D
    }

    #[inline(always)]
    fn miso_signal(&self) -> InputSignal {
        InputSignal::SPI3_Q
    }

    #[inline(always)]
    fn cs_signal(&self) -> OutputSignal {
        OutputSignal::SPI3_CS0
    }

    #[inline(always)]
    fn enable_peripheral(&self) {
        PeripheralClockControl::enable(crate::system::Peripheral::Spi3)
    }

    #[inline(always)]
    fn reset_peripheral(&self) {
        PeripheralClockControl::reset(crate::system::Peripheral::Spi3)
    }

    #[inline(always)]
    fn spi_num(&self) -> u8 {
        3
    }
}

#[cfg(esp32s3)]
impl ExtendedInstance for crate::peripherals::SPI3 {
    #[inline(always)]
    fn sio0_input_signal(&self) -> InputSignal {
        InputSignal::SPI3_D
    }

    #[inline(always)]
    fn sio1_output_signal(&self) -> OutputSignal {
        OutputSignal::SPI3_Q
    }

    #[inline(always)]
    fn sio2_output_signal(&self) -> OutputSignal {
        OutputSignal::SPI3_WP
    }

    #[inline(always)]
    fn sio2_input_signal(&self) -> InputSignal {
        InputSignal::SPI3_WP
    }

    #[inline(always)]
    fn sio3_output_signal(&self) -> OutputSignal {
        OutputSignal::SPI3_HD
    }

    #[inline(always)]
    fn sio3_input_signal(&self) -> InputSignal {
        InputSignal::SPI3_HD
    }
}<|MERGE_RESOLUTION|>--- conflicted
+++ resolved
@@ -1141,27 +1141,7 @@
     {
         /// Perform a DMA write.
         ///
-<<<<<<< HEAD
         /// This will return a [SpiDmaTransfer] owning the buffer and the
-=======
-        /// This will return a [DmaTransferTx]. The maximum amount of data to be
-        /// sent is 32736 bytes.
-        #[cfg_attr(feature = "place-spi-driver-in-ram", ram)]
-        pub fn dma_write<'t, TXBUF>(
-            &'t mut self,
-            words: &'t TXBUF,
-        ) -> Result<DmaTransferTx<'_, Self>, super::Error>
-        where
-            TXBUF: ReadBuffer,
-        {
-            self.dma_write_start(words)?;
-            Ok(DmaTransferTx::new(self))
-        }
-
-        /// Perform a DMA write.
-        ///
-        /// This will return a [DmaTransferTxOwned] owning the buffer and the
->>>>>>> 6b6e6289
         /// SPI instance. The maximum amount of data to be sent is 32736
         /// bytes.
         #[allow(clippy::type_complexity)]
@@ -1184,24 +1164,7 @@
                 return Err((e, self, buffer));
             }
 
-<<<<<<< HEAD
             Ok(SpiDmaTransfer::new(self, buffer, false, true))
-=======
-        /// Perform a DMA read.
-        ///
-        /// This will return a [DmaTransferRx]. The maximum amount of data to be
-        /// received is 32736 bytes.
-        #[cfg_attr(feature = "place-spi-driver-in-ram", ram)]
-        pub fn dma_read<'t, RXBUF>(
-            &'t mut self,
-            words: &'t mut RXBUF,
-        ) -> Result<DmaTransferRx<'_, Self>, super::Error>
-        where
-            RXBUF: WriteBuffer,
-        {
-            self.dma_read_start(words)?;
-            Ok(DmaTransferRx::new(self))
->>>>>>> 6b6e6289
         }
 
         /// Perform a DMA read.
@@ -1229,28 +1192,7 @@
                 return Err((e, self, buffer));
             }
 
-<<<<<<< HEAD
             Ok(SpiDmaTransfer::new(self, buffer, true, false))
-=======
-            Ok(())
-        }
-
-        /// Perform a DMA transfer.
-        ///
-        /// This will return a [DmaTransferTxRx].
-        /// The maximum amount of data to be sent/received is 32736 bytes.
-        pub fn dma_transfer<'t, TXBUF, RXBUF>(
-            &'t mut self,
-            words: &'t TXBUF,
-            read_buffer: &'t mut RXBUF,
-        ) -> Result<DmaTransferTxRx<'_, Self>, super::Error>
-        where
-            TXBUF: ReadBuffer,
-            RXBUF: WriteBuffer,
-        {
-            self.dma_transfer_start(words, read_buffer)?;
-            Ok(DmaTransferTxRx::new(self))
->>>>>>> 6b6e6289
         }
 
         /// Perform a DMA transfer
@@ -1318,15 +1260,8 @@
             cmd: Command,
             address: Address,
             dummy: u8,
-<<<<<<< HEAD
             buffer: DmaRxBuf,
         ) -> Result<SpiDmaTransfer<'d, T, C, M, DmaMode, DmaRxBuf>, (Error, Self, DmaRxBuf)>
-=======
-            buffer: &'t mut RXBUF,
-        ) -> Result<DmaTransferRx<'_, Self>, super::Error>
-        where
-            RXBUF: WriteBuffer,
->>>>>>> 6b6e6289
         {
             let bytes_to_read = buffer.len();
             if bytes_to_read > MAX_DMA_SIZE {
@@ -1402,15 +1337,8 @@
             cmd: Command,
             address: Address,
             dummy: u8,
-<<<<<<< HEAD
             buffer: DmaTxBuf,
         ) -> Result<SpiDmaTransfer<'d, T, C, M, DmaMode, DmaTxBuf>, (Error, Self, DmaTxBuf)>
-=======
-            buffer: &'t TXBUF,
-        ) -> Result<DmaTransferTx<'_, Self>, super::Error>
-        where
-            TXBUF: ReadBuffer,
->>>>>>> 6b6e6289
         {
             let bytes_to_write = buffer.len();
             if bytes_to_write > MAX_DMA_SIZE {

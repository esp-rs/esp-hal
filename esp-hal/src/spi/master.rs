//! # Serial Peripheral Interface - Master Mode
//!
//! ## Overview
//!
//! In this mode, the SPI acts as master and initiates the SPI transactions.
//!
//! ## Configuration
//!
//! The peripheral can be used in full-duplex and half-duplex mode and can
//! leverage DMA for data transfers. It can also be used in blocking or async.
//!
//! ### Exclusive access to the SPI bus
//!
//! If all you want to do is to communicate to a single device, and you initiate
//! transactions yourself, there are a number of ways to achieve this:
//!
//! - Use the [`SpiBus`](embedded_hal::spi::SpiBus) trait and its associated
//!   functions to initiate transactions with simultaneous reads and writes, or
//! - Use the `ExclusiveDevice` struct from [`embedded-hal-bus`] or `SpiDevice`
//!   from [`embassy-embedded-hal`].
//!
//! ### Shared SPI access
//!
//! If you have multiple devices on the same SPI bus that each have their own CS
//! line (and optionally, configuration), you may want to have a look at the
//! implementations provided by [`embedded-hal-bus`] and
//! [`embassy-embedded-hal`].
//!
//! ## Usage
//!
//! The module implements several third-party traits from embedded-hal@1.x.x
//! and embassy-embedded-hal.
//!
//! ## Examples
//!
//! ### SPI Initialization
//! ```rust, no_run
#![doc = crate::before_snippet!()]
//! # use esp_hal::spi::Mode;
//! # use esp_hal::spi::master::{Config, Spi};
//! let sclk = peripherals.GPIO0;
//! let miso = peripherals.GPIO2;
//! let mosi = peripherals.GPIO1;
//!
//! let mut spi = Spi::new(
//!     peripherals.SPI2,
//!     Config::default().with_frequency(100.kHz()).with_mode(Mode::Mode0)
//! )
//! .unwrap()
//! .with_sck(sclk)
//! .with_mosi(mosi)
//! .with_miso(miso);
//! # }
//! ```
//! 
//! [`embedded-hal-bus`]: https://docs.rs/embedded-hal-bus/latest/embedded_hal_bus/spi/index.html
//! [`embassy-embedded-hal`]: https://docs.embassy.dev/embassy-embedded-hal/git/default/shared_bus/index.html

use core::marker::PhantomData;

#[instability::unstable]
pub use dma::*;
#[cfg(any(doc, feature = "unstable"))]
use embassy_embedded_hal::SetConfig;
use enumset::{EnumSet, EnumSetType};
use fugit::HertzU32;
#[cfg(place_spi_driver_in_ram)]
use procmacros::ram;

use super::{BitOrder, DataMode, DmaError, Error, Mode};
use crate::{
    asynch::AtomicWaker,
    clock::Clocks,
<<<<<<< HEAD
    dma::{Channel, DmaChannelConvert, DmaEligible, DmaRxBuffer, DmaTxBuffer, Rx, Tx},
    gpio::{
        interconnect::{PeripheralInput, PeripheralOutput},
        InputSignal,
        NoPin,
        OutputSignal,
    },
    interrupt::InterruptHandler,
=======
    dma::{DmaChannelFor, DmaEligible, DmaRxBuffer, DmaTxBuffer, Rx, Tx},
    gpio::{interconnect::PeripheralOutput, InputSignal, NoPin, OutputSignal},
    interrupt::{InterruptConfigurable, InterruptHandler},
>>>>>>> 713cd491
    peripheral::{Peripheral, PeripheralRef},
    peripherals::spi2::RegisterBlock,
    private,
    private::Sealed,
    spi::AnySpi,
    system::PeripheralGuard,
    Async,
    Blocking,
    Cpu,
    DriverMode,
};

/// Enumeration of possible SPI interrupt events.
#[derive(Debug, Hash, EnumSetType)]
#[cfg_attr(feature = "defmt", derive(defmt::Format))]
#[non_exhaustive]
pub enum SpiInterrupt {
    /// Indicates that the SPI transaction has completed successfully.
    ///
    /// This interrupt is triggered when an SPI transaction has finished
    /// transmitting and receiving data.
    TransferDone,

    /// Triggered at the end of configurable segmented transfer.
    #[cfg(any(esp32s2, gdma))]
    DmaSegmentedTransferDone,

    /// Used and triggered by software. Only used for user defined function.
    #[cfg(gdma)]
    App2,

    /// Used and triggered by software. Only used for user defined function.
    #[cfg(gdma)]
    App1,
}

/// The size of the FIFO buffer for SPI
const FIFO_SIZE: usize = if cfg!(esp32s2) { 72 } else { 64 };

/// Padding byte for empty write transfers
const EMPTY_WRITE_PAD: u8 = 0x00;

const MAX_DMA_SIZE: usize = 32736;

/// SPI commands, each consisting of a 16-bit command value and a data mode.
///
/// Used to define specific commands sent over the SPI bus.
/// Can be [Command::None] if command phase should be suppressed.
#[non_exhaustive]
#[derive(Debug, Clone, Copy, PartialEq, Eq, Hash)]
#[cfg_attr(feature = "defmt", derive(defmt::Format))]
#[instability::unstable]
pub enum Command {
    /// No command is sent.
    None,
    /// A 1-bit command.
    Command1(u16, DataMode),
    /// A 2-bit command.
    Command2(u16, DataMode),
    /// A 3-bit command.
    Command3(u16, DataMode),
    /// A 4-bit command.
    Command4(u16, DataMode),
    /// A 5-bit command.
    Command5(u16, DataMode),
    /// A 6-bit command.
    Command6(u16, DataMode),
    /// A 7-bit command.
    Command7(u16, DataMode),
    /// A 8-bit command.
    Command8(u16, DataMode),
    /// A 9-bit command.
    Command9(u16, DataMode),
    /// A 10-bit command.
    Command10(u16, DataMode),
    /// A 11-bit command.
    Command11(u16, DataMode),
    /// A 12-bit command.
    Command12(u16, DataMode),
    /// A 13-bit command.
    Command13(u16, DataMode),
    /// A 14-bit command.
    Command14(u16, DataMode),
    /// A 15-bit command.
    Command15(u16, DataMode),
    /// A 16-bit command.
    Command16(u16, DataMode),
}

impl Command {
    fn width(&self) -> usize {
        match self {
            Command::None => 0,
            Command::Command1(_, _) => 1,
            Command::Command2(_, _) => 2,
            Command::Command3(_, _) => 3,
            Command::Command4(_, _) => 4,
            Command::Command5(_, _) => 5,
            Command::Command6(_, _) => 6,
            Command::Command7(_, _) => 7,
            Command::Command8(_, _) => 8,
            Command::Command9(_, _) => 9,
            Command::Command10(_, _) => 10,
            Command::Command11(_, _) => 11,
            Command::Command12(_, _) => 12,
            Command::Command13(_, _) => 13,
            Command::Command14(_, _) => 14,
            Command::Command15(_, _) => 15,
            Command::Command16(_, _) => 16,
        }
    }

    fn value(&self) -> u16 {
        match self {
            Command::None => 0,
            Command::Command1(value, _)
            | Command::Command2(value, _)
            | Command::Command3(value, _)
            | Command::Command4(value, _)
            | Command::Command5(value, _)
            | Command::Command6(value, _)
            | Command::Command7(value, _)
            | Command::Command8(value, _)
            | Command::Command9(value, _)
            | Command::Command10(value, _)
            | Command::Command11(value, _)
            | Command::Command12(value, _)
            | Command::Command13(value, _)
            | Command::Command14(value, _)
            | Command::Command15(value, _)
            | Command::Command16(value, _) => *value,
        }
    }

    fn mode(&self) -> DataMode {
        match self {
            Command::None => DataMode::Single,
            Command::Command1(_, mode)
            | Command::Command2(_, mode)
            | Command::Command3(_, mode)
            | Command::Command4(_, mode)
            | Command::Command5(_, mode)
            | Command::Command6(_, mode)
            | Command::Command7(_, mode)
            | Command::Command8(_, mode)
            | Command::Command9(_, mode)
            | Command::Command10(_, mode)
            | Command::Command11(_, mode)
            | Command::Command12(_, mode)
            | Command::Command13(_, mode)
            | Command::Command14(_, mode)
            | Command::Command15(_, mode)
            | Command::Command16(_, mode) => *mode,
        }
    }

    fn is_none(&self) -> bool {
        matches!(self, Command::None)
    }
}

/// SPI address, ranging from 1 to 32 bits, paired with a data mode.
///
/// This can be used to specify the address phase of SPI transactions.
/// Can be [Address::None] if address phase should be suppressed.
#[non_exhaustive]
#[derive(Debug, Clone, Copy, PartialEq, Eq, Hash)]
#[cfg_attr(feature = "defmt", derive(defmt::Format))]
#[instability::unstable]
pub enum Address {
    /// No address phase.
    None,
    /// A 1-bit address.
    Address1(u32, DataMode),
    /// A 2-bit address.
    Address2(u32, DataMode),
    /// A 3-bit address.
    Address3(u32, DataMode),
    /// A 4-bit address.
    Address4(u32, DataMode),
    /// A 5-bit address.
    Address5(u32, DataMode),
    /// A 6-bit address.
    Address6(u32, DataMode),
    /// A 7-bit address.
    Address7(u32, DataMode),
    /// A 8-bit address.
    Address8(u32, DataMode),
    /// A 9-bit address.
    Address9(u32, DataMode),
    /// A 10-bit address.
    Address10(u32, DataMode),
    /// A 11-bit address.
    Address11(u32, DataMode),
    /// A 12-bit address.
    Address12(u32, DataMode),
    /// A 13-bit address.
    Address13(u32, DataMode),
    /// A 14-bit address.
    Address14(u32, DataMode),
    /// A 15-bit address.
    Address15(u32, DataMode),
    /// A 16-bit address.
    Address16(u32, DataMode),
    /// A 17-bit address.
    Address17(u32, DataMode),
    /// A 18-bit address.
    Address18(u32, DataMode),
    /// A 19-bit address.
    Address19(u32, DataMode),
    /// A 20-bit address.
    Address20(u32, DataMode),
    /// A 21-bit address.
    Address21(u32, DataMode),
    /// A 22-bit address.
    Address22(u32, DataMode),
    /// A 23-bit address.
    Address23(u32, DataMode),
    /// A 24-bit address.
    Address24(u32, DataMode),
    /// A 25-bit address.
    Address25(u32, DataMode),
    /// A 26-bit address.
    Address26(u32, DataMode),
    /// A 27-bit address.
    Address27(u32, DataMode),
    /// A 28-bit address.
    Address28(u32, DataMode),
    /// A 29-bit address.
    Address29(u32, DataMode),
    /// A 30-bit address.
    Address30(u32, DataMode),
    /// A 31-bit address.
    Address31(u32, DataMode),
    /// A 32-bit address.
    Address32(u32, DataMode),
}

impl Address {
    fn width(&self) -> usize {
        match self {
            Address::None => 0,
            Address::Address1(_, _) => 1,
            Address::Address2(_, _) => 2,
            Address::Address3(_, _) => 3,
            Address::Address4(_, _) => 4,
            Address::Address5(_, _) => 5,
            Address::Address6(_, _) => 6,
            Address::Address7(_, _) => 7,
            Address::Address8(_, _) => 8,
            Address::Address9(_, _) => 9,
            Address::Address10(_, _) => 10,
            Address::Address11(_, _) => 11,
            Address::Address12(_, _) => 12,
            Address::Address13(_, _) => 13,
            Address::Address14(_, _) => 14,
            Address::Address15(_, _) => 15,
            Address::Address16(_, _) => 16,
            Address::Address17(_, _) => 17,
            Address::Address18(_, _) => 18,
            Address::Address19(_, _) => 19,
            Address::Address20(_, _) => 20,
            Address::Address21(_, _) => 21,
            Address::Address22(_, _) => 22,
            Address::Address23(_, _) => 23,
            Address::Address24(_, _) => 24,
            Address::Address25(_, _) => 25,
            Address::Address26(_, _) => 26,
            Address::Address27(_, _) => 27,
            Address::Address28(_, _) => 28,
            Address::Address29(_, _) => 29,
            Address::Address30(_, _) => 30,
            Address::Address31(_, _) => 31,
            Address::Address32(_, _) => 32,
        }
    }

    fn value(&self) -> u32 {
        match self {
            Address::None => 0,
            Address::Address1(value, _)
            | Address::Address2(value, _)
            | Address::Address3(value, _)
            | Address::Address4(value, _)
            | Address::Address5(value, _)
            | Address::Address6(value, _)
            | Address::Address7(value, _)
            | Address::Address8(value, _)
            | Address::Address9(value, _)
            | Address::Address10(value, _)
            | Address::Address11(value, _)
            | Address::Address12(value, _)
            | Address::Address13(value, _)
            | Address::Address14(value, _)
            | Address::Address15(value, _)
            | Address::Address16(value, _)
            | Address::Address17(value, _)
            | Address::Address18(value, _)
            | Address::Address19(value, _)
            | Address::Address20(value, _)
            | Address::Address21(value, _)
            | Address::Address22(value, _)
            | Address::Address23(value, _)
            | Address::Address24(value, _)
            | Address::Address25(value, _)
            | Address::Address26(value, _)
            | Address::Address27(value, _)
            | Address::Address28(value, _)
            | Address::Address29(value, _)
            | Address::Address30(value, _)
            | Address::Address31(value, _)
            | Address::Address32(value, _) => *value,
        }
    }

    fn is_none(&self) -> bool {
        matches!(self, Address::None)
    }

    fn mode(&self) -> DataMode {
        match self {
            Address::None => DataMode::Single,
            Address::Address1(_, mode)
            | Address::Address2(_, mode)
            | Address::Address3(_, mode)
            | Address::Address4(_, mode)
            | Address::Address5(_, mode)
            | Address::Address6(_, mode)
            | Address::Address7(_, mode)
            | Address::Address8(_, mode)
            | Address::Address9(_, mode)
            | Address::Address10(_, mode)
            | Address::Address11(_, mode)
            | Address::Address12(_, mode)
            | Address::Address13(_, mode)
            | Address::Address14(_, mode)
            | Address::Address15(_, mode)
            | Address::Address16(_, mode)
            | Address::Address17(_, mode)
            | Address::Address18(_, mode)
            | Address::Address19(_, mode)
            | Address::Address20(_, mode)
            | Address::Address21(_, mode)
            | Address::Address22(_, mode)
            | Address::Address23(_, mode)
            | Address::Address24(_, mode)
            | Address::Address25(_, mode)
            | Address::Address26(_, mode)
            | Address::Address27(_, mode)
            | Address::Address28(_, mode)
            | Address::Address29(_, mode)
            | Address::Address30(_, mode)
            | Address::Address31(_, mode)
            | Address::Address32(_, mode) => *mode,
        }
    }
}

/// SPI peripheral configuration
#[derive(Clone, Copy, Debug, PartialEq, Eq, procmacros::BuilderLite)]
#[cfg_attr(feature = "defmt", derive(defmt::Format))]
#[non_exhaustive]
pub struct Config {
    /// SPI bus clock frequency.
    pub frequency: HertzU32,

    /// SPI sample/shift mode.
    pub mode: Mode,

    /// Bit order of the read data.
    pub read_bit_order: BitOrder,

    /// Bit order of the written data.
    pub write_bit_order: BitOrder,
}

impl core::hash::Hash for Config {
    fn hash<H: core::hash::Hasher>(&self, state: &mut H) {
        self.frequency.to_Hz().hash(state); // HertzU32 doesn't implement Hash
        self.mode.hash(state);
        self.read_bit_order.hash(state);
        self.write_bit_order.hash(state);
    }
}

impl Default for Config {
    fn default() -> Self {
        use fugit::RateExtU32;
        Config {
            frequency: 1_u32.MHz(),
            mode: Mode::Mode0,
            read_bit_order: BitOrder::MsbFirst,
            write_bit_order: BitOrder::MsbFirst,
        }
    }
}

/// Configuration errors.
#[non_exhaustive]
#[derive(Debug, Clone, Copy, PartialEq, Eq, Hash)]
#[cfg_attr(feature = "defmt", derive(defmt::Format))]
pub enum ConfigError {}

/// SPI peripheral driver
#[derive(Debug)]
#[cfg_attr(feature = "defmt", derive(defmt::Format))]
pub struct Spi<'d, Dm, T = AnySpi> {
    spi: PeripheralRef<'d, T>,
    _mode: PhantomData<Dm>,
    guard: PeripheralGuard,
}

impl<Dm: DriverMode, T: Instance> Sealed for Spi<'_, Dm, T> {}

impl<Dm, T> Spi<'_, Dm, T>
where
    T: Instance,
    Dm: DriverMode,
{
    fn driver(&self) -> Driver {
        Driver {
            info: self.spi.info(),
            state: self.spi.state(),
        }
    }

    /// Read a byte from SPI.
    ///
    /// Sends out a stuffing byte for every byte to read. This function doesn't
    /// perform flushing. If you want to read the response to something you
    /// have written before, consider using [`Self::transfer`] instead.
    pub fn read_byte(&mut self) -> nb::Result<u8, Error> {
        self.driver().read_byte()
    }

    /// Write a byte to SPI.
    pub fn write_byte(&mut self, word: u8) -> nb::Result<(), Error> {
        self.driver().write_byte(word)
    }

    /// Write bytes to SPI.
    pub fn write_bytes(&mut self, words: &[u8]) -> Result<(), Error> {
        self.driver().write_bytes(words)?;
        self.driver().flush()?;

        Ok(())
    }

    /// Sends `words` to the slave. Returns the `words` received from the slave
    pub fn transfer<'w>(&mut self, words: &'w mut [u8]) -> Result<&'w [u8], Error> {
        self.driver().transfer(words)
    }
}

impl<'d> Spi<'d, Blocking> {
    /// Constructs an SPI instance in 8bit dataframe mode.
    pub fn new(
        spi: impl Peripheral<P = impl PeripheralInstance> + 'd,
        config: Config,
    ) -> Result<Self, ConfigError> {
        Self::new_typed(spi.map_into(), config)
    }
}

impl<'d, T> Spi<'d, Blocking, T>
where
    T: Instance,
{
    /// Converts the SPI instance into async mode.
    pub fn into_async(mut self) -> Spi<'d, Async, T> {
        self.set_interrupt_handler(self.spi.handler());
        Spi {
            spi: self.spi,
            _mode: PhantomData,
            guard: self.guard,
        }
    }

    /// Configures the SPI instance to use DMA with the specified channel.
    ///
    /// This method prepares the SPI instance for DMA transfers using SPI
    /// and returns an instance of `SpiDma` that supports DMA
    /// operations.
    #[instability::unstable]
    pub fn with_dma<CH>(self, channel: impl Peripheral<P = CH> + 'd) -> SpiDma<'d, Blocking, T>
    where
        CH: DmaChannelFor<T>,
    {
        SpiDma::new(self.spi, channel.map(|ch| ch.degrade()).into_ref())
    }
}

impl<T> InterruptConfigurable for Spi<'_, Blocking, T>
where
    T: Instance,
{
    /// Sets the interrupt handler
    ///
    /// Interrupts are not enabled at the peripheral level here.
    fn set_interrupt_handler(&mut self, handler: InterruptHandler) {
        let interrupt = self.driver().info.interrupt;
        for core in Cpu::other() {
            crate::interrupt::disable(core, interrupt);
        }
        unsafe { crate::interrupt::bind_interrupt(interrupt, handler.handler()) };
        unwrap!(crate::interrupt::enable(interrupt, handler.priority()));
    }
}

impl<'d, T> Spi<'d, Async, T>
where
    T: Instance,
{
    /// Converts the SPI instance into blocking mode.
    pub fn into_blocking(self) -> Spi<'d, Blocking, T> {
        crate::interrupt::disable(Cpu::current(), self.driver().info.interrupt);
        Spi {
            spi: self.spi,
            _mode: PhantomData,
            guard: self.guard,
        }
    }

    /// Waits for the completion of previous operations.
    pub async fn flush_async(&mut self) -> Result<(), Error> {
        let driver = self.driver();

        if !driver.busy() {
            return Ok(());
        }

        SpiFuture::new(&driver).await;

        Ok(())
    }

    /// Sends `words` to the slave. Returns the `words` received from the slave
    pub async fn transfer_in_place_async(&mut self, words: &mut [u8]) -> Result<(), Error> {
        // We need to flush because the blocking transfer functions may return while a
        // transfer is still in progress.
        self.flush_async().await?;
        self.driver().transfer_in_place_async(words).await
    }
}

impl<'d, Dm, T> Spi<'d, Dm, T>
where
    T: Instance,
    Dm: DriverMode,
{
    /// Constructs an SPI instance in 8bit dataframe mode.
    pub fn new_typed(
        spi: impl Peripheral<P = T> + 'd,
        config: Config,
    ) -> Result<Self, ConfigError> {
        crate::into_ref!(spi);

        let guard = PeripheralGuard::new(spi.info().peripheral);

        let mut this = Spi {
            spi,
            _mode: PhantomData,
            guard,
        };

        this.driver().init();
        this.apply_config(&config)?;

        let this = this
            .with_mosi(NoPin)
            .with_miso(NoPin)
            .with_sck(NoPin)
            .with_cs(NoPin);

        let is_qspi = this.driver().info.sio2_input.is_some();
        if is_qspi {
            unwrap!(this.driver().info.sio2_input).connect_to(NoPin);
            unwrap!(this.driver().info.sio2_output).connect_to(NoPin);
            unwrap!(this.driver().info.sio3_input).connect_to(NoPin);
            unwrap!(this.driver().info.sio3_output).connect_to(NoPin);
        }

        Ok(this)
    }

    /// Assign the MOSI (Master Out Slave In) pin for the SPI instance.
    ///
    /// Enables both input and output functionality for the pin, and connects it
    /// to the MOSI signal and SIO0 input signal.
    pub fn with_mosi<MOSI: PeripheralOutput>(self, mosi: impl Peripheral<P = MOSI> + 'd) -> Self {
        crate::into_mapped_ref!(mosi);
        mosi.enable_output(true, private::Internal);
        mosi.enable_input(true, private::Internal);

        self.driver().info.mosi.connect_to(&mut mosi);
        self.driver().info.sio0_input.connect_to(&mut mosi);

        self
    }

    /// Assign the MISO (Master In Slave Out) pin for the SPI instance.
    ///
    /// Enables input functionality for the pin, and connects it to the MISO
    /// signal.
    pub fn with_miso<MISO: PeripheralInput>(self, miso: impl Peripheral<P = MISO> + 'd) -> Self {
        crate::into_mapped_ref!(miso);
        miso.enable_input(true, private::Internal);

        self.driver().miso.connect_to(&mut miso);

        self
    }

    /// Assign the SIO1/MISO pin for the SPI instance.
    ///
    /// Enables both input and output functionality for the pin, and connects it
    /// to the MISO signal and SIO1 input signal.
    ///
    /// Note: You do not need to call [Self::with_miso] when this is used.
    pub fn with_sio1<SIO1: PeripheralOutput>(self, miso: impl Peripheral<P = SIO1> + 'd) -> Self {
        crate::into_mapped_ref!(miso);
        miso.enable_input(true, private::Internal);
        miso.enable_output(true, private::Internal);

        self.driver().info.miso.connect_to(&mut miso);
        self.driver().info.sio1_output.connect_to(&mut miso);

        self
    }

    /// Assign the SCK (Serial Clock) pin for the SPI instance.
    ///
    /// Sets the specified pin to push-pull output and connects it to the SPI
    /// clock signal.
    pub fn with_sck<SCK: PeripheralOutput>(self, sclk: impl Peripheral<P = SCK> + 'd) -> Self {
        crate::into_mapped_ref!(sclk);
        sclk.set_to_push_pull_output(private::Internal);
        self.driver().info.sclk.connect_to(sclk);

        self
    }

    /// Assign the CS (Chip Select) pin for the SPI instance.
    ///
    /// Sets the specified pin to push-pull output and connects it to the SPI CS
    /// signal.
    #[instability::unstable]
    pub fn with_cs<CS: PeripheralOutput>(self, cs: impl Peripheral<P = CS> + 'd) -> Self {
        crate::into_mapped_ref!(cs);
        cs.set_to_push_pull_output(private::Internal);
        self.driver().info.cs.connect_to(cs);

        self
    }

    /// Change the bus configuration.
    pub fn apply_config(&mut self, config: &Config) -> Result<(), ConfigError> {
        self.driver().apply_config(config)
    }
}

#[cfg(any(doc, feature = "unstable"))]
#[cfg_attr(docsrs, doc(cfg(feature = "unstable")))]
impl<Dm, T> SetConfig for Spi<'_, Dm, T>
where
    T: Instance,
    Dm: DriverMode,
{
    type Config = Config;
    type ConfigError = ConfigError;

    fn set_config(&mut self, config: &Self::Config) -> Result<(), Self::ConfigError> {
        self.apply_config(config)
    }
}

impl<'d, Dm, T> Spi<'d, Dm, T>
where
    T: Instance + QspiInstance,
    Dm: DriverMode,
{
    /// Assign the SIO2 pin for the SPI instance.
    ///
    /// Enables both input and output functionality for the pin, and connects it
    /// to the SIO2 output and input signals.
    #[instability::unstable]
    pub fn with_sio2<SIO2: PeripheralOutput>(self, sio2: impl Peripheral<P = SIO2> + 'd) -> Self
    where
        T: QspiInstance,
    {
        crate::into_mapped_ref!(sio2);
        sio2.enable_input(true, private::Internal);
        sio2.enable_output(true, private::Internal);

        unwrap!(self.driver().info.sio2_input).connect_to(&mut sio2);
        unwrap!(self.driver().info.sio2_output).connect_to(&mut sio2);

        self
    }

    /// Assign the SIO3 pin for the SPI instance.
    ///
    /// Enables both input and output functionality for the pin, and connects it
    /// to the SIO3 output and input signals.
    #[instability::unstable]
    pub fn with_sio3<SIO3: PeripheralOutput>(self, sio3: impl Peripheral<P = SIO3> + 'd) -> Self
    where
        T: QspiInstance,
    {
        crate::into_mapped_ref!(sio3);
        sio3.enable_input(true, private::Internal);
        sio3.enable_output(true, private::Internal);

        unwrap!(self.driver().info.sio3_input).connect_to(&mut sio3);
        unwrap!(self.driver().info.sio3_output).connect_to(&mut sio3);

        self
    }
}

impl<Dm, T> Spi<'_, Dm, T>
where
    T: Instance,
    Dm: DriverMode,
{
    /// Half-duplex read.
    #[instability::unstable]
    pub fn half_duplex_read(
        &mut self,
        data_mode: DataMode,
        cmd: Command,
        address: Address,
        dummy: u8,
        buffer: &mut [u8],
    ) -> Result<(), Error> {
        if buffer.len() > FIFO_SIZE {
            return Err(Error::FifoSizeExeeded);
        }

        if buffer.is_empty() {
            return Err(Error::Unsupported);
        }

        self.driver().setup_half_duplex(
            false,
            cmd,
            address,
            false,
            dummy,
            buffer.is_empty(),
            data_mode,
        )?;

        self.driver().configure_datalen(buffer.len(), 0);
        self.driver().start_operation();
        self.driver().flush()?;
        self.driver().read_bytes_from_fifo(buffer)
    }

    /// Half-duplex write.
    #[instability::unstable]
    pub fn half_duplex_write(
        &mut self,
        data_mode: DataMode,
        cmd: Command,
        address: Address,
        dummy: u8,
        buffer: &[u8],
    ) -> Result<(), Error> {
        if buffer.len() > FIFO_SIZE {
            return Err(Error::FifoSizeExeeded);
        }

        cfg_if::cfg_if! {
            if #[cfg(all(esp32, spi_address_workaround))] {
                let mut buffer = buffer;
                let mut data_mode = data_mode;
                let mut address = address;
                let addr_bytes;
                if buffer.is_empty() && !address.is_none() {
                    // If the buffer is empty, we need to send a dummy byte
                    // to trigger the address phase.
                    let bytes_to_write = address.width().div_ceil(8);
                    // The address register is read in big-endian order,
                    // we have to prepare the emulated write in the same way.
                    addr_bytes = address.value().to_be_bytes();
                    buffer = &addr_bytes[4 - bytes_to_write..][..bytes_to_write];
                    data_mode = address.mode();
                    address = Address::None;
                }

                if dummy > 0 {
                    // FIXME: https://github.com/esp-rs/esp-hal/issues/2240
                    return Err(Error::Unsupported);
                }
            }
        }

        self.driver().setup_half_duplex(
            true,
            cmd,
            address,
            false,
            dummy,
            buffer.is_empty(),
            data_mode,
        )?;

        if !buffer.is_empty() {
            // re-using the full-duplex write here
            self.driver().write_bytes(buffer)?;
        } else {
            self.driver().start_operation();
        }

        self.driver().flush()
    }
}

mod dma {
    use core::{
        cmp::min,
        mem::ManuallyDrop,
        sync::atomic::{fence, Ordering},
    };

    use super::*;
    use crate::{
        dma::{
            asynch::{DmaRxFuture, DmaTxFuture},
            Channel,
            DmaRxBuf,
            DmaTxBuf,
            EmptyBuf,
            PeripheralDmaChannel,
        },
        interrupt::InterruptConfigurable,
    };

    /// A DMA capable SPI instance.
    ///
    /// Using `SpiDma` is not recommended unless you wish
    /// to manage buffers yourself. It's recommended to use
    /// [`SpiDmaBus`] via `with_buffers` to get access
    /// to a DMA capable SPI bus that implements the
    /// embedded-hal traits.
    #[cfg_attr(feature = "defmt", derive(defmt::Format))]
    #[instability::unstable]
    pub struct SpiDma<'d, Dm, T = AnySpi>
    where
        T: Instance,
        Dm: DriverMode,
    {
        pub(crate) spi: PeripheralRef<'d, T>,
        pub(crate) channel: Channel<'d, Dm, PeripheralDmaChannel<T>>,
        tx_transfer_in_progress: bool,
        rx_transfer_in_progress: bool,
        #[cfg(all(esp32, spi_address_workaround))]
        address_buffer: DmaTxBuf,
        guard: PeripheralGuard,
    }

    impl<Dm, T> crate::private::Sealed for SpiDma<'_, Dm, T>
    where
        T: Instance,
        Dm: DriverMode,
    {
    }

    impl<'d, T> SpiDma<'d, Blocking, T>
    where
        T: Instance,
    {
        /// Converts the SPI instance into async mode.
        #[instability::unstable]
        pub fn into_async(self) -> SpiDma<'d, Async, T> {
            SpiDma {
                spi: self.spi,
                channel: self.channel.into_async(),
                tx_transfer_in_progress: self.tx_transfer_in_progress,
                rx_transfer_in_progress: self.rx_transfer_in_progress,
                #[cfg(all(esp32, spi_address_workaround))]
                address_buffer: self.address_buffer,
                guard: self.guard,
            }
        }
    }

    impl<'d, T> SpiDma<'d, Async, T>
    where
        T: Instance,
    {
        /// Converts the SPI instance into async mode.
        #[instability::unstable]
        pub fn into_blocking(self) -> SpiDma<'d, Blocking, T> {
            SpiDma {
                spi: self.spi,
                channel: self.channel.into_blocking(),
                tx_transfer_in_progress: self.tx_transfer_in_progress,
                rx_transfer_in_progress: self.rx_transfer_in_progress,
                #[cfg(all(esp32, spi_address_workaround))]
                address_buffer: self.address_buffer,
                guard: self.guard,
            }
        }
    }

    impl<Dm, T> core::fmt::Debug for SpiDma<'_, Dm, T>
    where
        T: Instance + core::fmt::Debug,
        Dm: DriverMode,
    {
        /// Formats the `SpiDma` instance for debugging purposes.
        ///
        /// This method returns a debug struct with the name "SpiDma" without
        /// exposing internal details.
        fn fmt(&self, f: &mut core::fmt::Formatter<'_>) -> core::fmt::Result {
            f.debug_struct("SpiDma").field("spi", &self.spi).finish()
        }
    }

    impl<T> InterruptConfigurable for SpiDma<'_, Blocking, T>
    where
        T: Instance,
    {
        /// Sets the interrupt handler
        ///
        /// Interrupts are not enabled at the peripheral level here.
        fn set_interrupt_handler(&mut self, handler: InterruptHandler) {
            let interrupt = self.driver().info.interrupt;
            for core in crate::Cpu::other() {
                crate::interrupt::disable(core, interrupt);
            }
            unsafe { crate::interrupt::bind_interrupt(interrupt, handler.handler()) };
            unwrap!(crate::interrupt::enable(interrupt, handler.priority()));
        }
    }

    #[cfg(any(doc, feature = "unstable"))]
    #[cfg_attr(docsrs, doc(cfg(feature = "unstable")))]
    impl<T> SpiDma<'_, Blocking, T>
    where
        T: Instance,
    {
        /// Listen for the given interrupts
        pub fn listen(&mut self, interrupts: impl Into<EnumSet<SpiInterrupt>>) {
            self.driver().enable_listen(interrupts.into(), true);
        }

        /// Unlisten the given interrupts
        pub fn unlisten(&mut self, interrupts: impl Into<EnumSet<SpiInterrupt>>) {
            self.driver().enable_listen(interrupts.into(), false);
        }

        /// Gets asserted interrupts
        pub fn interrupts(&mut self) -> EnumSet<SpiInterrupt> {
            self.driver().interrupts()
        }

        /// Resets asserted interrupts
        pub fn clear_interrupts(&mut self, interrupts: impl Into<EnumSet<SpiInterrupt>>) {
            self.driver().clear_interrupts(interrupts.into());
        }
    }

    impl<'d, T> SpiDma<'d, Blocking, T>
    where
        T: Instance,
    {
        pub(super) fn new(
            spi: PeripheralRef<'d, T>,
            channel: PeripheralRef<'d, PeripheralDmaChannel<T>>,
        ) -> Self {
            let channel = Channel::new(channel);
            channel.runtime_ensure_compatible(&spi);
            #[cfg(all(esp32, spi_address_workaround))]
            let address_buffer = {
                use crate::dma::DmaDescriptor;
                const SPI_NUM: usize = 2;
                static mut DESCRIPTORS: [[DmaDescriptor; 1]; SPI_NUM] =
                    [[DmaDescriptor::EMPTY]; SPI_NUM];
                static mut BUFFERS: [[u32; 1]; SPI_NUM] = [[0; 1]; SPI_NUM];

                let id = if spi.info() == unsafe { crate::peripherals::SPI2::steal().info() } {
                    0
                } else {
                    1
                };

                unwrap!(DmaTxBuf::new(
                    unsafe { &mut DESCRIPTORS[id] },
                    crate::dma::as_mut_byte_array!(BUFFERS[id], 4)
                ))
            };

            let guard = PeripheralGuard::new(spi.info().peripheral);

            Self {
                spi,
                channel,
                #[cfg(all(esp32, spi_address_workaround))]
                address_buffer,
                tx_transfer_in_progress: false,
                rx_transfer_in_progress: false,
                guard,
            }
        }
    }

    impl<'d, Dm, T> SpiDma<'d, Dm, T>
    where
        T: Instance,
        Dm: DriverMode,
    {
        fn driver(&self) -> Driver {
            Driver {
                info: self.spi.info(),
                state: self.spi.state(),
            }
        }

        fn dma_driver(&self) -> DmaDriver {
            DmaDriver {
                driver: self.driver(),
                dma_peripheral: self.spi.dma_peripheral(),
            }
        }

        fn is_done(&self) -> bool {
            if self.tx_transfer_in_progress && !self.channel.tx.is_done() {
                return false;
            }
            if self.driver().busy() {
                return false;
            }
            if self.rx_transfer_in_progress {
                // If this is an asymmetric transfer and the RX side is smaller, the RX channel
                // will never be "done" as it won't have enough descriptors/buffer to receive
                // the EOF bit from the SPI. So instead the RX channel will hit
                // a "descriptor empty" which means the DMA is written as much
                // of the received data as possible into the buffer and
                // discarded the rest. The user doesn't care about this discarded data.

                if !self.channel.rx.is_done() && !self.channel.rx.has_dscr_empty_error() {
                    return false;
                }
            }
            true
        }

        fn wait_for_idle(&mut self) {
            while !self.is_done() {
                // Wait for the SPI to become idle
            }
            self.rx_transfer_in_progress = false;
            self.tx_transfer_in_progress = false;
            fence(Ordering::Acquire);
        }

        async fn wait_for_idle_async(&mut self) {
            // As a future enhancement, setup Spi Future in here as well.

            if self.rx_transfer_in_progress {
                _ = DmaRxFuture::new(&mut self.channel.rx).await;
                self.rx_transfer_in_progress = false;
            }
            if self.tx_transfer_in_progress {
                _ = DmaTxFuture::new(&mut self.channel.tx).await;
                self.tx_transfer_in_progress = false;
            }

            core::future::poll_fn(|cx| {
                use core::task::Poll;
                if self.is_done() {
                    Poll::Ready(())
                } else {
                    cx.waker().wake_by_ref();
                    Poll::Pending
                }
            })
            .await;
        }

        /// # Safety:
        ///
        /// The caller must ensure to not access the buffer contents while the
        /// transfer is in progress. Moving the buffer itself is allowed.
        #[cfg_attr(place_spi_driver_in_ram, ram)]
        unsafe fn start_transfer_dma<RX: DmaRxBuffer, TX: DmaTxBuffer>(
            &mut self,
            full_duplex: bool,
            bytes_to_read: usize,
            bytes_to_write: usize,
            rx_buffer: &mut RX,
            tx_buffer: &mut TX,
        ) -> Result<(), Error> {
            if bytes_to_read > MAX_DMA_SIZE || bytes_to_write > MAX_DMA_SIZE {
                return Err(Error::MaxDmaTransferSizeExceeded);
            }

            self.rx_transfer_in_progress = bytes_to_read > 0;
            self.tx_transfer_in_progress = bytes_to_write > 0;
            unsafe {
                self.dma_driver().start_transfer_dma(
                    full_duplex,
                    bytes_to_read,
                    bytes_to_write,
                    rx_buffer,
                    tx_buffer,
                    &mut self.channel.rx,
                    &mut self.channel.tx,
                )
            }
        }

        #[cfg(all(esp32, spi_address_workaround))]
        fn set_up_address_workaround(
            &mut self,
            cmd: Command,
            address: Address,
            dummy: u8,
        ) -> Result<(), Error> {
            if dummy > 0 {
                // FIXME: https://github.com/esp-rs/esp-hal/issues/2240
                return Err(Error::Unsupported);
            }

            let bytes_to_write = address.width().div_ceil(8);
            // The address register is read in big-endian order,
            // we have to prepare the emulated write in the same way.
            let addr_bytes = address.value().to_be_bytes();
            let addr_bytes = &addr_bytes[4 - bytes_to_write..][..bytes_to_write];
            self.address_buffer.fill(addr_bytes);

            self.driver().setup_half_duplex(
                true,
                cmd,
                Address::None,
                false,
                dummy,
                bytes_to_write == 0,
                address.mode(),
            )?;

            // FIXME: we could use self.start_transfer_dma if the address buffer was part of
            // the (yet-to-be-created) State struct.
            self.tx_transfer_in_progress = true;
            unsafe {
                self.dma_driver().start_transfer_dma(
                    false,
                    0,
                    bytes_to_write,
                    &mut EmptyBuf,
                    &mut self.address_buffer,
                    &mut self.channel.rx,
                    &mut self.channel.tx,
                )
            }
        }

        fn cancel_transfer(&mut self) {
            // The SPI peripheral is controlling how much data we transfer, so let's
            // update its counter.
            // 0 doesn't take effect on ESP32 and cuts the currently transmitted byte
            // immediately.
            // 1 seems to stop after transmitting the current byte which is somewhat less
            // impolite.
            if self.tx_transfer_in_progress || self.rx_transfer_in_progress {
                self.dma_driver().abort_transfer();

                // We need to stop the DMA transfer, too.
                if self.tx_transfer_in_progress {
                    self.channel.tx.stop_transfer();
                    self.tx_transfer_in_progress = false;
                }
                if self.rx_transfer_in_progress {
                    self.channel.rx.stop_transfer();
                    self.rx_transfer_in_progress = false;
                }
            }
        }

        /// Change the bus configuration.
        #[instability::unstable]
        pub fn apply_config(&mut self, config: &Config) -> Result<(), ConfigError> {
            self.driver().apply_config(config)
        }

        /// Configures the DMA buffers for the SPI instance.
        ///
        /// This method sets up both RX and TX buffers for DMA transfers.
        /// It returns an instance of `SpiDmaBus` that can be used for SPI
        /// communication.
        #[instability::unstable]
        pub fn with_buffers(
            self,
            dma_rx_buf: DmaRxBuf,
            dma_tx_buf: DmaTxBuf,
        ) -> SpiDmaBus<'d, Dm, T> {
            SpiDmaBus::new(self, dma_rx_buf, dma_tx_buf)
        }
    }

    #[cfg(any(doc, feature = "unstable"))]
    #[cfg_attr(docsrs, doc(cfg(feature = "unstable")))]
    impl<Dm, T> SetConfig for SpiDma<'_, Dm, T>
    where
        T: Instance,
        Dm: DriverMode,
    {
        type Config = Config;
        type ConfigError = ConfigError;

        fn set_config(&mut self, config: &Self::Config) -> Result<(), Self::ConfigError> {
            self.apply_config(config)
        }
    }

    /// A structure representing a DMA transfer for SPI.
    ///
    /// This structure holds references to the SPI instance, DMA buffers, and
    /// transfer status.
    #[instability::unstable]
    pub struct SpiDmaTransfer<'d, Dm, Buf, T = AnySpi>
    where
        T: Instance,
        Dm: DriverMode,
    {
        spi_dma: ManuallyDrop<SpiDma<'d, Dm, T>>,
        dma_buf: ManuallyDrop<Buf>,
    }

    impl<'d, Dm, T, Buf> SpiDmaTransfer<'d, Dm, Buf, T>
    where
        T: Instance,
        Dm: DriverMode,
    {
        fn new(spi_dma: SpiDma<'d, Dm, T>, dma_buf: Buf) -> Self {
            Self {
                spi_dma: ManuallyDrop::new(spi_dma),
                dma_buf: ManuallyDrop::new(dma_buf),
            }
        }

        /// Checks if the transfer is complete.
        ///
        /// This method returns `true` if both RX and TX operations are done,
        /// and the SPI instance is no longer busy.
        pub fn is_done(&self) -> bool {
            self.spi_dma.is_done()
        }

        /// Waits for the DMA transfer to complete.
        ///
        /// This method blocks until the transfer is finished and returns the
        /// `SpiDma` instance and the associated buffer.
        #[instability::unstable]
        pub fn wait(mut self) -> (SpiDma<'d, Dm, T>, Buf) {
            self.spi_dma.wait_for_idle();
            let retval = unsafe {
                (
                    ManuallyDrop::take(&mut self.spi_dma),
                    ManuallyDrop::take(&mut self.dma_buf),
                )
            };
            core::mem::forget(self);
            retval
        }

        /// Cancels the DMA transfer.
        #[instability::unstable]
        pub fn cancel(&mut self) {
            if !self.spi_dma.is_done() {
                self.spi_dma.cancel_transfer();
            }
        }
    }

    impl<Dm, T, Buf> Drop for SpiDmaTransfer<'_, Dm, Buf, T>
    where
        T: Instance,
        Dm: DriverMode,
    {
        fn drop(&mut self) {
            if !self.is_done() {
                self.spi_dma.cancel_transfer();
                self.spi_dma.wait_for_idle();

                unsafe {
                    ManuallyDrop::drop(&mut self.spi_dma);
                    ManuallyDrop::drop(&mut self.dma_buf);
                }
            }
        }
    }

    impl<T, Buf> SpiDmaTransfer<'_, Async, Buf, T>
    where
        T: Instance,
    {
        /// Waits for the DMA transfer to complete asynchronously.
        ///
        /// This method awaits the completion of both RX and TX operations.
        #[instability::unstable]
        pub async fn wait_for_done(&mut self) {
            self.spi_dma.wait_for_idle_async().await;
        }
    }

    impl<'d, Dm, T> SpiDma<'d, Dm, T>
    where
        T: Instance,
        Dm: DriverMode,
    {
        /// # Safety:
        ///
        /// The caller must ensure that the buffers are not accessed while the
        /// transfer is in progress. Moving the buffers is allowed.
        #[cfg_attr(place_spi_driver_in_ram, ram)]
        unsafe fn start_dma_write(
            &mut self,
            bytes_to_write: usize,
            buffer: &mut impl DmaTxBuffer,
        ) -> Result<(), Error> {
            self.start_dma_transfer(0, bytes_to_write, &mut EmptyBuf, buffer)
        }

        /// Perform a DMA write.
        ///
        /// This will return a [SpiDmaTransfer] owning the buffer and the
        /// SPI instance. The maximum amount of data to be sent is 32736
        /// bytes.
        #[allow(clippy::type_complexity)]
        #[cfg_attr(place_spi_driver_in_ram, ram)]
        #[instability::unstable]
        pub fn write<TX: DmaTxBuffer>(
            mut self,
            bytes_to_write: usize,
            mut buffer: TX,
        ) -> Result<SpiDmaTransfer<'d, Dm, TX, T>, (Error, Self, TX)> {
            self.wait_for_idle();

            match unsafe { self.start_dma_write(bytes_to_write, &mut buffer) } {
                Ok(_) => Ok(SpiDmaTransfer::new(self, buffer)),
                Err(e) => Err((e, self, buffer)),
            }
        }

        /// # Safety:
        ///
        /// The caller must ensure that the buffers are not accessed while the
        /// transfer is in progress. Moving the buffers is allowed.
        #[cfg_attr(place_spi_driver_in_ram, ram)]
        unsafe fn start_dma_read(
            &mut self,
            bytes_to_read: usize,
            buffer: &mut impl DmaRxBuffer,
        ) -> Result<(), Error> {
            self.start_dma_transfer(bytes_to_read, 0, buffer, &mut EmptyBuf)
        }

        /// Perform a DMA read.
        ///
        /// This will return a [SpiDmaTransfer] owning the buffer and
        /// the SPI instance. The maximum amount of data to be
        /// received is 32736 bytes.
        #[allow(clippy::type_complexity)]
        #[cfg_attr(place_spi_driver_in_ram, ram)]
        #[instability::unstable]
        pub fn read<RX: DmaRxBuffer>(
            mut self,
            bytes_to_read: usize,
            mut buffer: RX,
        ) -> Result<SpiDmaTransfer<'d, Dm, RX, T>, (Error, Self, RX)> {
            self.wait_for_idle();
            match unsafe { self.start_dma_read(bytes_to_read, &mut buffer) } {
                Ok(_) => Ok(SpiDmaTransfer::new(self, buffer)),
                Err(e) => Err((e, self, buffer)),
            }
        }

        /// # Safety:
        ///
        /// The caller must ensure that the buffers are not accessed while the
        /// transfer is in progress. Moving the buffers is allowed.
        #[cfg_attr(place_spi_driver_in_ram, ram)]
        unsafe fn start_dma_transfer(
            &mut self,
            bytes_to_read: usize,
            bytes_to_write: usize,
            rx_buffer: &mut impl DmaRxBuffer,
            tx_buffer: &mut impl DmaTxBuffer,
        ) -> Result<(), Error> {
            self.start_transfer_dma(true, bytes_to_read, bytes_to_write, rx_buffer, tx_buffer)
        }

        /// Perform a DMA transfer
        ///
        /// This will return a [SpiDmaTransfer] owning the buffers and
        /// the SPI instance. The maximum amount of data to be
        /// sent/received is 32736 bytes.
        #[allow(clippy::type_complexity)]
        #[cfg_attr(place_spi_driver_in_ram, ram)]
        #[instability::unstable]
        pub fn transfer<RX: DmaRxBuffer, TX: DmaTxBuffer>(
            mut self,
            bytes_to_read: usize,
            mut rx_buffer: RX,
            bytes_to_write: usize,
            mut tx_buffer: TX,
        ) -> Result<SpiDmaTransfer<'d, Dm, (RX, TX), T>, (Error, Self, RX, TX)> {
            self.wait_for_idle();
            match unsafe {
                self.start_dma_transfer(
                    bytes_to_read,
                    bytes_to_write,
                    &mut rx_buffer,
                    &mut tx_buffer,
                )
            } {
                Ok(_) => Ok(SpiDmaTransfer::new(self, (rx_buffer, tx_buffer))),
                Err(e) => Err((e, self, rx_buffer, tx_buffer)),
            }
        }

        /// # Safety:
        ///
        /// The caller must ensure that the buffers are not accessed while the
        /// transfer is in progress. Moving the buffers is allowed.
        #[cfg_attr(place_spi_driver_in_ram, ram)]
        unsafe fn start_half_duplex_read(
            &mut self,
            data_mode: DataMode,
            cmd: Command,
            address: Address,
            dummy: u8,
            bytes_to_read: usize,
            buffer: &mut impl DmaRxBuffer,
        ) -> Result<(), Error> {
            self.driver().setup_half_duplex(
                false,
                cmd,
                address,
                false,
                dummy,
                bytes_to_read == 0,
                data_mode,
            )?;

            self.start_transfer_dma(false, bytes_to_read, 0, buffer, &mut EmptyBuf)
        }

        /// Perform a half-duplex read operation using DMA.
        #[allow(clippy::type_complexity)]
        #[cfg_attr(place_spi_driver_in_ram, ram)]
        #[instability::unstable]
        pub fn half_duplex_read<RX: DmaRxBuffer>(
            mut self,
            data_mode: DataMode,
            cmd: Command,
            address: Address,
            dummy: u8,
            bytes_to_read: usize,
            mut buffer: RX,
        ) -> Result<SpiDmaTransfer<'d, Dm, RX, T>, (Error, Self, RX)> {
            self.wait_for_idle();

            match unsafe {
                self.start_half_duplex_read(
                    data_mode,
                    cmd,
                    address,
                    dummy,
                    bytes_to_read,
                    &mut buffer,
                )
            } {
                Ok(_) => Ok(SpiDmaTransfer::new(self, buffer)),
                Err(e) => Err((e, self, buffer)),
            }
        }

        /// # Safety:
        ///
        /// The caller must ensure that the buffers are not accessed while the
        /// transfer is in progress. Moving the buffers is allowed.
        #[cfg_attr(place_spi_driver_in_ram, ram)]
        unsafe fn start_half_duplex_write(
            &mut self,
            data_mode: DataMode,
            cmd: Command,
            address: Address,
            dummy: u8,
            bytes_to_write: usize,
            buffer: &mut impl DmaTxBuffer,
        ) -> Result<(), Error> {
            #[cfg(all(esp32, spi_address_workaround))]
            {
                // On the ESP32, if we don't have data, the address is always sent
                // on a single line, regardless of its data mode.
                if bytes_to_write == 0 && address.mode() != DataMode::Single {
                    return self.set_up_address_workaround(cmd, address, dummy);
                }
            }

            self.driver().setup_half_duplex(
                true,
                cmd,
                address,
                false,
                dummy,
                bytes_to_write == 0,
                data_mode,
            )?;

            self.start_transfer_dma(false, 0, bytes_to_write, &mut EmptyBuf, buffer)
        }

        /// Perform a half-duplex write operation using DMA.
        #[allow(clippy::type_complexity)]
        #[cfg_attr(place_spi_driver_in_ram, ram)]
        #[instability::unstable]
        pub fn half_duplex_write<TX: DmaTxBuffer>(
            mut self,
            data_mode: DataMode,
            cmd: Command,
            address: Address,
            dummy: u8,
            bytes_to_write: usize,
            mut buffer: TX,
        ) -> Result<SpiDmaTransfer<'d, Dm, TX, T>, (Error, Self, TX)> {
            self.wait_for_idle();

            match unsafe {
                self.start_half_duplex_write(
                    data_mode,
                    cmd,
                    address,
                    dummy,
                    bytes_to_write,
                    &mut buffer,
                )
            } {
                Ok(_) => Ok(SpiDmaTransfer::new(self, buffer)),
                Err(e) => Err((e, self, buffer)),
            }
        }
    }

    /// A DMA-capable SPI bus.
    ///
    /// This structure is responsible for managing SPI transfers using DMA
    /// buffers.
    #[derive(Debug)]
    #[cfg_attr(feature = "defmt", derive(defmt::Format))]
    #[instability::unstable]
    pub struct SpiDmaBus<'d, Dm, T = AnySpi>
    where
        T: Instance,
        Dm: DriverMode,
    {
        spi_dma: SpiDma<'d, Dm, T>,
        rx_buf: DmaRxBuf,
        tx_buf: DmaTxBuf,
    }

    impl<Dm, T> crate::private::Sealed for SpiDmaBus<'_, Dm, T>
    where
        T: Instance,
        Dm: DriverMode,
    {
    }

    impl<'d, T> SpiDmaBus<'d, Blocking, T>
    where
        T: Instance,
    {
        /// Converts the SPI instance into async mode.
        #[instability::unstable]
        pub fn into_async(self) -> SpiDmaBus<'d, Async, T> {
            SpiDmaBus {
                spi_dma: self.spi_dma.into_async(),
                rx_buf: self.rx_buf,
                tx_buf: self.tx_buf,
            }
        }
    }

    impl<'d, T> SpiDmaBus<'d, Async, T>
    where
        T: Instance,
    {
        /// Converts the SPI instance into async mode.
        #[instability::unstable]
        pub fn into_blocking(self) -> SpiDmaBus<'d, Blocking, T> {
            SpiDmaBus {
                spi_dma: self.spi_dma.into_blocking(),
                rx_buf: self.rx_buf,
                tx_buf: self.tx_buf,
            }
        }
    }

    impl<'d, Dm, T> SpiDmaBus<'d, Dm, T>
    where
        T: Instance,
        Dm: DriverMode,
    {
        /// Creates a new `SpiDmaBus` with the specified SPI instance and DMA
        /// buffers.
        pub fn new(spi_dma: SpiDma<'d, Dm, T>, rx_buf: DmaRxBuf, tx_buf: DmaTxBuf) -> Self {
            Self {
                spi_dma,
                rx_buf,
                tx_buf,
            }
        }

        /// Splits [SpiDmaBus] back into [SpiDma], [DmaRxBuf] and [DmaTxBuf].
        #[instability::unstable]
        pub fn split(mut self) -> (SpiDma<'d, Dm, T>, DmaRxBuf, DmaTxBuf) {
            self.wait_for_idle();
            (self.spi_dma, self.rx_buf, self.tx_buf)
        }
    }

    impl<T> InterruptConfigurable for SpiDmaBus<'_, Blocking, T>
    where
        T: Instance,
    {
        /// Sets the interrupt handler
        ///
        /// Interrupts are not enabled at the peripheral level here.
        fn set_interrupt_handler(&mut self, handler: InterruptHandler) {
            self.spi_dma.set_interrupt_handler(handler);
        }
    }

    #[cfg(any(doc, feature = "unstable"))]
    #[cfg_attr(docsrs, doc(cfg(feature = "unstable")))]
    impl<T> SpiDmaBus<'_, Blocking, T>
    where
        T: Instance,
    {
        /// Listen for the given interrupts
        pub fn listen(&mut self, interrupts: impl Into<EnumSet<SpiInterrupt>>) {
            self.spi_dma.listen(interrupts.into());
        }

        /// Unlisten the given interrupts
        pub fn unlisten(&mut self, interrupts: impl Into<EnumSet<SpiInterrupt>>) {
            self.spi_dma.unlisten(interrupts.into());
        }

        /// Gets asserted interrupts
        pub fn interrupts(&mut self) -> EnumSet<SpiInterrupt> {
            self.spi_dma.interrupts()
        }

        /// Resets asserted interrupts
        pub fn clear_interrupts(&mut self, interrupts: impl Into<EnumSet<SpiInterrupt>>) {
            self.spi_dma.clear_interrupts(interrupts.into());
        }
    }

    impl<Dm, T> SpiDmaBus<'_, Dm, T>
    where
        T: Instance,
        Dm: DriverMode,
    {
        fn wait_for_idle(&mut self) {
            self.spi_dma.wait_for_idle();
        }

        /// Change the bus configuration.
        #[instability::unstable]
        pub fn apply_config(&mut self, config: &Config) -> Result<(), ConfigError> {
            self.spi_dma.apply_config(config)
        }

        /// Reads data from the SPI bus using DMA.
        #[instability::unstable]
        pub fn read(&mut self, words: &mut [u8]) -> Result<(), Error> {
            self.wait_for_idle();
            for chunk in words.chunks_mut(self.rx_buf.capacity()) {
                self.rx_buf.set_length(chunk.len());

                unsafe {
                    self.spi_dma.start_dma_transfer(
                        chunk.len(),
                        0,
                        &mut self.rx_buf,
                        &mut EmptyBuf,
                    )?;
                }

                self.wait_for_idle();

                let bytes_read = self.rx_buf.read_received_data(chunk);
                debug_assert_eq!(bytes_read, chunk.len());
            }

            Ok(())
        }

        /// Writes data to the SPI bus using DMA.
        #[instability::unstable]
        pub fn write(&mut self, words: &[u8]) -> Result<(), Error> {
            self.wait_for_idle();
            for chunk in words.chunks(self.tx_buf.capacity()) {
                self.tx_buf.fill(chunk);

                unsafe {
                    self.spi_dma.start_dma_transfer(
                        0,
                        chunk.len(),
                        &mut EmptyBuf,
                        &mut self.tx_buf,
                    )?;
                }

                self.wait_for_idle();
            }

            Ok(())
        }

        /// Transfers data to and from the SPI bus simultaneously using DMA.
        #[instability::unstable]
        pub fn transfer(&mut self, read: &mut [u8], write: &[u8]) -> Result<(), Error> {
            self.wait_for_idle();
            let chunk_size = min(self.tx_buf.capacity(), self.rx_buf.capacity());

            let common_length = min(read.len(), write.len());
            let (read_common, read_remainder) = read.split_at_mut(common_length);
            let (write_common, write_remainder) = write.split_at(common_length);

            for (read_chunk, write_chunk) in read_common
                .chunks_mut(chunk_size)
                .zip(write_common.chunks(chunk_size))
            {
                self.tx_buf.fill(write_chunk);
                self.rx_buf.set_length(read_chunk.len());

                unsafe {
                    self.spi_dma.start_dma_transfer(
                        read_chunk.len(),
                        write_chunk.len(),
                        &mut self.rx_buf,
                        &mut self.tx_buf,
                    )?;
                }
                self.wait_for_idle();

                let bytes_read = self.rx_buf.read_received_data(read_chunk);
                debug_assert_eq!(bytes_read, read_chunk.len());
            }

            if !read_remainder.is_empty() {
                self.read(read_remainder)
            } else if !write_remainder.is_empty() {
                self.write(write_remainder)
            } else {
                Ok(())
            }
        }

        /// Transfers data in place on the SPI bus using DMA.
        #[instability::unstable]
        pub fn transfer_in_place(&mut self, words: &mut [u8]) -> Result<(), Error> {
            self.wait_for_idle();
            let chunk_size = min(self.tx_buf.capacity(), self.rx_buf.capacity());

            for chunk in words.chunks_mut(chunk_size) {
                self.tx_buf.fill(chunk);
                self.rx_buf.set_length(chunk.len());

                unsafe {
                    self.spi_dma.start_dma_transfer(
                        chunk.len(),
                        chunk.len(),
                        &mut self.rx_buf,
                        &mut self.tx_buf,
                    )?;
                }
                self.wait_for_idle();

                let bytes_read = self.rx_buf.read_received_data(chunk);
                debug_assert_eq!(bytes_read, chunk.len());
            }

            Ok(())
        }

        /// Half-duplex read.
        #[instability::unstable]
        pub fn half_duplex_read(
            &mut self,
            data_mode: DataMode,
            cmd: Command,
            address: Address,
            dummy: u8,
            buffer: &mut [u8],
        ) -> Result<(), Error> {
            if buffer.len() > self.rx_buf.capacity() {
                return Err(Error::from(DmaError::Overflow));
            }
            self.wait_for_idle();
            self.rx_buf.set_length(buffer.len());

            unsafe {
                self.spi_dma.start_half_duplex_read(
                    data_mode,
                    cmd,
                    address,
                    dummy,
                    buffer.len(),
                    &mut self.rx_buf,
                )?;
            }

            self.wait_for_idle();

            let bytes_read = self.rx_buf.read_received_data(buffer);
            debug_assert_eq!(bytes_read, buffer.len());

            Ok(())
        }

        /// Half-duplex write.
        #[instability::unstable]
        pub fn half_duplex_write(
            &mut self,
            data_mode: DataMode,
            cmd: Command,
            address: Address,
            dummy: u8,
            buffer: &[u8],
        ) -> Result<(), Error> {
            if buffer.len() > self.tx_buf.capacity() {
                return Err(Error::from(DmaError::Overflow));
            }
            self.wait_for_idle();
            self.tx_buf.fill(buffer);

            unsafe {
                self.spi_dma.start_half_duplex_write(
                    data_mode,
                    cmd,
                    address,
                    dummy,
                    buffer.len(),
                    &mut self.tx_buf,
                )?;
            }

            self.wait_for_idle();

            Ok(())
        }
    }

    #[cfg(any(doc, feature = "unstable"))]
    #[cfg_attr(docsrs, doc(cfg(feature = "unstable")))]
    impl<Dm, T> SetConfig for SpiDmaBus<'_, Dm, T>
    where
        T: Instance,
        Dm: DriverMode,
    {
        type Config = Config;
        type ConfigError = ConfigError;

        fn set_config(&mut self, config: &Self::Config) -> Result<(), Self::ConfigError> {
            self.apply_config(config)
        }
    }

    /// Async functionality
    mod asynch {
        #[cfg(any(doc, feature = "unstable"))]
        use core::cmp::min;
        use core::ops::{Deref, DerefMut};

        use super::*;

        #[cfg_attr(not(feature = "unstable"), allow(dead_code))]
        struct DropGuard<I, F: FnOnce(I)> {
            inner: ManuallyDrop<I>,
            on_drop: ManuallyDrop<F>,
        }

        #[cfg_attr(not(feature = "unstable"), allow(dead_code))]
        impl<I, F: FnOnce(I)> DropGuard<I, F> {
            fn new(inner: I, on_drop: F) -> Self {
                Self {
                    inner: ManuallyDrop::new(inner),
                    on_drop: ManuallyDrop::new(on_drop),
                }
            }

            fn defuse(self) {}
        }

        impl<I, F: FnOnce(I)> Drop for DropGuard<I, F> {
            fn drop(&mut self) {
                let inner = unsafe { ManuallyDrop::take(&mut self.inner) };
                let on_drop = unsafe { ManuallyDrop::take(&mut self.on_drop) };
                (on_drop)(inner)
            }
        }

        impl<I, F: FnOnce(I)> Deref for DropGuard<I, F> {
            type Target = I;

            fn deref(&self) -> &I {
                &self.inner
            }
        }

        impl<I, F: FnOnce(I)> DerefMut for DropGuard<I, F> {
            fn deref_mut(&mut self) -> &mut I {
                &mut self.inner
            }
        }

        #[cfg(any(doc, feature = "unstable"))]
        #[cfg_attr(docsrs, doc(cfg(feature = "unstable")))]
        impl<T> SpiDmaBus<'_, Async, T>
        where
            T: Instance,
        {
            /// Fill the given buffer with data from the bus.
            #[instability::unstable]
            pub async fn read_async(&mut self, words: &mut [u8]) -> Result<(), Error> {
                self.spi_dma.wait_for_idle_async().await;
                let chunk_size = self.rx_buf.capacity();

                for chunk in words.chunks_mut(chunk_size) {
                    self.rx_buf.set_length(chunk.len());

                    let mut spi = DropGuard::new(&mut self.spi_dma, |spi| spi.cancel_transfer());

                    unsafe {
                        spi.start_dma_transfer(chunk.len(), 0, &mut self.rx_buf, &mut EmptyBuf)?
                    };

                    spi.wait_for_idle_async().await;

                    let bytes_read = self.rx_buf.read_received_data(chunk);
                    debug_assert_eq!(bytes_read, chunk.len());

                    spi.defuse();
                }

                Ok(())
            }

            /// Transmit the given buffer to the bus.
            #[instability::unstable]
            pub async fn write_async(&mut self, words: &[u8]) -> Result<(), Error> {
                self.spi_dma.wait_for_idle_async().await;

                let mut spi = DropGuard::new(&mut self.spi_dma, |spi| spi.cancel_transfer());
                let chunk_size = self.tx_buf.capacity();

                for chunk in words.chunks(chunk_size) {
                    self.tx_buf.fill(chunk);

                    unsafe {
                        spi.start_dma_transfer(0, chunk.len(), &mut EmptyBuf, &mut self.tx_buf)?
                    };

                    spi.wait_for_idle_async().await;
                }
                spi.defuse();

                Ok(())
            }

            /// Transfer by writing out a buffer and reading the response from
            /// the bus into another buffer.
            #[instability::unstable]
            pub async fn transfer_async(
                &mut self,
                read: &mut [u8],
                write: &[u8],
            ) -> Result<(), Error> {
                self.spi_dma.wait_for_idle_async().await;

                let mut spi = DropGuard::new(&mut self.spi_dma, |spi| spi.cancel_transfer());
                let chunk_size = min(self.tx_buf.capacity(), self.rx_buf.capacity());

                let common_length = min(read.len(), write.len());
                let (read_common, read_remainder) = read.split_at_mut(common_length);
                let (write_common, write_remainder) = write.split_at(common_length);

                for (read_chunk, write_chunk) in read_common
                    .chunks_mut(chunk_size)
                    .zip(write_common.chunks(chunk_size))
                {
                    self.tx_buf.fill(write_chunk);
                    self.rx_buf.set_length(read_chunk.len());

                    unsafe {
                        spi.start_dma_transfer(
                            read_chunk.len(),
                            write_chunk.len(),
                            &mut self.rx_buf,
                            &mut self.tx_buf,
                        )?;
                    }
                    spi.wait_for_idle_async().await;

                    let bytes_read = self.rx_buf.read_received_data(read_chunk);
                    debug_assert_eq!(bytes_read, read_chunk.len());
                }

                spi.defuse();

                if !read_remainder.is_empty() {
                    self.read_async(read_remainder).await
                } else if !write_remainder.is_empty() {
                    self.write_async(write_remainder).await
                } else {
                    Ok(())
                }
            }

            /// Transfer by writing out a buffer and reading the response from
            /// the bus into the same buffer.
            #[instability::unstable]
            pub async fn transfer_in_place_async(&mut self, words: &mut [u8]) -> Result<(), Error> {
                self.spi_dma.wait_for_idle_async().await;

                let mut spi = DropGuard::new(&mut self.spi_dma, |spi| spi.cancel_transfer());
                for chunk in words.chunks_mut(self.tx_buf.capacity()) {
                    self.tx_buf.fill(chunk);
                    self.rx_buf.set_length(chunk.len());

                    unsafe {
                        spi.start_dma_transfer(
                            chunk.len(),
                            chunk.len(),
                            &mut self.rx_buf,
                            &mut self.tx_buf,
                        )?;
                    }
                    spi.wait_for_idle_async().await;

                    let bytes_read = self.rx_buf.read_received_data(chunk);
                    debug_assert_eq!(bytes_read, chunk.len());
                }

                spi.defuse();

                Ok(())
            }
        }

        #[cfg(any(doc, feature = "unstable"))]
        #[cfg_attr(docsrs, doc(cfg(feature = "unstable")))]
        impl<T> embedded_hal_async::spi::SpiBus for SpiDmaBus<'_, Async, T>
        where
            T: Instance,
        {
            async fn read(&mut self, words: &mut [u8]) -> Result<(), Self::Error> {
                self.read_async(words).await
            }

            async fn write(&mut self, words: &[u8]) -> Result<(), Self::Error> {
                self.write_async(words).await
            }

            async fn transfer(&mut self, read: &mut [u8], write: &[u8]) -> Result<(), Self::Error> {
                self.transfer_async(read, write).await
            }

            async fn transfer_in_place(&mut self, words: &mut [u8]) -> Result<(), Self::Error> {
                self.transfer_in_place_async(words).await
            }

            async fn flush(&mut self) -> Result<(), Self::Error> {
                // All operations currently flush so this is no-op.
                Ok(())
            }
        }
    }

    mod ehal1 {
        #[cfg(any(doc, feature = "unstable"))]
        use embedded_hal::spi::{ErrorType, SpiBus};

        #[cfg(any(doc, feature = "unstable"))]
        use super::*;

        #[cfg(any(doc, feature = "unstable"))]
        #[cfg_attr(docsrs, doc(cfg(feature = "unstable")))]
        impl<Dm, T> ErrorType for SpiDmaBus<'_, Dm, T>
        where
            T: Instance,
            Dm: DriverMode,
        {
            type Error = Error;
        }

        #[cfg(any(doc, feature = "unstable"))]
        #[cfg_attr(docsrs, doc(cfg(feature = "unstable")))]
        impl<Dm, T> SpiBus for SpiDmaBus<'_, Dm, T>
        where
            T: Instance,
            Dm: DriverMode,
        {
            fn read(&mut self, words: &mut [u8]) -> Result<(), Self::Error> {
                self.read(words)
            }

            fn write(&mut self, words: &[u8]) -> Result<(), Self::Error> {
                self.write(words)
            }

            fn transfer(&mut self, read: &mut [u8], write: &[u8]) -> Result<(), Self::Error> {
                self.transfer(read, write)
            }

            fn transfer_in_place(&mut self, words: &mut [u8]) -> Result<(), Self::Error> {
                self.transfer_in_place(words)
            }

            fn flush(&mut self) -> Result<(), Self::Error> {
                // All operations currently flush so this is no-op.
                Ok(())
            }
        }
    }
}

mod ehal1 {
    use embedded_hal::spi::SpiBus;
    use embedded_hal_async::spi::SpiBus as SpiBusAsync;
    use embedded_hal_nb::spi::FullDuplex;

    use super::*;

    impl<Dm, T> embedded_hal::spi::ErrorType for Spi<'_, Dm, T> {
        type Error = Error;
    }

    impl<Dm, T> FullDuplex for Spi<'_, Dm, T>
    where
        T: Instance,
        Dm: DriverMode,
    {
        fn read(&mut self) -> nb::Result<u8, Self::Error> {
            self.driver().read_byte()
        }

        fn write(&mut self, word: u8) -> nb::Result<(), Self::Error> {
            self.driver().write_byte(word)
        }
    }

    impl<Dm, T> SpiBus for Spi<'_, Dm, T>
    where
        T: Instance,
        Dm: DriverMode,
    {
        fn read(&mut self, words: &mut [u8]) -> Result<(), Self::Error> {
            self.driver().read_bytes(words)
        }

        fn write(&mut self, words: &[u8]) -> Result<(), Self::Error> {
            self.driver().write_bytes(words)
        }

        fn transfer(&mut self, read: &mut [u8], write: &[u8]) -> Result<(), Self::Error> {
            // Optimizations
            if read.is_empty() {
                return SpiBus::write(self, write);
            } else if write.is_empty() {
                return SpiBus::read(self, read);
            }

            let mut write_from = 0;
            let mut read_from = 0;

            loop {
                // How many bytes we write in this chunk
                let write_inc = core::cmp::min(FIFO_SIZE, write.len() - write_from);
                let write_to = write_from + write_inc;
                // How many bytes we read in this chunk
                let read_inc = core::cmp::min(FIFO_SIZE, read.len() - read_from);
                let read_to = read_from + read_inc;

                if (write_inc == 0) && (read_inc == 0) {
                    break;
                }

                // No need to flush here, `SpiBus::write` will do it for us

                if write_to < read_to {
                    // Read more than we write, must pad writing part with zeros
                    let mut empty = [EMPTY_WRITE_PAD; FIFO_SIZE];
                    empty[0..write_inc].copy_from_slice(&write[write_from..write_to]);
                    SpiBus::write(self, &empty)?;
                } else {
                    SpiBus::write(self, &write[write_from..write_to])?;
                }

                if read_inc > 0 {
                    SpiBus::flush(self)?;
                    self.driver()
                        .read_bytes_from_fifo(&mut read[read_from..read_to])?;
                }

                write_from = write_to;
                read_from = read_to;
            }
            Ok(())
        }

        fn transfer_in_place(&mut self, words: &mut [u8]) -> Result<(), Self::Error> {
            self.driver().transfer(words).map(|_| ())
        }

        fn flush(&mut self) -> Result<(), Self::Error> {
            self.driver().flush()
        }
    }

    impl<T> SpiBusAsync for Spi<'_, Async, T>
    where
        T: Instance,
    {
        async fn read(&mut self, words: &mut [u8]) -> Result<(), Self::Error> {
            // We need to flush because the blocking transfer functions may return while a
            // transfer is still in progress.
            self.flush_async().await?;
            self.driver().read_bytes_async(words).await
        }

        async fn write(&mut self, words: &[u8]) -> Result<(), Self::Error> {
            // We need to flush because the blocking transfer functions may return while a
            // transfer is still in progress.
            self.flush_async().await?;
            self.driver().write_bytes_async(words).await
        }

        async fn transfer(&mut self, read: &mut [u8], write: &[u8]) -> Result<(), Self::Error> {
            // Optimizations
            if read.is_empty() {
                return SpiBusAsync::write(self, write).await;
            } else if write.is_empty() {
                return SpiBusAsync::read(self, read).await;
            }

            let mut write_from = 0;
            let mut read_from = 0;

            loop {
                // How many bytes we write in this chunk
                let write_inc = core::cmp::min(FIFO_SIZE, write.len() - write_from);
                let write_to = write_from + write_inc;
                // How many bytes we read in this chunk
                let read_inc = core::cmp::min(FIFO_SIZE, read.len() - read_from);
                let read_to = read_from + read_inc;

                if (write_inc == 0) && (read_inc == 0) {
                    break;
                }

                // No need to flush here, `SpiBusAsync::write` will do it for us

                if write_to < read_to {
                    // Read more than we write, must pad writing part with zeros
                    let mut empty = [EMPTY_WRITE_PAD; FIFO_SIZE];
                    empty[0..write_inc].copy_from_slice(&write[write_from..write_to]);
                    SpiBusAsync::write(self, &empty).await?;
                } else {
                    SpiBusAsync::write(self, &write[write_from..write_to]).await?;
                }

                if read_inc > 0 {
                    self.driver()
                        .read_bytes_from_fifo(&mut read[read_from..read_to])?;
                }

                write_from = write_to;
                read_from = read_to;
            }
            Ok(())
        }

        async fn transfer_in_place(&mut self, words: &mut [u8]) -> Result<(), Self::Error> {
            self.transfer_in_place_async(words).await
        }

        async fn flush(&mut self) -> Result<(), Self::Error> {
            self.flush_async().await
        }
    }
}

/// SPI peripheral instance.
#[doc(hidden)]
pub trait PeripheralInstance: private::Sealed + Into<AnySpi> + DmaEligible + 'static {
    /// Returns the peripheral data describing this SPI instance.
    fn info(&self) -> &'static Info;
}

/// Marker trait for QSPI-capable SPI peripherals.
#[doc(hidden)]
pub trait QspiInstance: PeripheralInstance {}

/// Peripheral data describing a particular SPI instance.
#[doc(hidden)]
#[non_exhaustive]
pub struct Info {
    /// Pointer to the register block for this SPI instance.
    ///
    /// Use [Self::register_block] to access the register block.
    pub register_block: *const RegisterBlock,

    /// The system peripheral marker.
    pub peripheral: crate::system::Peripheral,

    /// Interrupt for this SPI instance.
    pub interrupt: crate::peripherals::Interrupt,

    /// SCLK signal.
    pub sclk: OutputSignal,

    /// MOSI signal.
    pub mosi: OutputSignal,

    /// MISO signal.
    pub miso: InputSignal,

    /// Chip select signal.
    pub cs: OutputSignal,

    /// SIO0 (MOSI) input signal for half-duplex mode.
    pub sio0_input: InputSignal,

    /// SIO1 (MISO) output signal for half-duplex mode.
    pub sio1_output: OutputSignal,

    /// SIO2 output signal for QSPI mode.
    pub sio2_output: Option<OutputSignal>,

    /// SIO2 input signal for QSPI mode.
    pub sio2_input: Option<InputSignal>,

    /// SIO3 output signal for QSPI mode.
    pub sio3_output: Option<OutputSignal>,

    /// SIO3 input signal for QSPI mode.
    pub sio3_input: Option<InputSignal>,
}

struct DmaDriver {
    driver: Driver,
    dma_peripheral: crate::dma::DmaPeripheral,
}

impl DmaDriver {
    fn abort_transfer(&self) {
        self.driver.configure_datalen(1, 1);
        self.driver.update();
    }

    #[allow(clippy::too_many_arguments)]
    #[cfg_attr(place_spi_driver_in_ram, ram)]
    unsafe fn start_transfer_dma<RX: Rx, TX: Tx>(
        &self,
        _full_duplex: bool,
        rx_len: usize,
        tx_len: usize,
        rx_buffer: &mut impl DmaRxBuffer,
        tx_buffer: &mut impl DmaTxBuffer,
        rx: &mut RX,
        tx: &mut TX,
    ) -> Result<(), Error> {
        let reg_block = self.driver.register_block();

        #[cfg(esp32s2)]
        {
            // without this a transfer after a write will fail
            reg_block.dma_out_link().write(|w| w.bits(0));
            reg_block.dma_in_link().write(|w| w.bits(0));
        }

        self.driver.configure_datalen(rx_len, tx_len);

        // enable the MISO and MOSI if needed
        reg_block
            .user()
            .modify(|_, w| w.usr_miso().bit(rx_len > 0).usr_mosi().bit(tx_len > 0));

        self.enable_dma();

        if rx_len > 0 {
            rx.prepare_transfer(self.dma_peripheral, rx_buffer)
                .and_then(|_| rx.start_transfer())?;
        } else {
            #[cfg(esp32)]
            {
                // see https://github.com/espressif/esp-idf/commit/366e4397e9dae9d93fe69ea9d389b5743295886f
                // see https://github.com/espressif/esp-idf/commit/0c3653b1fd7151001143451d4aa95dbf15ee8506
                if _full_duplex {
                    reg_block
                        .dma_in_link()
                        .modify(|_, w| unsafe { w.inlink_addr().bits(0) });
                    reg_block
                        .dma_in_link()
                        .modify(|_, w| w.inlink_start().set_bit());
                }
            }
        }
        if tx_len > 0 {
            tx.prepare_transfer(self.dma_peripheral, tx_buffer)
                .and_then(|_| tx.start_transfer())?;
        }

        #[cfg(gdma)]
        self.reset_dma();

        self.driver.start_operation();

        Ok(())
    }

    fn enable_dma(&self) {
        #[cfg(gdma)]
        {
            // for non GDMA this is done in `assign_tx_device` / `assign_rx_device`
            let reg_block = self.driver.register_block();
            reg_block.dma_conf().modify(|_, w| {
                w.dma_tx_ena().set_bit();
                w.dma_rx_ena().set_bit()
            });
        }
        #[cfg(pdma)]
        self.reset_dma();
    }

    fn reset_dma(&self) {
        fn set_reset_bit(reg_block: &RegisterBlock, bit: bool) {
            #[cfg(pdma)]
            reg_block.dma_conf().modify(|_, w| {
                w.out_rst().bit(bit);
                w.in_rst().bit(bit);
                w.ahbm_fifo_rst().bit(bit);
                w.ahbm_rst().bit(bit)
            });
            #[cfg(gdma)]
            reg_block.dma_conf().modify(|_, w| {
                w.rx_afifo_rst().bit(bit);
                w.buf_afifo_rst().bit(bit);
                w.dma_afifo_rst().bit(bit)
            });
        }
        let reg_block = self.driver.register_block();
        set_reset_bit(reg_block, true);
        set_reset_bit(reg_block, false);
        self.clear_dma_interrupts();
    }

    #[cfg(gdma)]
    fn clear_dma_interrupts(&self) {
        let reg_block = self.driver.register_block();
        reg_block.dma_int_clr().write(|w| {
            w.dma_infifo_full_err().clear_bit_by_one();
            w.dma_outfifo_empty_err().clear_bit_by_one();
            w.trans_done().clear_bit_by_one();
            w.mst_rx_afifo_wfull_err().clear_bit_by_one();
            w.mst_tx_afifo_rempty_err().clear_bit_by_one()
        });
    }

    #[cfg(pdma)]
    fn clear_dma_interrupts(&self) {
        let reg_block = self.driver.register_block();
        reg_block.dma_int_clr().write(|w| {
            w.inlink_dscr_empty().clear_bit_by_one();
            w.outlink_dscr_error().clear_bit_by_one();
            w.inlink_dscr_error().clear_bit_by_one();
            w.in_done().clear_bit_by_one();
            w.in_err_eof().clear_bit_by_one();
            w.in_suc_eof().clear_bit_by_one();
            w.out_done().clear_bit_by_one();
            w.out_eof().clear_bit_by_one();
            w.out_total_eof().clear_bit_by_one()
        });
    }
}

struct Driver {
    info: &'static Info,
    state: &'static State,
}

// private implementation bits
// FIXME: split this up into peripheral versions
impl Driver {
    /// Returns the register block for this SPI instance.
    pub fn register_block(&self) -> &RegisterBlock {
        unsafe { &*self.info.register_block }
    }

    /// Initialize for full-duplex 1 bit mode
    fn init(&self) {
        let reg_block = self.register_block();
        reg_block.user().modify(|_, w| {
            w.usr_miso_highpart().clear_bit();
            w.usr_mosi_highpart().clear_bit();
            w.doutdin().set_bit();
            w.usr_miso().set_bit();
            w.usr_mosi().set_bit();
            w.cs_hold().set_bit();
            w.usr_dummy_idle().set_bit();
            w.usr_addr().clear_bit();
            w.usr_command().clear_bit()
        });

        #[cfg(gdma)]
        reg_block.clk_gate().modify(|_, w| {
            w.clk_en().set_bit();
            w.mst_clk_active().set_bit();
            w.mst_clk_sel().set_bit()
        });

        #[cfg(any(esp32c6, esp32h2))]
        unsafe {
            // use default clock source PLL_F80M_CLK (ESP32-C6) and
            // PLL_F48M_CLK (ESP32-H2)
            crate::peripherals::PCR::steal()
                .spi2_clkm_conf()
                .modify(|_, w| w.spi2_clkm_sel().bits(1));
        }

        #[cfg(gdma)]
        reg_block.ctrl().modify(|_, w| {
            w.q_pol().clear_bit();
            w.d_pol().clear_bit();
            w.hold_pol().clear_bit()
        });

        #[cfg(esp32s2)]
        reg_block.ctrl().modify(|_, w| {
            w.q_pol().clear_bit();
            w.d_pol().clear_bit();
            w.wp().clear_bit()
        });

        #[cfg(esp32)]
        reg_block.ctrl().modify(|_, w| w.wp().clear_bit());

        #[cfg(not(esp32))]
        reg_block.misc().write(|w| unsafe { w.bits(0) });

        reg_block.slave().write(|w| unsafe { w.bits(0) });
    }

    #[cfg(not(esp32))]
    fn init_spi_data_mode(
        &self,
        cmd_mode: DataMode,
        address_mode: DataMode,
        data_mode: DataMode,
    ) -> Result<(), Error> {
        let reg_block = self.register_block();
        reg_block.ctrl().modify(|_, w| {
            w.fcmd_dual().bit(cmd_mode == DataMode::Dual);
            w.fcmd_quad().bit(cmd_mode == DataMode::Quad);
            w.faddr_dual().bit(address_mode == DataMode::Dual);
            w.faddr_quad().bit(address_mode == DataMode::Quad);
            w.fread_dual().bit(data_mode == DataMode::Dual);
            w.fread_quad().bit(data_mode == DataMode::Quad)
        });
        reg_block.user().modify(|_, w| {
            w.fwrite_dual().bit(data_mode == DataMode::Dual);
            w.fwrite_quad().bit(data_mode == DataMode::Quad)
        });
        Ok(())
    }

    #[cfg(esp32)]
    fn init_spi_data_mode(
        &self,
        cmd_mode: DataMode,
        address_mode: DataMode,
        data_mode: DataMode,
    ) -> Result<(), Error> {
        let reg_block = self.register_block();
        match cmd_mode {
            DataMode::Single => (),
            // FIXME: more detailed error - Only 1-bit commands are supported.
            _ => return Err(Error::Unsupported),
        }

        match address_mode {
            DataMode::Single => {
                reg_block.ctrl().modify(|_, w| {
                    w.fread_dio().clear_bit();
                    w.fread_qio().clear_bit();
                    w.fread_dual().bit(data_mode == DataMode::Dual);
                    w.fread_quad().bit(data_mode == DataMode::Quad)
                });

                reg_block.user().modify(|_, w| {
                    w.fwrite_dio().clear_bit();
                    w.fwrite_qio().clear_bit();
                    w.fwrite_dual().bit(data_mode == DataMode::Dual);
                    w.fwrite_quad().bit(data_mode == DataMode::Quad)
                });
            }
            address_mode if address_mode == data_mode => {
                reg_block.ctrl().modify(|_, w| {
                    w.fastrd_mode().set_bit();
                    w.fread_dio().bit(address_mode == DataMode::Dual);
                    w.fread_qio().bit(address_mode == DataMode::Quad);
                    w.fread_dual().clear_bit();
                    w.fread_quad().clear_bit()
                });

                reg_block.user().modify(|_, w| {
                    w.fwrite_dio().bit(address_mode == DataMode::Dual);
                    w.fwrite_qio().bit(address_mode == DataMode::Quad);
                    w.fwrite_dual().clear_bit();
                    w.fwrite_quad().clear_bit()
                });
            }
            // FIXME: more detailed error - Unsupported combination of data-modes,
            _ => return Err(Error::Unsupported),
        }

        Ok(())
    }

    // taken from https://github.com/apache/incubator-nuttx/blob/8267a7618629838231256edfa666e44b5313348e/arch/risc-v/src/esp32c3/esp32c3_spi.c#L496
    fn setup(&self, frequency: HertzU32) {
        let clocks = Clocks::get();
        cfg_if::cfg_if! {
            if #[cfg(esp32h2)] {
                // ESP32-H2 is using PLL_48M_CLK source instead of APB_CLK
                let apb_clk_freq = HertzU32::Hz(clocks.pll_48m_clock.to_Hz());
            } else {
                let apb_clk_freq = HertzU32::Hz(clocks.apb_clock.to_Hz());
            }
        }

        let reg_val: u32;
        let duty_cycle = 128;

        // In HW, n, h and l fields range from 1 to 64, pre ranges from 1 to 8K.
        // The value written to register is one lower than the used value.

        if frequency > ((apb_clk_freq / 4) * 3) {
            // Using APB frequency directly will give us the best result here.
            reg_val = 1 << 31;
        } else {
            // For best duty cycle resolution, we want n to be as close to 32 as
            // possible, but we also need a pre/n combo that gets us as close as
            // possible to the intended frequency. To do this, we bruteforce n and
            // calculate the best pre to go along with that. If there's a choice
            // between pre/n combos that give the same result, use the one with the
            // higher n.

            let mut pre: i32;
            let mut bestn: i32 = -1;
            let mut bestpre: i32 = -1;
            let mut besterr: i32 = 0;
            let mut errval: i32;

            // Start at n = 2. We need to be able to set h/l so we have at least
            // one high and one low pulse.

            for n in 2..64 {
                // Effectively, this does:
                // pre = round((APB_CLK_FREQ / n) / frequency)

                pre = ((apb_clk_freq.raw() as i32 / n) + (frequency.raw() as i32 / 2))
                    / frequency.raw() as i32;

                if pre <= 0 {
                    pre = 1;
                }

                if pre > 16 {
                    pre = 16;
                }

                errval = (apb_clk_freq.raw() as i32 / (pre * n) - frequency.raw() as i32).abs();
                if bestn == -1 || errval <= besterr {
                    besterr = errval;
                    bestn = n;
                    bestpre = pre;
                }
            }

            let n: i32 = bestn;
            pre = bestpre;
            let l: i32 = n;

            // Effectively, this does:
            // h = round((duty_cycle * n) / 256)

            let mut h: i32 = (duty_cycle * n + 127) / 256;
            if h <= 0 {
                h = 1;
            }

            reg_val = (l as u32 - 1)
                | ((h as u32 - 1) << 6)
                | ((n as u32 - 1) << 12)
                | ((pre as u32 - 1) << 18);
        }

        self.register_block()
            .clock()
            .write(|w| unsafe { w.bits(reg_val) });
    }

    /// Enable or disable listening for the given interrupts.
    #[cfg_attr(not(feature = "unstable"), allow(dead_code))]
    fn enable_listen(&self, interrupts: EnumSet<SpiInterrupt>, enable: bool) {
        let reg_block = self.register_block();

        cfg_if::cfg_if! {
            if #[cfg(esp32)] {
                reg_block.slave().modify(|_, w| {
                    for interrupt in interrupts {
                        match interrupt {
                            SpiInterrupt::TransferDone => w.trans_inten().bit(enable),
                        };
                    }
                    w
                });
            } else if #[cfg(esp32s2)] {
                reg_block.slave().modify(|_, w| {
                    for interrupt in interrupts {
                        match interrupt {
                            SpiInterrupt::TransferDone => w.int_trans_done_en().bit(enable),
                            SpiInterrupt::DmaSegmentedTransferDone => w.int_dma_seg_trans_en().bit(enable),
                        };
                    }
                    w
                });
            } else {
                reg_block.dma_int_ena().modify(|_, w| {
                    for interrupt in interrupts {
                        match interrupt {
                            SpiInterrupt::TransferDone => w.trans_done().bit(enable),
                            SpiInterrupt::DmaSegmentedTransferDone => w.dma_seg_trans_done().bit(enable),
                            SpiInterrupt::App2 => w.app2().bit(enable),
                            SpiInterrupt::App1 => w.app1().bit(enable),
                        };
                    }
                    w
                });
            }
        }
    }

    /// Gets asserted interrupts
    #[cfg_attr(not(feature = "unstable"), allow(dead_code))]
    fn interrupts(&self) -> EnumSet<SpiInterrupt> {
        let mut res = EnumSet::new();
        let reg_block = self.register_block();

        cfg_if::cfg_if! {
            if #[cfg(esp32)] {
                if reg_block.slave().read().trans_done().bit() {
                    res.insert(SpiInterrupt::TransferDone);
                }
            } else if #[cfg(esp32s2)] {
                if reg_block.slave().read().trans_done().bit() {
                    res.insert(SpiInterrupt::TransferDone);
                }
                if reg_block.hold().read().dma_seg_trans_done().bit() {
                    res.insert(SpiInterrupt::DmaSegmentedTransferDone);
                }
            } else {
                let ints = reg_block.dma_int_raw().read();

                if ints.trans_done().bit() {
                    res.insert(SpiInterrupt::TransferDone);
                }
                if ints.dma_seg_trans_done().bit() {
                    res.insert(SpiInterrupt::DmaSegmentedTransferDone);
                }
                if ints.app2().bit() {
                    res.insert(SpiInterrupt::App2);
                }
                if ints.app1().bit() {
                    res.insert(SpiInterrupt::App1);
                }
            }
        }

        res
    }

    /// Resets asserted interrupts
    #[cfg_attr(not(feature = "unstable"), allow(dead_code))]
    fn clear_interrupts(&self, interrupts: EnumSet<SpiInterrupt>) {
        let reg_block = self.register_block();
        cfg_if::cfg_if! {
            if #[cfg(esp32)] {
                for interrupt in interrupts {
                    match interrupt {
                        SpiInterrupt::TransferDone => {
                            reg_block.slave().modify(|_, w| w.trans_done().clear_bit());
                        }
                    }
                }
            } else if #[cfg(esp32s2)] {
                for interrupt in interrupts {
                    match interrupt {
                        SpiInterrupt::TransferDone => {
                            reg_block.slave().modify(|_, w| w.trans_done().clear_bit());
                        }

                        SpiInterrupt::DmaSegmentedTransferDone => {
                            reg_block
                                .hold()
                                .modify(|_, w| w.dma_seg_trans_done().clear_bit());
                        }
                    }
                }
            } else {
                reg_block.dma_int_clr().write(|w| {
                    for interrupt in interrupts {
                        match interrupt {
                            SpiInterrupt::TransferDone => w.trans_done().clear_bit_by_one(),
                            SpiInterrupt::DmaSegmentedTransferDone => w.dma_seg_trans_done().clear_bit_by_one(),
                            SpiInterrupt::App2 => w.app2().clear_bit_by_one(),
                            SpiInterrupt::App1 => w.app1().clear_bit_by_one(),
                        };
                    }
                    w
                });
            }
        }
    }

    fn apply_config(&self, config: &Config) -> Result<(), ConfigError> {
        self.ch_bus_freq(config.frequency);
        self.set_bit_order(config.read_bit_order, config.write_bit_order);
        self.set_data_mode(config.mode);
        Ok(())
    }

    fn set_data_mode(&self, data_mode: Mode) {
        let reg_block = self.register_block();

        cfg_if::cfg_if! {
            if #[cfg(esp32)] {
                let pin_reg = reg_block.pin();
            } else {
                let pin_reg = reg_block.misc();
            }
        };

        pin_reg.modify(|_, w| {
            w.ck_idle_edge()
                .bit(matches!(data_mode, Mode::Mode2 | Mode::Mode3))
        });
        reg_block.user().modify(|_, w| {
            w.ck_out_edge()
                .bit(matches!(data_mode, Mode::Mode1 | Mode::Mode2))
        });
    }

    fn ch_bus_freq(&self, frequency: HertzU32) {
        fn enable_clocks(_reg_block: &RegisterBlock, _enable: bool) {
            #[cfg(gdma)]
            _reg_block.clk_gate().modify(|_, w| {
                w.clk_en().bit(_enable);
                w.mst_clk_active().bit(_enable);
                w.mst_clk_sel().bit(_enable)
            });
        }

        enable_clocks(self.register_block(), false);

        // Change clock frequency
        self.setup(frequency);

        enable_clocks(self.register_block(), true);
    }

    #[cfg(not(any(esp32, esp32c3, esp32s2)))]
    fn set_bit_order(&self, read_order: BitOrder, write_order: BitOrder) {
        let reg_block = self.register_block();

        let read_value = match read_order {
            BitOrder::MsbFirst => 0,
            BitOrder::LsbFirst => 1,
        };
        let write_value = match write_order {
            BitOrder::MsbFirst => 0,
            BitOrder::LsbFirst => 1,
        };
        reg_block.ctrl().modify(|_, w| unsafe {
            w.rd_bit_order().bits(read_value);
            w.wr_bit_order().bits(write_value);
            w
        });
    }

    #[cfg(any(esp32, esp32c3, esp32s2))]
    fn set_bit_order(&self, read_order: BitOrder, write_order: BitOrder) {
        let reg_block = self.register_block();

        let read_value = match read_order {
            BitOrder::MsbFirst => false,
            BitOrder::LsbFirst => true,
        };
        let write_value = match write_order {
            BitOrder::MsbFirst => false,
            BitOrder::LsbFirst => true,
        };
        reg_block.ctrl().modify(|_, w| {
            w.rd_bit_order().bit(read_value);
            w.wr_bit_order().bit(write_value);
            w
        });
    }

    fn read_byte(&self) -> nb::Result<u8, Error> {
        if self.busy() {
            return Err(nb::Error::WouldBlock);
        }

        let reg_block = self.register_block();
        Ok(u32::try_into(reg_block.w(0).read().bits()).unwrap_or_default())
    }

    fn write_byte(&self, word: u8) -> nb::Result<(), Error> {
        if self.busy() {
            return Err(nb::Error::WouldBlock);
        }

        self.configure_datalen(0, 1);

        let reg_block = self.register_block();
        reg_block.w(0).write(|w| w.buf().set(word.into()));

        self.start_operation();

        Ok(())
    }

    #[cfg_attr(place_spi_driver_in_ram, ram)]
    fn fill_fifo(&self, chunk: &[u8]) {
        // TODO: replace with `array_chunks` and `from_le_bytes`
        let mut c_iter = chunk.chunks_exact(4);
        let mut w_iter = self.register_block().w_iter();
        for c in c_iter.by_ref() {
            if let Some(w_reg) = w_iter.next() {
                let word =
                    (c[0] as u32) | (c[1] as u32) << 8 | (c[2] as u32) << 16 | (c[3] as u32) << 24;
                w_reg.write(|w| w.buf().set(word));
            }
        }
        let rem = c_iter.remainder();
        if !rem.is_empty() {
            if let Some(w_reg) = w_iter.next() {
                let word = match rem.len() {
                    3 => (rem[0] as u32) | (rem[1] as u32) << 8 | (rem[2] as u32) << 16,
                    2 => (rem[0] as u32) | (rem[1] as u32) << 8,
                    1 => rem[0] as u32,
                    _ => unreachable!(),
                };
                w_reg.write(|w| w.buf().set(word));
            }
        }
    }

    /// Write bytes to SPI.
    ///
    /// This function will return before all bytes of the last chunk to transmit
    /// have been sent to the wire. If you must ensure that the whole
    /// messages was written correctly, use [`Self::flush`].
    #[cfg_attr(place_spi_driver_in_ram, ram)]
    fn write_bytes(&self, words: &[u8]) -> Result<(), Error> {
        let num_chunks = words.len() / FIFO_SIZE;

        // Flush in case previous writes have not completed yet, required as per
        // embedded-hal documentation (#1369).
        self.flush()?;

        // The fifo has a limited fixed size, so the data must be chunked and then
        // transmitted
        for (i, chunk) in words.chunks(FIFO_SIZE).enumerate() {
            self.configure_datalen(0, chunk.len());
            self.fill_fifo(chunk);

            self.start_operation();

            // Wait for all chunks to complete except the last one.
            // The function is allowed to return before the bus is idle.
            // see [embedded-hal flushing](https://docs.rs/embedded-hal/1.0.0/embedded_hal/spi/index.html#flushing)
            if i < num_chunks {
                self.flush()?;
            }
        }
        Ok(())
    }

    /// Write bytes to SPI.
    #[cfg_attr(place_spi_driver_in_ram, ram)]
    async fn write_bytes_async(&self, words: &[u8]) -> Result<(), Error> {
        // The fifo has a limited fixed size, so the data must be chunked and then
        // transmitted
        for chunk in words.chunks(FIFO_SIZE) {
            self.configure_datalen(0, chunk.len());
            self.fill_fifo(chunk);
            self.execute_operation_async().await;
        }
        Ok(())
    }

    /// Read bytes from SPI.
    ///
    /// Sends out a stuffing byte for every byte to read. This function doesn't
    /// perform flushing. If you want to read the response to something you
    /// have written before, consider using [`Self::transfer`] instead.
    #[cfg_attr(place_spi_driver_in_ram, ram)]
    fn read_bytes(&self, words: &mut [u8]) -> Result<(), Error> {
        let empty_array = [EMPTY_WRITE_PAD; FIFO_SIZE];

        for chunk in words.chunks_mut(FIFO_SIZE) {
            self.write_bytes(&empty_array[0..chunk.len()])?;
            self.flush()?;
            self.read_bytes_from_fifo(chunk)?;
        }
        Ok(())
    }

    /// Read bytes from SPI.
    ///
    /// Sends out a stuffing byte for every byte to read. This function doesn't
    /// perform flushing. If you want to read the response to something you
    /// have written before, consider using [`Self::transfer`] instead.
    #[cfg_attr(place_spi_driver_in_ram, ram)]
    async fn read_bytes_async(&self, words: &mut [u8]) -> Result<(), Error> {
        let empty_array = [EMPTY_WRITE_PAD; FIFO_SIZE];

        for chunk in words.chunks_mut(FIFO_SIZE) {
            self.write_bytes_async(&empty_array[0..chunk.len()]).await?;
            self.read_bytes_from_fifo(chunk)?;
        }
        Ok(())
    }

    /// Read received bytes from SPI FIFO.
    ///
    /// Copies the contents of the SPI receive FIFO into `words`. This function
    /// doesn't perform flushing. If you want to read the response to
    /// something you have written before, consider using [`Self::transfer`]
    /// instead.
    #[cfg_attr(place_spi_driver_in_ram, ram)]
    fn read_bytes_from_fifo(&self, words: &mut [u8]) -> Result<(), Error> {
        let reg_block = self.register_block();

        for chunk in words.chunks_mut(FIFO_SIZE) {
            self.configure_datalen(chunk.len(), 0);

            for (index, w_reg) in (0..chunk.len()).step_by(4).zip(reg_block.w_iter()) {
                let reg_val = w_reg.read().bits();
                let bytes = reg_val.to_le_bytes();

                let len = usize::min(chunk.len(), index + 4) - index;
                chunk[index..(index + len)].clone_from_slice(&bytes[0..len]);
            }
        }

        Ok(())
    }

    fn busy(&self) -> bool {
        let reg_block = self.register_block();
        reg_block.cmd().read().usr().bit_is_set()
    }

    // Check if the bus is busy and if it is wait for it to be idle
    fn flush(&self) -> Result<(), Error> {
        while self.busy() {
            // wait for bus to be clear
        }
        Ok(())
    }

    #[cfg_attr(place_spi_driver_in_ram, ram)]
    fn transfer<'w>(&self, words: &'w mut [u8]) -> Result<&'w [u8], Error> {
        for chunk in words.chunks_mut(FIFO_SIZE) {
            self.write_bytes(chunk)?;
            self.flush()?;
            self.read_bytes_from_fifo(chunk)?;
        }

        Ok(words)
    }

    #[cfg_attr(place_spi_driver_in_ram, ram)]
    async fn transfer_in_place_async(&self, words: &mut [u8]) -> Result<(), Error> {
        for chunk in words.chunks_mut(FIFO_SIZE) {
            self.write_bytes_async(chunk).await?;
            self.read_bytes_from_fifo(chunk)?;
        }

        Ok(())
    }

    fn start_operation(&self) {
        let reg_block = self.register_block();
        self.update();
        reg_block.cmd().modify(|_, w| w.usr().set_bit());
    }

    /// Starts the operation and waits for it to complete.
    async fn execute_operation_async(&self) {
        self.enable_listen(SpiInterrupt::TransferDone.into(), false);
        self.clear_interrupts(SpiInterrupt::TransferDone.into());
        self.start_operation();
        SpiFuture::new(self).await;
    }

    #[allow(clippy::too_many_arguments)]
    fn setup_half_duplex(
        &self,
        is_write: bool,
        cmd: Command,
        address: Address,
        dummy_idle: bool,
        dummy: u8,
        no_mosi_miso: bool,
        data_mode: DataMode,
    ) -> Result<(), Error> {
        self.init_spi_data_mode(cmd.mode(), address.mode(), data_mode)?;

        let reg_block = self.register_block();
        reg_block.user().modify(|_, w| {
            w.usr_miso_highpart().clear_bit();
            w.usr_mosi_highpart().clear_bit();
            w.doutdin().clear_bit();
            w.usr_miso().bit(!is_write && !no_mosi_miso);
            w.usr_mosi().bit(is_write && !no_mosi_miso);
            w.cs_hold().set_bit();
            w.usr_dummy_idle().bit(dummy_idle);
            w.usr_dummy().bit(dummy != 0);
            w.usr_addr().bit(!address.is_none());
            w.usr_command().bit(!cmd.is_none())
        });

        #[cfg(gdma)]
        reg_block.clk_gate().modify(|_, w| {
            w.clk_en().set_bit();
            w.mst_clk_active().set_bit();
            w.mst_clk_sel().set_bit()
        });

        #[cfg(any(esp32c6, esp32h2))]
        unsafe {
            let pcr = crate::peripherals::PCR::steal();

            // use default clock source PLL_F80M_CLK
            pcr.spi2_clkm_conf()
                .modify(|_, w| w.spi2_clkm_sel().bits(1));
        }

        #[cfg(not(esp32))]
        reg_block.misc().write(|w| unsafe { w.bits(0) });

        reg_block.slave().write(|w| unsafe { w.bits(0) });

        self.update();

        // set cmd, address, dummy cycles
        self.set_up_common_phases(cmd, address, dummy);

        Ok(())
    }

    fn set_up_common_phases(&self, cmd: Command, address: Address, dummy: u8) {
        let reg_block = self.register_block();
        if !cmd.is_none() {
            reg_block.user2().modify(|_, w| unsafe {
                w.usr_command_bitlen().bits((cmd.width() - 1) as u8);
                w.usr_command_value().bits(cmd.value())
            });
        }

        if !address.is_none() {
            reg_block
                .user1()
                .modify(|_, w| unsafe { w.usr_addr_bitlen().bits((address.width() - 1) as u8) });

            let addr = address.value() << (32 - address.width());
            #[cfg(not(esp32))]
            reg_block
                .addr()
                .write(|w| unsafe { w.usr_addr_value().bits(addr) });
            #[cfg(esp32)]
            reg_block.addr().write(|w| unsafe { w.bits(addr) });
        }

        if dummy > 0 {
            reg_block
                .user1()
                .modify(|_, w| unsafe { w.usr_dummy_cyclelen().bits(dummy - 1) });
        }
    }

    fn update(&self) {
        cfg_if::cfg_if! {
            if #[cfg(gdma)] {
                let reg_block = self.register_block();

                reg_block.cmd().modify(|_, w| w.update().set_bit());

                while reg_block.cmd().read().update().bit_is_set() {
                    // wait
                }
            } else if #[cfg(esp32)] {
                xtensa_lx::timer::delay(2); // ☠️
            } else {
                // Doesn't seem to be needed for ESP32-S2
            }
        }
    }

    fn configure_datalen(&self, rx_len_bytes: usize, tx_len_bytes: usize) {
        let reg_block = self.register_block();

        let rx_len = rx_len_bytes as u32 * 8;
        let tx_len = tx_len_bytes as u32 * 8;

        let rx_len = rx_len.saturating_sub(1);
        let tx_len = tx_len.saturating_sub(1);

        cfg_if::cfg_if! {
            if #[cfg(esp32)] {
                let len = rx_len.max(tx_len);
                reg_block
                    .mosi_dlen()
                    .write(|w| unsafe { w.usr_mosi_dbitlen().bits(len) });

                reg_block
                    .miso_dlen()
                    .write(|w| unsafe { w.usr_miso_dbitlen().bits(len) });
            } else if #[cfg(esp32s2)] {
                reg_block
                    .mosi_dlen()
                    .write(|w| unsafe { w.usr_mosi_dbitlen().bits(tx_len) });

                reg_block
                    .miso_dlen()
                    .write(|w| unsafe { w.usr_miso_dbitlen().bits(rx_len) });
            } else {
                reg_block
                    .ms_dlen()
                    .write(|w| unsafe { w.ms_data_bitlen().bits(rx_len.max(tx_len)) });
            }

        }
    }
}

impl PartialEq for Info {
    fn eq(&self, other: &Self) -> bool {
        self.register_block == other.register_block
    }
}

unsafe impl Sync for Info {}

// TODO: this macro needs to move to one level up, and it needs to describe the
// hardware fully. The master module should extend it with the master specific
// details.
macro_rules! spi_instance {
    ($num:literal, $sclk:ident, $mosi:ident, $miso:ident, $cs:ident $(, $sio2:ident, $sio3:ident)?) => {
        paste::paste! {
            impl PeripheralInstance for crate::peripherals::[<SPI $num>] {
                #[inline(always)]
                fn info(&self) -> &'static Info {
                    static INFO: Info = Info {
                        register_block: crate::peripherals::[<SPI $num>]::PTR,
                        peripheral: crate::system::Peripheral::[<Spi $num>],
                        interrupt: crate::peripherals::Interrupt::[<SPI $num>],
                        sclk: OutputSignal::$sclk,
                        mosi: OutputSignal::$mosi,
                        miso: InputSignal::$miso,
                        cs: OutputSignal::$cs,
                        sio0_input: InputSignal::$mosi,
                        sio1_output: OutputSignal::$miso,
                        sio2_output: $crate::if_set!($(Some(OutputSignal::$sio2))?, None),
                        sio2_input: $crate::if_set!($(Some(InputSignal::$sio2))?, None),
                        sio3_output: $crate::if_set!($(Some(OutputSignal::$sio3))?, None),
                        sio3_input: $crate::if_set!($(Some(InputSignal::$sio3))?, None),
                    };

                    &INFO
                }
            }

            $(
                // If the extra pins are set, implement QspiInstance
                $crate::ignore!($sio2);
                impl QspiInstance for crate::peripherals::[<SPI $num>] {}
            )?
        }
    }
}

#[cfg(spi2)]
cfg_if::cfg_if! {
    if #[cfg(esp32)] {
        spi_instance!(2, HSPICLK, HSPID, HSPIQ, HSPICS0, HSPIWP, HSPIHD);
    } else if #[cfg(any(esp32s2, esp32s3))] {
        spi_instance!(2, FSPICLK, FSPID, FSPIQ, FSPICS0, FSPIWP, FSPIHD);
    } else {
        spi_instance!(2, FSPICLK_MUX, FSPID, FSPIQ, FSPICS0, FSPIWP, FSPIHD);
    }
}

#[cfg(spi3)]
cfg_if::cfg_if! {
    if #[cfg(esp32)] {
        spi_instance!(3, VSPICLK, VSPID, VSPIQ, VSPICS0, HSPIWP, HSPIHD);
    } else if #[cfg(esp32s3)] {
        spi_instance!(3, SPI3_CLK, SPI3_D, SPI3_Q, SPI3_CS0, SPI3_WP, SPI3_HD);
    } else {
        spi_instance!(3, SPI3_CLK, SPI3_D, SPI3_Q, SPI3_CS0);
    }
}

impl PeripheralInstance for super::AnySpi {
    delegate::delegate! {
        to match &self.0 {
            super::AnySpiInner::Spi2(spi) => spi,
            #[cfg(spi3)]
            super::AnySpiInner::Spi3(spi) => spi,
        } {
            fn info(&self) -> &'static Info;
        }
    }
}

impl QspiInstance for super::AnySpi {}

#[doc(hidden)]
pub struct State {
    waker: AtomicWaker,
}

#[cfg_attr(place_spi_driver_in_ram, ram)]
fn handle_async<I: Instance>(instance: I) {
    let state = instance.state();
    let info = instance.info();

    let driver = Driver { info, state };
    if driver.interrupts().contains(SpiInterrupt::TransferDone) {
        state.waker.wake();
        driver.enable_listen(SpiInterrupt::TransferDone.into(), false);
    }
}

#[doc(hidden)]
pub trait Instance: PeripheralInstance {
    fn state(&self) -> &'static State;
    fn handler(&self) -> InterruptHandler;
}

macro_rules! master_instance {
    ($peri:ident) => {
        impl Instance for $crate::peripherals::$peri {
            fn state(&self) -> &'static State {
                static STATE: State = State {
                    waker: AtomicWaker::new(),
                };

                &STATE
            }

            fn handler(&self) -> InterruptHandler {
                #[$crate::macros::handler]
                #[cfg_attr(place_spi_driver_in_ram, ram)]
                fn handle() {
                    handle_async(unsafe { $crate::peripherals::$peri::steal() })
                }

                handle
            }
        }
    };
}

master_instance!(SPI2);
#[cfg(spi3)]
master_instance!(SPI3);

impl Instance for super::AnySpi {
    delegate::delegate! {
        to match &self.0 {
            super::AnySpiInner::Spi2(spi) => spi,
            #[cfg(spi3)]
            super::AnySpiInner::Spi3(spi) => spi,
        } {
            fn state(&self) -> &'static State;
            fn handler(&self) -> InterruptHandler;
        }
    }
}

struct SpiFuture<'a> {
    driver: &'a Driver,
}

impl<'a> SpiFuture<'a> {
    pub fn new(driver: &'a Driver) -> Self {
        Self { driver }
    }
}

use core::{
    future::Future,
    pin::Pin,
    task::{Context, Poll},
};

impl Future for SpiFuture<'_> {
    type Output = ();

    fn poll(self: Pin<&mut Self>, cx: &mut Context<'_>) -> Poll<Self::Output> {
        if self
            .driver
            .interrupts()
            .contains(SpiInterrupt::TransferDone)
        {
            self.driver
                .clear_interrupts(SpiInterrupt::TransferDone.into());
            return Poll::Ready(());
        }

        self.driver.state.waker.register(cx.waker());
        self.driver
            .enable_listen(SpiInterrupt::TransferDone.into(), true);
        Poll::Pending
    }
}

impl Drop for SpiFuture<'_> {
    fn drop(&mut self) {
        self.driver
            .enable_listen(SpiInterrupt::TransferDone.into(), false);
    }
}<|MERGE_RESOLUTION|>--- conflicted
+++ resolved
@@ -71,20 +71,14 @@
 use crate::{
     asynch::AtomicWaker,
     clock::Clocks,
-<<<<<<< HEAD
-    dma::{Channel, DmaChannelConvert, DmaEligible, DmaRxBuffer, DmaTxBuffer, Rx, Tx},
+    dma::{DmaChannelFor, DmaEligible, DmaRxBuffer, DmaTxBuffer, Rx, Tx},
     gpio::{
         interconnect::{PeripheralInput, PeripheralOutput},
         InputSignal,
         NoPin,
         OutputSignal,
     },
-    interrupt::InterruptHandler,
-=======
-    dma::{DmaChannelFor, DmaEligible, DmaRxBuffer, DmaTxBuffer, Rx, Tx},
-    gpio::{interconnect::PeripheralOutput, InputSignal, NoPin, OutputSignal},
     interrupt::{InterruptConfigurable, InterruptHandler},
->>>>>>> 713cd491
     peripheral::{Peripheral, PeripheralRef},
     peripherals::spi2::RegisterBlock,
     private,

//! # Serial Peripheral Interface - Slave Mode
//!
//! ## Overview
//!
//! In this mode, the SPI acts as slave and transfers data with its master when
//! its CS is asserted.
//!
//! ## Configuration
//!
//! The SPI slave driver allows using full-duplex and can only be used with DMA.
//!
//! ## Examples
//!
//! ### SPI Slave with DMA
//!
//! ```rust, no_run
#![doc = crate::before_snippet!()]
//! # use esp_hal::dma_buffers;
//! # use esp_hal::dma::{DmaRxBuf, DmaTxBuf};
//! # use esp_hal::spi::Mode;
//! # use esp_hal::spi::slave::Spi;
#![cfg_attr(pdma, doc = "let dma_channel = peripherals.DMA_SPI2;")]
#![cfg_attr(gdma, doc = "let dma_channel = peripherals.DMA_CH0;")]
//! let sclk = peripherals.GPIO0;
//! let miso = peripherals.GPIO1;
//! let mosi = peripherals.GPIO2;
//! let cs = peripherals.GPIO3;
//!
//! let (rx_buffer, rx_descriptors, tx_buffer, tx_descriptors) =
//! dma_buffers!(32000);
//! let dma_rx_buf = DmaRxBuf::new(rx_descriptors, rx_buffer).unwrap();
//! let dma_tx_buf = DmaTxBuf::new(tx_descriptors, tx_buffer).unwrap();
//! let mut spi = Spi::new(
//!     peripherals.SPI2,
//!     Mode::_0,
//! )
//! .with_sck(sclk)
//! .with_mosi(mosi)
//! .with_miso(miso)
//! .with_cs(cs)
//! .with_dma(dma_channel);
//!
//! let transfer = spi
//!     .transfer(50, dma_rx_buf, 50, dma_tx_buf)?;
//!
//! transfer.wait();
//! # Ok(())
//! # }
//! ```
//! 
//! ## Implementation State
//!
//! This driver is currently **unstable**.
//!
//! There are several options for working with the SPI peripheral in slave mode,
//! but the code currently only supports:
//! - Single transfers (not segmented transfers)
//! - Full duplex, single bit (not dual or quad SPI)
//! - DMA mode (not CPU mode).
#![cfg_attr(esp32, doc = "- ESP32 only supports SPI mode 1 and 3.\n\n")]
//! It also does not support blocking operations, as the actual
//! transfer is controlled by the SPI master; if these are necessary,
//! then the `SpiDmaTransfer` object can be `wait()`ed on or polled for
//! `is_done()`.
//!
//! See [tracking issue](https://github.com/esp-rs/esp-hal/issues/469) for more information.

use core::marker::PhantomData;

use super::{Error, Mode};
use crate::{
    dma::DmaEligible,
    gpio::{
        interconnect::{PeripheralInput, PeripheralOutput},
        InputSignal,
        NoPin,
        OutputSignal,
    },
    pac::spi2::RegisterBlock,
    spi::AnySpi,
    system::PeripheralGuard,
    Blocking,
    DriverMode,
};

const MAX_DMA_SIZE: usize = 32768 - 32;

/// SPI peripheral driver.
///
/// See the [module-level documentation][self] for more details.
#[instability::unstable]
pub struct Spi<'d, Dm: DriverMode> {
    spi: AnySpi<'d>,
    #[allow(dead_code)]
    data_mode: Mode,
    _mode: PhantomData<Dm>,
    _guard: PeripheralGuard,
}
impl<'d> Spi<'d, Blocking> {
    /// Constructs an SPI instance in 8bit dataframe mode.
    #[instability::unstable]
    pub fn new(spi: impl Instance + 'd, mode: Mode) -> Spi<'d, Blocking> {
        let guard = PeripheralGuard::new(spi.info().peripheral);

        let this = Spi {
            spi: spi.degrade(),
            data_mode: mode,
            _mode: PhantomData,
            _guard: guard,
        };

        this.spi.info().init();
        this.spi.info().set_data_mode(mode, false);

        this.with_mosi(NoPin)
            .with_miso(NoPin)
            .with_sck(NoPin)
            .with_cs(NoPin)
    }

    /// Assign the SCK (Serial Clock) pin for the SPI instance.
    #[instability::unstable]
    pub fn with_sck(self, sclk: impl PeripheralInput<'d>) -> Self {
        let sclk = sclk.into();
        sclk.enable_input(true);
        self.spi.info().sclk.connect_to(&sclk);
        self
    }

    /// Assign the MOSI (Master Out Slave In) pin for the SPI instance.
    #[instability::unstable]
    pub fn with_mosi(self, mosi: impl PeripheralInput<'d>) -> Self {
        let mosi = mosi.into();
        mosi.enable_input(true);
        self.spi.info().mosi.connect_to(&mosi);
        self
    }

    /// Assign the MISO (Master In Slave Out) pin for the SPI instance.
    #[instability::unstable]
    pub fn with_miso(self, miso: impl PeripheralOutput<'d>) -> Self {
        let miso = miso.into();
        miso.set_to_push_pull_output();
        self.spi.info().miso.connect_to(&miso);
        self
    }

    /// Assign the CS (Chip Select) pin for the SPI instance.
    #[instability::unstable]
    pub fn with_cs(self, cs: impl PeripheralInput<'d>) -> Self {
        let cs = cs.into();
        cs.enable_input(true);
        self.spi.info().cs.connect_to(&cs);
        self
    }
}

/// DMA (Direct Memory Access) functionality (Slave).
#[instability::unstable]
pub mod dma {
    use core::mem::ManuallyDrop;

    use enumset::enum_set;

    use super::*;
    use crate::{
        dma::{
            Channel,
            DmaChannelFor,
            DmaRxBuffer,
            DmaRxInterrupt,
            DmaTxBuffer,
            EmptyBuf,
            PeripheralDmaChannel,
            Rx,
            Tx,
        },
        DriverMode,
    };

    impl<'d> Spi<'d, Blocking> {
        /// Configures the SPI peripheral with the provided DMA channel and
        /// descriptors.
        #[cfg_attr(esp32, doc = "\n\n**Note**: ESP32 only supports Mode 1 and 3.")]
        #[instability::unstable]
<<<<<<< HEAD
        pub fn with_dma<CH>(self, channel: impl Peripheral<P = CH> + 'd) -> SpiDma<'d, Blocking>
        where
            CH: DmaChannelFor<AnySpi>,
        {
            self.spi.info().set_data_mode(self.data_mode, true);
            SpiDma::new(self.spi, channel.map(|ch| ch.degrade()).into_ref())
=======
        pub fn with_dma(
            self,
            channel: impl DmaChannelFor<AnySpi<'d>>,
            rx_descriptors: &'static mut [DmaDescriptor],
            tx_descriptors: &'static mut [DmaDescriptor],
        ) -> SpiDma<'d, Blocking> {
            self.spi.info().set_data_mode(self.data_mode, true);
            SpiDma::new(self.spi, channel.degrade(), rx_descriptors, tx_descriptors)
>>>>>>> ae60ceb8
        }
    }

    /// A structure representing a DMA transfer for SPI.
    #[instability::unstable]
    pub struct SpiDma<'d, Dm>
    where
        Dm: DriverMode,
    {
<<<<<<< HEAD
        pub(crate) spi: PeripheralRef<'d, AnySpi>,
        pub(crate) channel: Channel<'d, Dm, PeripheralDmaChannel<AnySpi>>,
=======
        pub(crate) spi: AnySpi<'d>,
        pub(crate) channel: Channel<Dm, PeripheralDmaChannel<AnySpi<'d>>>,
        rx_chain: DescriptorChain,
        tx_chain: DescriptorChain,
>>>>>>> ae60ceb8
        _guard: PeripheralGuard,
    }

    impl<Dm> core::fmt::Debug for SpiDma<'_, Dm>
    where
        Dm: DriverMode,
    {
        fn fmt(&self, f: &mut core::fmt::Formatter<'_>) -> core::fmt::Result {
            f.debug_struct("SpiDma").finish()
        }
    }

<<<<<<< HEAD
    impl<'d> SpiDma<'d, Blocking> {
        fn new(
            spi: PeripheralRef<'d, AnySpi>,
            channel: PeripheralRef<'d, PeripheralDmaChannel<AnySpi>>,
=======
    impl<Dm> DmaSupport for SpiDma<'_, Dm>
    where
        Dm: DriverMode,
    {
        fn peripheral_wait_dma(&mut self, is_rx: bool, is_tx: bool) {
            while !((!is_tx || self.channel.tx.is_done())
                && (!is_rx || self.channel.rx.is_done())
                && !self.spi.info().is_bus_busy())
            {}

            self.spi.info().flush().ok();
        }

        fn peripheral_dma_stop(&mut self) {
            unreachable!("unsupported")
        }
    }

    impl<'d, Dm> DmaSupportTx for SpiDma<'d, Dm>
    where
        Dm: DriverMode,
    {
        type TX = ChannelTx<Dm, PeripheralTxChannel<AnySpi<'d>>>;

        fn tx(&mut self) -> &mut Self::TX {
            &mut self.channel.tx
        }

        fn chain(&mut self) -> &mut DescriptorChain {
            &mut self.tx_chain
        }
    }

    impl<'d, Dm> DmaSupportRx for SpiDma<'d, Dm>
    where
        Dm: DriverMode,
    {
        type RX = ChannelRx<Dm, PeripheralRxChannel<AnySpi<'d>>>;

        fn rx(&mut self) -> &mut Self::RX {
            &mut self.channel.rx
        }

        fn chain(&mut self) -> &mut DescriptorChain {
            &mut self.rx_chain
        }
    }

    impl<'d> SpiDma<'d, Blocking> {
        fn new(
            spi: AnySpi<'d>,
            channel: PeripheralDmaChannel<AnySpi<'d>>,
            rx_descriptors: &'static mut [DmaDescriptor],
            tx_descriptors: &'static mut [DmaDescriptor],
>>>>>>> ae60ceb8
        ) -> Self {
            let channel = Channel::new(channel);
            channel.runtime_ensure_compatible(&spi);
            let guard = PeripheralGuard::new(spi.info().peripheral);

            Self {
                spi,
                channel,
                _guard: guard,
            }
        }
    }

    impl<'d, Dm> SpiDma<'d, Dm>
    where
        Dm: DriverMode,
    {
        fn driver(&self) -> DmaDriver {
            DmaDriver {
                info: self.spi.info(),
                dma_peripheral: self.spi.dma_peripheral(),
            }
        }

        /// Register a buffer for a DMA write.
        ///
        /// This will return a [SpiDmaTransfer]. The maximum amount of data to
        /// be sent is 32736 bytes.
        ///
        /// The write is driven by the SPI master's sclk signal and cs line.
        #[instability::unstable]
        pub fn write<TX>(
            mut self,
            bytes_to_write: usize,
            mut buffer: TX,
        ) -> Result<SpiDmaTransfer<'d, Dm, TX>, (Error, Self, TX)>
        where
            TX: DmaTxBuffer,
        {
            if bytes_to_write > MAX_DMA_SIZE {
                return Err((Error::MaxDmaTransferSizeExceeded, self, buffer));
            }

            let result = unsafe {
                self.driver().start_transfer_dma(
                    0,
                    bytes_to_write,
                    &mut EmptyBuf,
                    &mut buffer,
                    &mut self.channel.rx,
                    &mut self.channel.tx,
                )
            };
            if let Err(err) = result {
                return Err((err, self, buffer));
            }

            Ok(SpiDmaTransfer::new(self, buffer, false, true))
        }

        /// Register a buffer for a DMA read.
        ///
        /// This will return a [SpiDmaTransfer]. The maximum amount of data to
        /// be received is 32736 bytes.
        ///
        /// The read is driven by the SPI master's sclk signal and cs line.
        #[instability::unstable]
        pub fn read<RX>(
            mut self,
            bytes_to_read: usize,
            mut buffer: RX,
        ) -> Result<SpiDmaTransfer<'d, Dm, RX>, (Error, Self, RX)>
        where
            RX: DmaRxBuffer,
        {
            if bytes_to_read > MAX_DMA_SIZE {
                return Err((Error::MaxDmaTransferSizeExceeded, self, buffer));
            }

            let result = unsafe {
                self.driver().start_transfer_dma(
                    bytes_to_read,
                    0,
                    &mut buffer,
                    &mut EmptyBuf,
                    &mut self.channel.rx,
                    &mut self.channel.tx,
                )
            };
            if let Err(err) = result {
                return Err((err, self, buffer));
            }

            Ok(SpiDmaTransfer::new(self, buffer, true, false))
        }

        /// Register buffers for a DMA transfer.
        ///
        /// This will return a [SpiDmaTransfer]. The maximum amount of data to
        /// be sent/received is 32736 bytes.
        ///
        /// The data transfer is driven by the SPI master's sclk signal and cs
        /// line.
        #[instability::unstable]
        #[allow(clippy::type_complexity)]
        pub fn transfer<RX, TX>(
            mut self,
            bytes_to_read: usize,
            mut rx_buffer: RX,
            bytes_to_write: usize,
            mut tx_buffer: TX,
        ) -> Result<SpiDmaTransfer<'d, Dm, (RX, TX)>, (Error, Self, RX, TX)>
        where
            RX: DmaRxBuffer,
            TX: DmaTxBuffer,
        {
            if bytes_to_read > MAX_DMA_SIZE || bytes_to_write > MAX_DMA_SIZE {
                return Err((
                    Error::MaxDmaTransferSizeExceeded,
                    self,
                    rx_buffer,
                    tx_buffer,
                ));
            }

            let result = unsafe {
                self.driver().start_transfer_dma(
                    bytes_to_read,
                    bytes_to_write,
                    &mut rx_buffer,
                    &mut tx_buffer,
                    &mut self.channel.rx,
                    &mut self.channel.tx,
                )
            };
            if let Err(err) = result {
                return Err((err, self, rx_buffer, tx_buffer));
            }

            Ok(SpiDmaTransfer::new(
                self,
                (rx_buffer, tx_buffer),
                true,
                true,
            ))
        }
    }

    /// A structure representing a DMA transfer for SPI.
    ///
    /// This structure holds references to the SPI instance, DMA buffers, and
    /// transfer status.
    #[instability::unstable]
    pub struct SpiDmaTransfer<'d, Dm, Buf>
    where
        Dm: DriverMode,
    {
        spi_dma: ManuallyDrop<SpiDma<'d, Dm>>,
        dma_buf: ManuallyDrop<Buf>,
        has_rx: bool,
        has_tx: bool,
    }

    impl<'d, Dm, Buf> SpiDmaTransfer<'d, Dm, Buf>
    where
        Dm: DriverMode,
    {
        fn new(spi_dma: SpiDma<'d, Dm>, dma_buf: Buf, has_rx: bool, has_tx: bool) -> Self {
            Self {
                spi_dma: ManuallyDrop::new(spi_dma),
                dma_buf: ManuallyDrop::new(dma_buf),
                has_rx,
                has_tx,
            }
        }

        /// Checks if the transfer is complete.
        ///
        /// This method returns `true` if both RX and TX operations are done,
        /// and the SPI instance is no longer busy.
        #[instability::unstable]
        pub fn is_done(&self) -> bool {
            if self.has_rx {
                let done_int =
                    enum_set!(DmaRxInterrupt::SuccessfulEof | DmaRxInterrupt::DescriptorEmpty);
                if self
                    .spi_dma
                    .channel
                    .rx
                    .pending_in_interrupts()
                    .is_disjoint(done_int)
                {
                    return false;
                }
            }
            !self.spi_dma.spi.info().is_bus_busy()
        }

        /// Waits for the DMA transfer to complete.
        ///
        /// This method blocks until the transfer is finished and returns the
        /// `SpiDma` instance and the associated buffer.
        #[instability::unstable]
        pub fn wait(mut self) -> (SpiDma<'d, Dm>, Buf) {
            while !self.is_done() {
                // Wait for the SPI to become idle
            }

            if self.has_tx {
                // In case DMA TX buffer is bigger than what the SPI consumes, stop the DMA.
                if !self.spi_dma.channel.tx.is_done() {
                    self.spi_dma.channel.tx.stop_transfer();
                }
            }

            let retval = unsafe {
                (
                    ManuallyDrop::take(&mut self.spi_dma),
                    ManuallyDrop::take(&mut self.dma_buf),
                )
            };
            core::mem::forget(self);
            retval
        }
    }

    impl<Dm, Buf> Drop for SpiDmaTransfer<'_, Dm, Buf>
    where
        Dm: DriverMode,
    {
        fn drop(&mut self) {
            while !self.is_done() {
                // Wait for the SPI to become idle
            }
            unsafe {
                ManuallyDrop::drop(&mut self.spi_dma);
                ManuallyDrop::drop(&mut self.dma_buf);
            }
        }
    }

    struct DmaDriver {
        info: &'static Info,
        dma_peripheral: crate::dma::DmaPeripheral,
    }

    impl DmaDriver {
        fn regs(&self) -> &RegisterBlock {
            self.info.regs()
        }

        #[allow(clippy::too_many_arguments)]
        unsafe fn start_transfer_dma<RX, TX>(
            &self,
            read_buffer_len: usize,
            write_buffer_len: usize,
            rx_buffer: &mut impl DmaRxBuffer,
            tx_buffer: &mut impl DmaTxBuffer,
            rx: &mut RX,
            tx: &mut TX,
        ) -> Result<(), Error>
        where
            RX: Rx,
            TX: Tx,
        {
            self.enable_dma();

            self.info.reset_spi();

            if read_buffer_len > 0 {
                rx.prepare_transfer(self.dma_peripheral, rx_buffer)?;
            }

            if write_buffer_len > 0 {
                tx.prepare_transfer(self.dma_peripheral, tx_buffer)?;
            }

            #[cfg(esp32)]
            self.info
                .prepare_length_and_lines(read_buffer_len, write_buffer_len);

            self.reset_dma_before_usr_cmd();

            #[cfg(not(esp32))]
            self.regs()
                .dma_conf()
                .modify(|_, w| w.dma_slv_seg_trans_en().clear_bit());

            self.clear_dma_interrupts();
            self.info.setup_for_flush();
            self.regs().cmd().modify(|_, w| w.usr().set_bit());

            if read_buffer_len > 0 {
                rx.start_transfer()?;
            }

            if write_buffer_len > 0 {
                tx.start_transfer()?;
            }

            Ok(())
        }

        fn reset_dma_before_usr_cmd(&self) {
            #[cfg(gdma)]
            self.regs().dma_conf().modify(|_, w| {
                w.rx_afifo_rst().set_bit();
                w.buf_afifo_rst().set_bit();
                w.dma_afifo_rst().set_bit()
            });
        }

        fn enable_dma(&self) {
            #[cfg(gdma)]
            self.regs().dma_conf().modify(|_, w| {
                w.dma_tx_ena().set_bit();
                w.dma_rx_ena().set_bit();
                w.rx_eof_en().clear_bit()
            });

            #[cfg(pdma)]
            {
                fn set_rst_bit(reg_block: &RegisterBlock, bit: bool) {
                    reg_block.dma_conf().modify(|_, w| {
                        w.in_rst().bit(bit);
                        w.out_rst().bit(bit);
                        w.ahbm_fifo_rst().bit(bit);
                        w.ahbm_rst().bit(bit)
                    });

                    #[cfg(esp32s2)]
                    reg_block
                        .dma_conf()
                        .modify(|_, w| w.dma_infifo_full_clr().bit(bit));
                }
                set_rst_bit(self.regs(), true);
                set_rst_bit(self.regs(), false);
            }
        }

        fn clear_dma_interrupts(&self) {
            #[cfg(gdma)]
            self.regs().dma_int_clr().write(|w| {
                w.dma_infifo_full_err().clear_bit_by_one();
                w.dma_outfifo_empty_err().clear_bit_by_one();
                w.trans_done().clear_bit_by_one();
                w.mst_rx_afifo_wfull_err().clear_bit_by_one();
                w.mst_tx_afifo_rempty_err().clear_bit_by_one()
            });

            #[cfg(pdma)]
            self.regs().dma_int_clr().write(|w| {
                w.inlink_dscr_empty().clear_bit_by_one();
                w.outlink_dscr_error().clear_bit_by_one();
                w.inlink_dscr_error().clear_bit_by_one();
                w.in_done().clear_bit_by_one();
                w.in_err_eof().clear_bit_by_one();
                w.in_suc_eof().clear_bit_by_one();
                w.out_done().clear_bit_by_one();
                w.out_eof().clear_bit_by_one();
                w.out_total_eof().clear_bit_by_one()
            });
        }
    }
}

/// A peripheral singleton compatible with the SPI slave driver.
pub trait Instance: crate::private::Sealed + super::IntoAnySpi {
    /// Returns the peripheral data describing this SPI instance.
    #[doc(hidden)]
    fn info(&self) -> &'static Info;
}

/// A marker for DMA-capable SPI peripheral instances.
#[doc(hidden)]
pub trait InstanceDma: Instance + DmaEligible {}

impl InstanceDma for crate::peripherals::SPI2<'_> {}
#[cfg(spi3)]
impl InstanceDma for crate::peripherals::SPI3<'_> {}

/// Peripheral data describing a particular SPI instance.
#[non_exhaustive]
#[doc(hidden)]
pub struct Info {
    /// Pointer to the register block for this SPI instance.
    ///
    /// Use [Self::register_block] to access the register block.
    pub register_block: *const RegisterBlock,

    /// System peripheral marker.
    pub peripheral: crate::system::Peripheral,

    /// SCLK signal.
    pub sclk: InputSignal,

    /// MOSI signal.
    pub mosi: InputSignal,

    /// MISO signal.
    pub miso: OutputSignal,

    /// Chip select signal.
    pub cs: InputSignal,
}

impl Info {
    /// Returns the register block for this SPI instance.
    #[instability::unstable]
    pub fn regs(&self) -> &RegisterBlock {
        unsafe { &*self.register_block }
    }

    fn reset_spi(&self) {
        #[cfg(esp32)]
        {
            self.regs().slave().modify(|_, w| w.sync_reset().set_bit());
            self.regs()
                .slave()
                .modify(|_, w| w.sync_reset().clear_bit());
        }

        #[cfg(not(esp32))]
        {
            self.regs().slave().modify(|_, w| w.soft_reset().set_bit());
            self.regs()
                .slave()
                .modify(|_, w| w.soft_reset().clear_bit());
        }
    }

    #[cfg(esp32)]
    fn prepare_length_and_lines(&self, rx_len: usize, tx_len: usize) {
        self.regs()
            .slv_rdbuf_dlen()
            .write(|w| unsafe { w.bits((rx_len as u32 * 8).saturating_sub(1)) });
        self.regs()
            .slv_wrbuf_dlen()
            .write(|w| unsafe { w.bits((tx_len as u32 * 8).saturating_sub(1)) });

        // SPI Slave mode on ESP32 requires MOSI/MISO enable
        self.regs().user().modify(|_, w| {
            w.usr_mosi().bit(rx_len > 0);
            w.usr_miso().bit(tx_len > 0)
        });
    }

    /// Initialize for full-duplex 1 bit mode
    fn init(&self) {
        self.regs().clock().write(|w| unsafe { w.bits(0) });
        self.regs().user().write(|w| unsafe { w.bits(0) });
        self.regs().ctrl().write(|w| unsafe { w.bits(0) });

        self.regs().slave().write(|w| {
            #[cfg(esp32)]
            w.slv_wr_rd_buf_en().set_bit();

            w.mode().set_bit()
        });
        self.reset_spi();

        self.regs().user().modify(|_, w| {
            w.doutdin().set_bit();
            w.sio().clear_bit()
        });

        #[cfg(not(esp32))]
        self.regs().misc().write(|w| unsafe { w.bits(0) });
    }

    fn set_data_mode(&self, data_mode: Mode, dma: bool) {
        #[cfg(esp32)]
        {
            self.regs().pin().modify(|_, w| {
                w.ck_idle_edge()
                    .bit(matches!(data_mode, Mode::_0 | Mode::_1))
            });
            self.regs()
                .user()
                .modify(|_, w| w.ck_i_edge().bit(matches!(data_mode, Mode::_1 | Mode::_2)));
            self.regs().ctrl2().modify(|_, w| unsafe {
                match data_mode {
                    Mode::_0 => {
                        w.miso_delay_mode().bits(0);
                        w.miso_delay_num().bits(0);
                        w.mosi_delay_mode().bits(2);
                        w.mosi_delay_num().bits(2)
                    }
                    Mode::_1 => {
                        w.miso_delay_mode().bits(2);
                        w.miso_delay_num().bits(0);
                        w.mosi_delay_mode().bits(0);
                        w.mosi_delay_num().bits(0)
                    }
                    Mode::_2 => {
                        w.miso_delay_mode().bits(0);
                        w.miso_delay_num().bits(0);
                        w.mosi_delay_mode().bits(1);
                        w.mosi_delay_num().bits(2)
                    }
                    Mode::_3 => {
                        w.miso_delay_mode().bits(1);
                        w.miso_delay_num().bits(0);
                        w.mosi_delay_mode().bits(0);
                        w.mosi_delay_num().bits(0)
                    }
                }
            });

            if dma {
                assert!(
                    matches!(data_mode, Mode::_1 | Mode::_3),
                    "Mode {:?} is not supported with DMA",
                    data_mode
                );
            }
        }

        #[cfg(not(esp32))]
        {
            _ = dma;
            self.regs().user().modify(|_, w| {
                w.tsck_i_edge()
                    .bit(matches!(data_mode, Mode::_1 | Mode::_2));
                w.rsck_i_edge()
                    .bit(matches!(data_mode, Mode::_1 | Mode::_2))
            });
            cfg_if::cfg_if! {
                if #[cfg(esp32s2)] {
                    let ctrl1_reg = self.regs().ctrl1();
                } else {
                    let ctrl1_reg = self.regs().slave();
                }
            }
            ctrl1_reg.modify(|_, w| {
                w.clk_mode_13()
                    .bit(matches!(data_mode, Mode::_1 | Mode::_3))
            });
        }
    }

    fn is_bus_busy(&self) -> bool {
        #[cfg(pdma)]
        {
            self.regs().slave().read().trans_done().bit_is_clear()
        }
        #[cfg(gdma)]
        {
            self.regs().dma_int_raw().read().trans_done().bit_is_clear()
        }
    }

    // Clear the transaction-done interrupt flag so flush() can work properly. Not
    // used in DMA mode.
    fn setup_for_flush(&self) {
        #[cfg(pdma)]
        self.regs()
            .slave()
            .modify(|_, w| w.trans_done().clear_bit());
        #[cfg(gdma)]
        self.regs()
            .dma_int_clr()
            .write(|w| w.trans_done().clear_bit_by_one());
    }
}

impl PartialEq for Info {
    fn eq(&self, other: &Self) -> bool {
        core::ptr::eq(self.register_block, other.register_block)
    }
}

unsafe impl Sync for Info {}

macro_rules! spi_instance {
    ($num:literal, $sclk:ident, $mosi:ident, $miso:ident, $cs:ident) => {
        paste::paste! {
            impl Instance for crate::peripherals::[<SPI $num>]<'_> {
                #[inline(always)]
                fn info(&self) -> &'static Info {
                    static INFO: Info = Info {
                        register_block: crate::peripherals::[<SPI $num>]::regs(),
                        peripheral: crate::system::Peripheral::[<Spi $num>],
                        sclk: InputSignal::$sclk,
                        mosi: InputSignal::$mosi,
                        miso: OutputSignal::$miso,
                        cs: InputSignal::$cs,
                    };

                    &INFO
                }
            }
        }
    };
}

cfg_if::cfg_if! {
    if #[cfg(esp32)] {
        #[cfg(spi2)]
        spi_instance!(2, HSPICLK, HSPID, HSPIQ, HSPICS0);
        #[cfg(spi3)]
        spi_instance!(3, VSPICLK, VSPID, VSPIQ, VSPICS0);
    } else {
        #[cfg(spi2)]
        spi_instance!(2, FSPICLK, FSPID, FSPIQ, FSPICS0);
        #[cfg(spi3)]
        spi_instance!(3, SPI3_CLK, SPI3_D, SPI3_Q, SPI3_CS0);
    }
}

impl Instance for super::AnySpi<'_> {
    delegate::delegate! {
        to match &self.0 {
            super::AnySpiInner::Spi2(spi) => spi,
            #[cfg(spi3)]
            super::AnySpiInner::Spi3(spi) => spi,
        } {
            fn info(&self) -> &'static Info;
        }
    }
}

impl InstanceDma for super::AnySpi<'_> {}<|MERGE_RESOLUTION|>--- conflicted
+++ resolved
@@ -183,23 +183,12 @@
         /// descriptors.
         #[cfg_attr(esp32, doc = "\n\n**Note**: ESP32 only supports Mode 1 and 3.")]
         #[instability::unstable]
-<<<<<<< HEAD
-        pub fn with_dma<CH>(self, channel: impl Peripheral<P = CH> + 'd) -> SpiDma<'d, Blocking>
+        pub fn with_dma<CH>(self, channel: impl DmaChannelFor<AnySpi<'d>>) -> SpiDma<'d, Blocking>
         where
             CH: DmaChannelFor<AnySpi>,
         {
             self.spi.info().set_data_mode(self.data_mode, true);
             SpiDma::new(self.spi, channel.map(|ch| ch.degrade()).into_ref())
-=======
-        pub fn with_dma(
-            self,
-            channel: impl DmaChannelFor<AnySpi<'d>>,
-            rx_descriptors: &'static mut [DmaDescriptor],
-            tx_descriptors: &'static mut [DmaDescriptor],
-        ) -> SpiDma<'d, Blocking> {
-            self.spi.info().set_data_mode(self.data_mode, true);
-            SpiDma::new(self.spi, channel.degrade(), rx_descriptors, tx_descriptors)
->>>>>>> ae60ceb8
         }
     }
 
@@ -209,15 +198,8 @@
     where
         Dm: DriverMode,
     {
-<<<<<<< HEAD
-        pub(crate) spi: PeripheralRef<'d, AnySpi>,
-        pub(crate) channel: Channel<'d, Dm, PeripheralDmaChannel<AnySpi>>,
-=======
         pub(crate) spi: AnySpi<'d>,
         pub(crate) channel: Channel<Dm, PeripheralDmaChannel<AnySpi<'d>>>,
-        rx_chain: DescriptorChain,
-        tx_chain: DescriptorChain,
->>>>>>> ae60ceb8
         _guard: PeripheralGuard,
     }
 
@@ -230,67 +212,10 @@
         }
     }
 
-<<<<<<< HEAD
-    impl<'d> SpiDma<'d, Blocking> {
-        fn new(
-            spi: PeripheralRef<'d, AnySpi>,
-            channel: PeripheralRef<'d, PeripheralDmaChannel<AnySpi>>,
-=======
-    impl<Dm> DmaSupport for SpiDma<'_, Dm>
-    where
-        Dm: DriverMode,
-    {
-        fn peripheral_wait_dma(&mut self, is_rx: bool, is_tx: bool) {
-            while !((!is_tx || self.channel.tx.is_done())
-                && (!is_rx || self.channel.rx.is_done())
-                && !self.spi.info().is_bus_busy())
-            {}
-
-            self.spi.info().flush().ok();
-        }
-
-        fn peripheral_dma_stop(&mut self) {
-            unreachable!("unsupported")
-        }
-    }
-
-    impl<'d, Dm> DmaSupportTx for SpiDma<'d, Dm>
-    where
-        Dm: DriverMode,
-    {
-        type TX = ChannelTx<Dm, PeripheralTxChannel<AnySpi<'d>>>;
-
-        fn tx(&mut self) -> &mut Self::TX {
-            &mut self.channel.tx
-        }
-
-        fn chain(&mut self) -> &mut DescriptorChain {
-            &mut self.tx_chain
-        }
-    }
-
-    impl<'d, Dm> DmaSupportRx for SpiDma<'d, Dm>
-    where
-        Dm: DriverMode,
-    {
-        type RX = ChannelRx<Dm, PeripheralRxChannel<AnySpi<'d>>>;
-
-        fn rx(&mut self) -> &mut Self::RX {
-            &mut self.channel.rx
-        }
-
-        fn chain(&mut self) -> &mut DescriptorChain {
-            &mut self.rx_chain
-        }
-    }
-
     impl<'d> SpiDma<'d, Blocking> {
         fn new(
             spi: AnySpi<'d>,
             channel: PeripheralDmaChannel<AnySpi<'d>>,
-            rx_descriptors: &'static mut [DmaDescriptor],
-            tx_descriptors: &'static mut [DmaDescriptor],
->>>>>>> ae60ceb8
         ) -> Self {
             let channel = Channel::new(channel);
             channel.runtime_ensure_compatible(&spi);

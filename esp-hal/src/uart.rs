--- conflicted
+++ resolved
@@ -650,10 +650,7 @@
             guard: self.guard,
             rts_pin: self.rts_pin,
             tx_pin: self.tx_pin,
-<<<<<<< HEAD
             baudrate: self.baudrate,
-=======
->>>>>>> 3e6b85bf
         }
     }
 }
@@ -847,7 +844,6 @@
         // fast and slow baud rates.
         crate::rom::ets_delay_us(10);
         while !self.is_tx_idle() {}
-<<<<<<< HEAD
     }
 
     /// Sends a break signal for a specified duration in bit time, i.e. the time
@@ -869,8 +865,6 @@
 
         // Restore the original TX inversion state
         self.regs().conf0().modify(|_, w| w.txd_inv().bit(original_txd_inv));
-=======
->>>>>>> 3e6b85bf
     }
 
     /// Checks if the TX line is idle for this UART instance.
@@ -993,7 +987,6 @@
             guard: self.guard,
         }
     }
-<<<<<<< HEAD
 
     async fn wait_for_buffered_data(
         &mut self,
@@ -1056,70 +1049,6 @@
         Ok(())
     }
 
-=======
-
-    async fn wait_for_buffered_data(
-        &mut self,
-        minimum: usize,
-        preferred: usize,
-        listen_for_timeout: bool,
-    ) -> Result<(), RxError> {
-        while self.uart.info().rx_fifo_count() < (minimum as u16).min(Info::RX_FIFO_MAX_THRHD) {
-            let amount = u16::try_from(preferred)
-                .unwrap_or(Info::RX_FIFO_MAX_THRHD)
-                .min(Info::RX_FIFO_MAX_THRHD);
-
-            let current = self.uart.info().rx_fifo_full_threshold();
-            let _guard = if current > amount {
-                // We're ignoring the user configuration here to ensure that this is not waiting
-                // for more data than the buffer. We'll restore the original value after the
-                // future resolved.
-                let info = self.uart.info();
-                unwrap!(info.set_rx_fifo_full_threshold(amount));
-                Some(OnDrop::new(|| {
-                    unwrap!(info.set_rx_fifo_full_threshold(current));
-                }))
-            } else {
-                None
-            };
-
-            // Wait for space or event
-            let mut events = RxEvent::FifoFull
-                | RxEvent::FifoOvf
-                | RxEvent::FrameError
-                | RxEvent::GlitchDetected
-                | RxEvent::ParityError;
-
-            if self.regs().at_cmd_char().read().char_num().bits() > 0 {
-                events |= RxEvent::CmdCharDetected;
-            }
-
-            cfg_if::cfg_if! {
-                if #[cfg(any(esp32c6, esp32h2))] {
-                    let reg_en = self.regs().tout_conf();
-                } else {
-                    let reg_en = self.regs().conf1();
-                }
-            };
-            if listen_for_timeout && reg_en.read().rx_tout_en().bit_is_set() {
-                events |= RxEvent::FifoTout;
-            }
-
-            let events = UartRxFuture::new(self.uart.reborrow(), events).await;
-
-            let result = rx_event_check_for_error(events);
-            if let Err(error) = result {
-                if error == RxError::FifoOverflowed {
-                    self.uart.info().rxfifo_reset();
-                }
-                return Err(error);
-            }
-        }
-
-        Ok(())
-    }
-
->>>>>>> 3e6b85bf
     /// Read data asynchronously.
     ///
     /// This function reads data from the UART receive buffer into the
@@ -1657,14 +1586,11 @@
         self.tx.flush()
     }
 
-<<<<<<< HEAD
     /// Sends a break signal for a specified duration
     pub fn send_break(&mut self, bits: u32) {
         self.tx.send_break(bits)
     }
 
-=======
->>>>>>> 3e6b85bf
     /// Returns whether the UART buffer has data.
     ///
     /// If this function returns `true`, [`Self::read`] will not block.

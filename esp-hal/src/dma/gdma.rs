//! # General Direct Memory Access (GMDA)
//!
//! ## Overview
//! GDMA is a feature that allows peripheral-to-memory, memory-to-peripheral,
//! and memory-to-memory data transfer at high speed. The CPU is not involved in
//! the GDMA transfer and therefore is more efficient with less workload.
//!
//! The `GDMA` module provides multiple DMA channels, each capable of managing
//! data transfer for various peripherals.
//!
//! ## Configuration
//! GDMA peripheral can be initializes using the `new` function, which requires
//! a DMA peripheral instance and a clock control reference.
//!
//! <em>PS: Note that the number of DMA channels is chip-specific.</em>

use crate::{
    dma::*,
    peripheral::PeripheralRef,
    system::{Peripheral, PeripheralClockControl},
};

#[non_exhaustive]
pub struct Channel<const N: u8> {}

impl<const N: u8> crate::private::Sealed for Channel<N> {}

impl<const N: u8> Channel<N> {
    #[inline(always)]
    fn ch() -> &'static crate::peripherals::dma::ch::CH {
        let dma = unsafe { &*crate::peripherals::DMA::PTR };
        dma.ch(N as usize)
    }

    #[cfg(any(esp32c2, esp32c3))]
    #[inline(always)]
    fn in_int() -> &'static crate::peripherals::dma::int_ch::INT_CH {
        let dma = unsafe { &*crate::peripherals::DMA::PTR };
        dma.int_ch(N as usize)
    }
    #[inline(always)]
    #[cfg(any(esp32c6, esp32h2))]
    fn in_int() -> &'static crate::peripherals::dma::in_int_ch::IN_INT_CH {
        let dma = unsafe { &*crate::peripherals::DMA::PTR };
        dma.in_int_ch(N as usize)
    }
    #[cfg(esp32s3)]
    #[inline(always)]
    fn in_int() -> &'static crate::peripherals::dma::ch::in_int::IN_INT {
        let dma = unsafe { &*crate::peripherals::DMA::PTR };
        dma.ch(N as usize).in_int()
    }

    #[cfg(any(esp32c2, esp32c3))]
    #[inline(always)]
    fn out_int() -> &'static crate::peripherals::dma::int_ch::INT_CH {
        let dma = unsafe { &*crate::peripherals::DMA::PTR };
        dma.int_ch(N as usize)
    }
    #[inline(always)]
    #[cfg(any(esp32c6, esp32h2))]
    fn out_int() -> &'static crate::peripherals::dma::out_int_ch::OUT_INT_CH {
        let dma = unsafe { &*crate::peripherals::DMA::PTR };
        dma.out_int_ch(N as usize)
    }
    #[cfg(esp32s3)]
    #[inline(always)]
    fn out_int() -> &'static crate::peripherals::dma::ch::out_int::OUT_INT {
        let dma = unsafe { &*crate::peripherals::DMA::PTR };
        dma.ch(N as usize).out_int()
    }
}

impl<const N: u8> RegisterAccess for Channel<N> {
    #[cfg(gdma)]
    fn set_mem2mem_mode(value: bool) {
        Self::ch()
            .in_conf0()
            .modify(|_, w| w.mem_trans_en().bit(value));
    }

    #[cfg(esp32s3)]
    fn set_out_ext_mem_block_size(size: DmaExtMemBKSize) {
        Self::ch()
            .out_conf1()
            .modify(|_, w| unsafe { w.out_ext_mem_bk_size().bits(size as u8) });
    }

    fn set_out_burstmode(burst_mode: bool) {
        Self::ch().out_conf0().modify(|_, w| {
            w.out_data_burst_en().bit(burst_mode);
            w.outdscr_burst_en().bit(burst_mode)
        });
    }

    fn set_out_priority(priority: DmaPriority) {
        Self::ch()
            .out_pri()
            .write(|w| unsafe { w.tx_pri().bits(priority as u8) });
    }

    fn clear_out_interrupts() {
        #[cfg(not(esp32s3))]
        Self::out_int().clr().write(|w| {
            w.out_eof().clear_bit_by_one();
            w.out_dscr_err().clear_bit_by_one();
            w.out_done().clear_bit_by_one();
            w.out_total_eof().clear_bit_by_one();
            w.outfifo_ovf().clear_bit_by_one();
            w.outfifo_udf().clear_bit_by_one()
        });

        #[cfg(esp32s3)]
        Self::out_int().clr().write(|w| {
            w.out_eof().clear_bit_by_one();
            w.out_dscr_err().clear_bit_by_one();
            w.out_done().clear_bit_by_one();
            w.out_total_eof().clear_bit_by_one();
            w.outfifo_ovf_l1().clear_bit_by_one();
            w.outfifo_ovf_l3().clear_bit_by_one();
            w.outfifo_udf_l1().clear_bit_by_one();
            w.outfifo_udf_l3().clear_bit_by_one()
        });
    }

    fn reset_out() {
        let conf0 = Self::ch().out_conf0();
        conf0.modify(|_, w| w.out_rst().set_bit());
        conf0.modify(|_, w| w.out_rst().clear_bit());
    }

    fn set_out_descriptors(address: u32) {
        Self::ch()
            .out_link()
            .modify(|_, w| unsafe { w.outlink_addr().bits(address) });
    }

    fn set_out_peripheral(peripheral: u8) {
        Self::ch()
            .out_peri_sel()
            .modify(|_, w| unsafe { w.peri_out_sel().bits(peripheral) });
    }

    fn start_out() {
        Self::ch()
            .out_link()
            .modify(|_, w| w.outlink_start().set_bit());
    }

<<<<<<< HEAD
    fn stop_out() {
        Self::ch()
            .out_link()
            .modify(|_, w| w.outlink_stop().set_bit());
    }

    fn clear_ch_out_done() {
        Self::out_int()
            .clr()
            .write(|w| w.out_done().clear_bit_by_one());
    }

    fn is_ch_out_done_set() -> bool {
        Self::out_int().raw().read().out_done().bit()
    }

    fn listen_ch_out_done() {
        Self::out_int().ena().modify(|_, w| w.out_done().set_bit())
    }

    fn unlisten_ch_out_done() {
        Self::out_int()
            .ena()
            .modify(|_, w| w.out_done().clear_bit())
    }

    fn is_listening_ch_out_done() -> bool {
        Self::out_int().ena().read().out_done().bit()
    }

    fn is_out_done() -> bool {
        Self::out_int().raw().read().out_total_eof().bit()
    }

=======
>>>>>>> 4534ee13
    fn last_out_dscr_address() -> usize {
        Self::ch()
            .out_eof_des_addr()
            .read()
            .out_eof_des_addr()
            .bits() as _
    }

    #[cfg(esp32s3)]
    fn set_in_ext_mem_block_size(size: DmaExtMemBKSize) {
        Self::ch()
            .in_conf1()
            .modify(|_, w| unsafe { w.in_ext_mem_bk_size().bits(size as u8) });
    }

    fn set_in_burstmode(burst_mode: bool) {
        Self::ch().in_conf0().modify(|_, w| {
            w.in_data_burst_en().bit(burst_mode);
            w.indscr_burst_en().bit(burst_mode)
        });
    }

    fn set_in_priority(priority: DmaPriority) {
        Self::ch()
            .in_pri()
            .write(|w| unsafe { w.rx_pri().bits(priority as u8) });
    }

    fn clear_in_interrupts() {
        #[cfg(not(esp32s3))]
        Self::in_int().clr().write(|w| {
            w.in_suc_eof().clear_bit_by_one();
            w.in_err_eof().clear_bit_by_one();
            w.in_dscr_err().clear_bit_by_one();
            w.in_dscr_empty().clear_bit_by_one();
            w.in_done().clear_bit_by_one();
            w.infifo_ovf().clear_bit_by_one();
            w.infifo_udf().clear_bit_by_one()
        });

        #[cfg(esp32s3)]
        Self::in_int().clr().write(|w| {
            w.in_suc_eof().clear_bit_by_one();
            w.in_err_eof().clear_bit_by_one();
            w.in_dscr_err().clear_bit_by_one();
            w.in_dscr_empty().clear_bit_by_one();
            w.in_done().clear_bit_by_one();
            w.infifo_ovf_l1().clear_bit_by_one();
            w.infifo_ovf_l3().clear_bit_by_one();
            w.infifo_udf_l1().clear_bit_by_one();
            w.infifo_udf_l3().clear_bit_by_one()
        });
    }

    fn reset_in() {
        let conf0 = Self::ch().in_conf0();
        conf0.modify(|_, w| w.in_rst().set_bit());
        conf0.modify(|_, w| w.in_rst().clear_bit());
    }

    fn set_in_descriptors(address: u32) {
        Self::ch()
            .in_link()
            .modify(|_, w| unsafe { w.inlink_addr().bits(address) });
    }

    fn set_in_peripheral(peripheral: u8) {
        Self::ch()
            .in_peri_sel()
            .modify(|_, w| unsafe { w.peri_in_sel().bits(peripheral) });
    }

    fn start_in() {
        Self::ch()
            .in_link()
            .modify(|_, w| w.inlink_start().set_bit());
    }

    fn listen_out(interrupts: impl Into<EnumSet<DmaTxInterrupt>>) {
        Self::out_int().ena().modify(|_, w| {
            for interrupt in interrupts.into() {
                match interrupt {
                    DmaTxInterrupt::TotalEof => w.out_total_eof().set_bit(),
                    DmaTxInterrupt::DescriptorError => w.out_dscr_err().set_bit(),
                    DmaTxInterrupt::Eof => w.out_eof().set_bit(),
                    DmaTxInterrupt::Done => w.out_done().set_bit(),
                };
            }
            w
        })
    }

    fn unlisten_out(interrupts: impl Into<EnumSet<DmaTxInterrupt>>) {
        Self::out_int().ena().modify(|_, w| {
            for interrupt in interrupts.into() {
                match interrupt {
                    DmaTxInterrupt::TotalEof => w.out_total_eof().clear_bit(),
                    DmaTxInterrupt::DescriptorError => w.out_dscr_err().clear_bit(),
                    DmaTxInterrupt::Eof => w.out_eof().clear_bit(),
                    DmaTxInterrupt::Done => w.out_done().clear_bit(),
                };
            }
            w
        })
    }

    fn is_listening_out() -> EnumSet<DmaTxInterrupt> {
        let mut result = EnumSet::new();

        let int_ena = Self::out_int().ena().read();
        if int_ena.out_total_eof().bit_is_set() {
            result |= DmaTxInterrupt::TotalEof;
        }
        if int_ena.out_dscr_err().bit_is_set() {
            result |= DmaTxInterrupt::DescriptorError;
        }
        if int_ena.out_eof().bit_is_set() {
            result |= DmaTxInterrupt::Eof;
        }
        if int_ena.out_done().bit_is_set() {
            result |= DmaTxInterrupt::Done;
        }

        result
    }

    fn pending_out_interrupts() -> EnumSet<DmaTxInterrupt> {
        let mut result = EnumSet::new();

        let int_raw = Self::out_int().raw().read();
        if int_raw.out_total_eof().bit_is_set() {
            result |= DmaTxInterrupt::TotalEof;
        }
        if int_raw.out_dscr_err().bit_is_set() {
            result |= DmaTxInterrupt::DescriptorError;
        }
        if int_raw.out_eof().bit_is_set() {
            result |= DmaTxInterrupt::Eof;
        }
        if int_raw.out_done().bit_is_set() {
            result |= DmaTxInterrupt::Done;
        }

        result
    }

    fn clear_out(interrupts: impl Into<EnumSet<DmaTxInterrupt>>) {
        Self::out_int().clr().write(|w| {
            for interrupt in interrupts.into() {
                match interrupt {
                    DmaTxInterrupt::TotalEof => w.out_total_eof().clear_bit_by_one(),
                    DmaTxInterrupt::DescriptorError => w.out_dscr_err().clear_bit_by_one(),
                    DmaTxInterrupt::Eof => w.out_eof().clear_bit_by_one(),
                    DmaTxInterrupt::Done => w.out_done().clear_bit_by_one(),
                };
            }
            w
        })
    }

    fn listen_in(interrupts: impl Into<EnumSet<DmaRxInterrupt>>) {
        Self::in_int().ena().modify(|_, w| {
            for interrupt in interrupts.into() {
                match interrupt {
                    DmaRxInterrupt::SuccessfulEof => w.in_suc_eof().set_bit(),
                    DmaRxInterrupt::ErrorEof => w.in_err_eof().set_bit(),
                    DmaRxInterrupt::DescriptorError => w.in_dscr_err().set_bit(),
                    DmaRxInterrupt::DescriptorEmpty => w.in_dscr_empty().set_bit(),
                    DmaRxInterrupt::Done => w.in_done().set_bit(),
                };
            }
            w
        })
    }

    fn unlisten_in(interrupts: impl Into<EnumSet<DmaRxInterrupt>>) {
        Self::in_int().ena().modify(|_, w| {
            for interrupt in interrupts.into() {
                match interrupt {
                    DmaRxInterrupt::SuccessfulEof => w.in_suc_eof().clear_bit(),
                    DmaRxInterrupt::ErrorEof => w.in_err_eof().clear_bit(),
                    DmaRxInterrupt::DescriptorError => w.in_dscr_err().clear_bit(),
                    DmaRxInterrupt::DescriptorEmpty => w.in_dscr_empty().clear_bit(),
                    DmaRxInterrupt::Done => w.in_done().clear_bit(),
                };
            }
            w
        })
    }

    fn is_listening_in() -> EnumSet<DmaRxInterrupt> {
        let mut result = EnumSet::new();

        let int_ena = Self::in_int().ena().read();
        if int_ena.in_dscr_err().bit_is_set() {
            result |= DmaRxInterrupt::DescriptorError;
        }
        if int_ena.in_dscr_empty().bit_is_set() {
            result |= DmaRxInterrupt::DescriptorEmpty;
        }
        if int_ena.in_suc_eof().bit_is_set() {
            result |= DmaRxInterrupt::SuccessfulEof;
        }
        if int_ena.in_err_eof().bit_is_set() {
            result |= DmaRxInterrupt::ErrorEof;
        }
        if int_ena.in_done().bit_is_set() {
            result |= DmaRxInterrupt::Done;
        }

        result
    }

    fn pending_in_interrupts() -> EnumSet<DmaRxInterrupt> {
        let mut result = EnumSet::new();

        let int_raw = Self::in_int().raw().read();
        if int_raw.in_dscr_err().bit_is_set() {
            result |= DmaRxInterrupt::DescriptorError;
        }
        if int_raw.in_dscr_empty().bit_is_set() {
            result |= DmaRxInterrupt::DescriptorEmpty;
        }
        if int_raw.in_suc_eof().bit_is_set() {
            result |= DmaRxInterrupt::SuccessfulEof;
        }
        if int_raw.in_err_eof().bit_is_set() {
            result |= DmaRxInterrupt::ErrorEof;
        }
        if int_raw.in_done().bit_is_set() {
            result |= DmaRxInterrupt::Done;
        }

        result
    }

    fn clear_in(interrupts: impl Into<EnumSet<DmaRxInterrupt>>) {
        Self::in_int().clr().write(|w| {
            for interrupt in interrupts.into() {
                match interrupt {
                    DmaRxInterrupt::SuccessfulEof => w.in_suc_eof().clear_bit_by_one(),
                    DmaRxInterrupt::ErrorEof => w.in_err_eof().clear_bit_by_one(),
                    DmaRxInterrupt::DescriptorError => w.in_dscr_err().clear_bit_by_one(),
                    DmaRxInterrupt::DescriptorEmpty => w.in_dscr_empty().clear_bit_by_one(),
                    DmaRxInterrupt::Done => w.in_done().clear_bit_by_one(),
                };
            }
            w
        })
    }
}

#[non_exhaustive]
#[doc(hidden)]
pub struct ChannelTxImpl<const N: u8> {}

use embassy_sync::waitqueue::AtomicWaker;

static TX_WAKERS: [AtomicWaker; CHANNEL_COUNT] = [const { AtomicWaker::new() }; CHANNEL_COUNT];
static RX_WAKERS: [AtomicWaker; CHANNEL_COUNT] = [const { AtomicWaker::new() }; CHANNEL_COUNT];

impl<const N: u8> crate::private::Sealed for ChannelTxImpl<N> {}

impl<const N: u8> TxChannel<Channel<N>> for ChannelTxImpl<N> {
    fn waker() -> &'static AtomicWaker {
        &TX_WAKERS[N as usize]
    }
}

#[non_exhaustive]
#[doc(hidden)]
pub struct ChannelRxImpl<const N: u8> {}

impl<const N: u8> crate::private::Sealed for ChannelRxImpl<N> {}

impl<const N: u8> RxChannel<Channel<N>> for ChannelRxImpl<N> {
    fn waker() -> &'static AtomicWaker {
        &RX_WAKERS[N as usize]
    }
}

/// A Channel can be created from this
#[non_exhaustive]
pub struct ChannelCreator<const N: u8> {}

#[non_exhaustive]
#[doc(hidden)]
pub struct SuitablePeripheral<const N: u8> {}
impl<const N: u8> PeripheralMarker for SuitablePeripheral<N> {}

// with GDMA every channel can be used for any peripheral
impl<const N: u8> SpiPeripheral for SuitablePeripheral<N> {}
impl<const N: u8> Spi2Peripheral for SuitablePeripheral<N> {}
#[cfg(spi3)]
impl<const N: u8> Spi3Peripheral for SuitablePeripheral<N> {}
#[cfg(any(i2s0, i2s1))]
impl<const N: u8> I2sPeripheral for SuitablePeripheral<N> {}
#[cfg(i2s0)]
impl<const N: u8> I2s0Peripheral for SuitablePeripheral<N> {}
#[cfg(i2s1)]
impl<const N: u8> I2s1Peripheral for SuitablePeripheral<N> {}
#[cfg(parl_io)]
impl<const N: u8> ParlIoPeripheral for SuitablePeripheral<N> {}
#[cfg(aes)]
impl<const N: u8> AesPeripheral for SuitablePeripheral<N> {}
#[cfg(lcd_cam)]
impl<const N: u8> LcdCamPeripheral for SuitablePeripheral<N> {}

macro_rules! impl_channel {
    ($num: literal, $async_handler: path, $($interrupt: ident),* ) => {
        paste::paste! {
            impl ChannelTypes for Channel<$num> {
                fn set_isr(handler: $crate::interrupt::InterruptHandler) {
                    let mut dma = unsafe { crate::peripherals::DMA::steal() };
                    $(
                        dma.[< bind_ $interrupt:lower _interrupt >](handler.handler());
                        $crate::interrupt::enable($crate::peripherals::Interrupt::$interrupt, handler.priority()).unwrap();
                    )*
                }
            }

            /// A description of a GDMA channel
            #[non_exhaustive]
            pub struct [<DmaChannel $num>] {}

            impl crate::private::Sealed for [<DmaChannel $num>] {}

            impl DmaChannel for [<DmaChannel $num>] {
                type Channel = Channel<$num>;
                type Rx = ChannelRxImpl<$num>;
                type Tx = ChannelTxImpl<$num>;
                type P = SuitablePeripheral<$num>;
            }

            impl ChannelCreator<$num> {
                fn do_configure<'a, M: crate::Mode>(
                    self,
                    burst_mode: bool,
                    priority: DmaPriority,
                ) -> crate::dma::Channel<'a, [<DmaChannel $num>], M> {
                    let mut tx_impl = ChannelTxImpl {};
                    tx_impl.init(burst_mode, priority);

                    let mut rx_impl = ChannelRxImpl {};
                    rx_impl.init(burst_mode, priority);

                    crate::dma::Channel {
                        tx: ChannelTx::new(tx_impl, burst_mode),
                        rx: ChannelRx::new(rx_impl, burst_mode),
                        phantom: PhantomData,
                    }
                }

                /// Configure the channel for use with blocking APIs
                ///
                /// Descriptors should be sized as `(CHUNK_SIZE + 4091) / 4092`. I.e., to
                /// transfer buffers of size `1..=4092`, you need 1 descriptor.
                pub fn configure<'a>(
                    self,
                    burst_mode: bool,
                    priority: DmaPriority,
                ) -> crate::dma::Channel<'a, [<DmaChannel $num>], crate::Blocking> {
                    self.do_configure(burst_mode, priority)
                }

                /// Configure the channel for use with async APIs
                ///
                /// Descriptors should be sized as `(CHUNK_SIZE + 4091) / 4092`. I.e., to
                /// transfer buffers of size `1..=4092`, you need 1 descriptor.
                pub fn configure_for_async<'a>(
                    self,
                    burst_mode: bool,
                    priority: DmaPriority,
                ) -> crate::dma::Channel<'a, [<DmaChannel $num>], $crate::Async> {
                    let this = self.do_configure(burst_mode, priority);

                    <Channel<$num> as ChannelTypes>::set_isr($async_handler);

                    this
                }
            }
        }
    };
}

cfg_if::cfg_if! {
    if #[cfg(esp32c2)] {
        const CHANNEL_COUNT: usize = 1;
        impl_channel!(0, super::asynch::interrupt::interrupt_handler_ch0, DMA_CH0);
    } else if #[cfg(esp32c3)] {
        const CHANNEL_COUNT: usize = 3;
        impl_channel!(0, super::asynch::interrupt::interrupt_handler_ch0, DMA_CH0);
        impl_channel!(1, super::asynch::interrupt::interrupt_handler_ch1, DMA_CH1);
        impl_channel!(2, super::asynch::interrupt::interrupt_handler_ch2, DMA_CH2);
    } else if #[cfg(any(esp32c6, esp32h2))] {
        const CHANNEL_COUNT: usize = 3;
        impl_channel!(0, super::asynch::interrupt::interrupt_handler_ch0, DMA_IN_CH0, DMA_OUT_CH0);
        impl_channel!(1, super::asynch::interrupt::interrupt_handler_ch1, DMA_IN_CH1, DMA_OUT_CH1);
        impl_channel!(2, super::asynch::interrupt::interrupt_handler_ch2, DMA_IN_CH2, DMA_OUT_CH2);
    } else if #[cfg(esp32s3)] {
        const CHANNEL_COUNT: usize = 5;
        impl_channel!(0, super::asynch::interrupt::interrupt_handler_ch0, DMA_IN_CH0, DMA_OUT_CH0);
        impl_channel!(1, super::asynch::interrupt::interrupt_handler_ch1, DMA_IN_CH1, DMA_OUT_CH1);
        impl_channel!(2, super::asynch::interrupt::interrupt_handler_ch2, DMA_IN_CH2, DMA_OUT_CH2);
        impl_channel!(3, super::asynch::interrupt::interrupt_handler_ch3, DMA_IN_CH3, DMA_OUT_CH3);
        impl_channel!(4, super::asynch::interrupt::interrupt_handler_ch4, DMA_IN_CH4, DMA_OUT_CH4);
    }
}

/// GDMA Peripheral
///
/// This offers the available DMA channels.
pub struct Dma<'d> {
    _inner: PeripheralRef<'d, crate::peripherals::DMA>,
    /// Channel 0
    pub channel0: ChannelCreator<0>,
    /// Channel 1
    #[cfg(not(esp32c2))]
    pub channel1: ChannelCreator<1>,
    /// Channel 2
    #[cfg(not(esp32c2))]
    pub channel2: ChannelCreator<2>,
    /// Channel 3
    #[cfg(esp32s3)]
    pub channel3: ChannelCreator<3>,
    /// Channel 4
    #[cfg(esp32s3)]
    pub channel4: ChannelCreator<4>,
}

impl<'d> Dma<'d> {
    /// Create a DMA instance.
    pub fn new(
        dma: impl crate::peripheral::Peripheral<P = crate::peripherals::DMA> + 'd,
    ) -> Dma<'d> {
        crate::into_ref!(dma);

        PeripheralClockControl::enable(Peripheral::Gdma);
        dma.misc_conf().modify(|_, w| w.ahbm_rst_inter().set_bit());
        dma.misc_conf()
            .modify(|_, w| w.ahbm_rst_inter().clear_bit());
        dma.misc_conf().modify(|_, w| w.clk_en().set_bit());

        Dma {
            _inner: dma,
            channel0: ChannelCreator {},
            #[cfg(not(esp32c2))]
            channel1: ChannelCreator {},
            #[cfg(not(esp32c2))]
            channel2: ChannelCreator {},
            #[cfg(esp32s3)]
            channel3: ChannelCreator {},
            #[cfg(esp32s3)]
            channel4: ChannelCreator {},
        }
    }
}

pub use m2m::*;
mod m2m {
    #[cfg(esp32s3)]
    use crate::dma::DmaExtMemBKSize;
    use crate::dma::{
        dma_private::{DmaSupport, DmaSupportRx},
        Channel,
        ChannelRx,
        DescriptorChain,
        DmaChannel,
        DmaDescriptor,
        DmaEligible,
        DmaError,
        DmaPeripheral,
        DmaTransferRx,
        ReadBuffer,
        RxPrivate,
        TxPrivate,
        WriteBuffer,
    };

    /// DMA Memory to Memory pseudo-Peripheral
    ///
    /// This is a pseudo-peripheral that allows for memory to memory transfers.
    /// It is not a real peripheral, but a way to use the DMA engine for memory
    /// to memory transfers.
    pub struct Mem2Mem<'d, C, MODE>
    where
        C: DmaChannel,
        MODE: crate::Mode,
    {
        channel: Channel<'d, C, MODE>,
        rx_chain: DescriptorChain,
        tx_chain: DescriptorChain,
        peripheral: DmaPeripheral,
    }

    impl<'d, C, MODE> Mem2Mem<'d, C, MODE>
    where
        C: DmaChannel,
        MODE: crate::Mode,
    {
        /// Create a new Mem2Mem instance.
        pub fn new(
            channel: Channel<'d, C, MODE>,
            peripheral: impl DmaEligible,
            rx_descriptors: &'static mut [DmaDescriptor],
            tx_descriptors: &'static mut [DmaDescriptor],
        ) -> Result<Self, DmaError> {
            unsafe {
                Self::new_unsafe(
                    channel,
                    peripheral.dma_peripheral(),
                    rx_descriptors,
                    tx_descriptors,
                    crate::dma::CHUNK_SIZE,
                )
            }
        }

        /// Create a new Mem2Mem instance with specific chunk size.
        pub fn new_with_chunk_size(
            channel: Channel<'d, C, MODE>,
            peripheral: impl DmaEligible,
            rx_descriptors: &'static mut [DmaDescriptor],
            tx_descriptors: &'static mut [DmaDescriptor],
            chunk_size: usize,
        ) -> Result<Self, DmaError> {
            unsafe {
                Self::new_unsafe(
                    channel,
                    peripheral.dma_peripheral(),
                    rx_descriptors,
                    tx_descriptors,
                    chunk_size,
                )
            }
        }

        /// Create a new Mem2Mem instance.
        ///
        /// # Safety
        ///
        /// You must ensure that your not using DMA for the same peripheral and
        /// that your the only one using the DmaPeripheral.
        pub unsafe fn new_unsafe(
            channel: Channel<'d, C, MODE>,
            peripheral: DmaPeripheral,
            rx_descriptors: &'static mut [DmaDescriptor],
            tx_descriptors: &'static mut [DmaDescriptor],
            chunk_size: usize,
        ) -> Result<Self, DmaError> {
            if !(1..=4092).contains(&chunk_size) {
                return Err(DmaError::InvalidChunkSize);
            }
            if tx_descriptors.is_empty() || rx_descriptors.is_empty() {
                return Err(DmaError::OutOfDescriptors);
            }
            Ok(Mem2Mem {
                channel,
                peripheral,
                rx_chain: DescriptorChain::new_with_chunk_size(rx_descriptors, chunk_size),
                tx_chain: DescriptorChain::new_with_chunk_size(tx_descriptors, chunk_size),
            })
        }

        /// Start a memory to memory transfer.
        pub fn start_transfer<'t, TXBUF, RXBUF>(
            &mut self,
            rx_buffer: &'t mut RXBUF,
            tx_buffer: &'t TXBUF,
        ) -> Result<DmaTransferRx<'_, Self>, DmaError>
        where
            TXBUF: ReadBuffer,
            RXBUF: WriteBuffer,
        {
            let (tx_ptr, tx_len) = unsafe { tx_buffer.read_buffer() };
            let (rx_ptr, rx_len) = unsafe { rx_buffer.write_buffer() };
            self.tx_chain.fill_for_tx(false, tx_ptr, tx_len)?;
            self.rx_chain.fill_for_rx(false, rx_ptr, rx_len)?;
            unsafe {
                self.channel
                    .tx
                    .prepare_transfer_without_start(self.peripheral, &self.tx_chain)?;
                self.channel
                    .rx
                    .prepare_transfer_without_start(self.peripheral, &self.rx_chain)?;
                self.channel.rx.set_mem2mem_mode(true);
            }
            #[cfg(esp32s3)]
            {
                let align = match unsafe { crate::soc::cache_get_dcache_line_size() } {
                    16 => DmaExtMemBKSize::Size16,
                    32 => DmaExtMemBKSize::Size32,
                    64 => DmaExtMemBKSize::Size64,
                    _ => panic!("unsupported cache line size"),
                };
                if crate::soc::is_valid_psram_address(tx_ptr as u32) {
                    self.channel.tx.set_ext_mem_block_size(align);
                }
                if crate::soc::is_valid_psram_address(rx_ptr as u32) {
                    self.channel.rx.set_ext_mem_block_size(align);
                }
            }
            self.channel.tx.start_transfer()?;
            self.channel.rx.start_transfer()?;
            Ok(DmaTransferRx::new(self))
        }
    }

    impl<'d, C, MODE> DmaSupport for Mem2Mem<'d, C, MODE>
    where
        C: DmaChannel,
        MODE: crate::Mode,
    {
        fn peripheral_wait_dma(&mut self, _is_rx: bool, _is_tx: bool) {
            while !self.channel.rx.is_done() {}
        }

        fn peripheral_dma_stop(&mut self) {
            unreachable!("unsupported")
        }
    }

    impl<'d, C, MODE> DmaSupportRx for Mem2Mem<'d, C, MODE>
    where
        C: DmaChannel,
        MODE: crate::Mode,
    {
        type RX = ChannelRx<'d, C>;

        fn rx(&mut self) -> &mut Self::RX {
            &mut self.channel.rx
        }

        fn chain(&mut self) -> &mut DescriptorChain {
            &mut self.tx_chain
        }
    }
}<|MERGE_RESOLUTION|>--- conflicted
+++ resolved
@@ -147,43 +147,12 @@
             .modify(|_, w| w.outlink_start().set_bit());
     }
 
-<<<<<<< HEAD
     fn stop_out() {
         Self::ch()
             .out_link()
             .modify(|_, w| w.outlink_stop().set_bit());
     }
 
-    fn clear_ch_out_done() {
-        Self::out_int()
-            .clr()
-            .write(|w| w.out_done().clear_bit_by_one());
-    }
-
-    fn is_ch_out_done_set() -> bool {
-        Self::out_int().raw().read().out_done().bit()
-    }
-
-    fn listen_ch_out_done() {
-        Self::out_int().ena().modify(|_, w| w.out_done().set_bit())
-    }
-
-    fn unlisten_ch_out_done() {
-        Self::out_int()
-            .ena()
-            .modify(|_, w| w.out_done().clear_bit())
-    }
-
-    fn is_listening_ch_out_done() -> bool {
-        Self::out_int().ena().read().out_done().bit()
-    }
-
-    fn is_out_done() -> bool {
-        Self::out_int().raw().read().out_total_eof().bit()
-    }
-
-=======
->>>>>>> 4534ee13
     fn last_out_dscr_address() -> usize {
         Self::ch()
             .out_eof_des_addr()

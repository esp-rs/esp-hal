//! # Direct Memory Access (DMA)
//!
//! ## Overview
//!
//! The DMA driver provides an interface to efficiently transfer data between
//! different memory regions and peripherals within the ESP microcontroller
//! without involving the CPU. The DMA controller is responsible for managing
//! these data transfers.
//!
//! Notice, that this module is a common version of the DMA driver, `ESP32` and
//! `ESP32-S2` are using older `PDMA` controller, whenever other chips are using
//! newer `GDMA` controller.
//!
//! ## Example
//!
//! ### Initialize and utilize DMA controller in `SPI`
//!
//! ```rust, no_run
#![doc = crate::before_snippet!()]
//! # use esp_hal::dma_buffers;
//! # use esp_hal::gpio::Io;
//! # use esp_hal::spi::{master::Spi, SpiMode};
//! # use esp_hal::dma::{Dma, DmaPriority};
//! let dma = Dma::new(peripherals.DMA);
#![cfg_attr(any(esp32, esp32s2), doc = "let dma_channel = dma.spi2channel;")]
#![cfg_attr(not(any(esp32, esp32s2)), doc = "let dma_channel = dma.channel0;")]
//! let io = Io::new(peripherals.GPIO, peripherals.IO_MUX);
//! let sclk = io.pins.gpio0;
//! let miso = io.pins.gpio2;
//! let mosi = io.pins.gpio4;
//! let cs = io.pins.gpio5;
//!
//! let mut spi = Spi::new(
//!     peripherals.SPI2,
//!     100.kHz(),
//!     SpiMode::Mode0,
//! )
//! .with_pins(Some(sclk), Some(mosi), Some(miso), Some(cs))
//! .with_dma(dma_channel.configure(
//!     false,
//!     DmaPriority::Priority0,
//! ));
//! # }
//! ```
//! 
//! ⚠️ Note: Descriptors should be sized as `(max_transfer_size + CHUNK_SIZE - 1) / CHUNK_SIZE`.
//! I.e., to transfer buffers of size `1..=CHUNK_SIZE`, you need 1 descriptor.
//!
//! ⚠️ Note: For chips that support DMA to/from PSRAM (ESP32-S3) DMA transfers to/from PSRAM
//! have extra alignment requirements. The address and size of the buffer pointed to by
//! each descriptor must be a multiple of the cache line (block) size. This is 32 bytes
//! on ESP32-S3.
//!
//! For convenience you can use the [crate::dma_buffers] macro.

use core::{
    cmp::min,
    fmt::Debug,
    marker::PhantomData,
    ptr::addr_of_mut,
    sync::atomic::compiler_fence,
};

trait Word: crate::private::Sealed {}

macro_rules! impl_word {
    ($w:ty) => {
        impl $crate::private::Sealed for $w {}
        impl Word for $w {}
    };
}

impl_word!(u8);
impl_word!(u16);
impl_word!(u32);
impl_word!(i8);
impl_word!(i16);
impl_word!(i32);

impl<W, const S: usize> crate::private::Sealed for [W; S] where W: Word {}

impl<W, const S: usize> crate::private::Sealed for &[W; S] where W: Word {}

impl<W> crate::private::Sealed for &[W] where W: Word {}

impl<W> crate::private::Sealed for &mut [W] where W: Word {}

/// Trait for buffers that can be given to DMA for reading.
///
/// # Safety
///
/// Once the `read_buffer` method has been called, it is unsafe to call any
/// `&mut self` methods on this object as long as the returned value is in use
/// (by DMA).
pub unsafe trait ReadBuffer {
    /// Provide a buffer usable for DMA reads.
    ///
    /// The return value is:
    ///
    /// - pointer to the start of the buffer
    /// - buffer size in bytes
    ///
    /// # Safety
    ///
    /// Once this method has been called, it is unsafe to call any `&mut self`
    /// methods on this object as long as the returned value is in use (by DMA).
    unsafe fn read_buffer(&self) -> (*const u8, usize);
}

unsafe impl<W, const S: usize> ReadBuffer for [W; S]
where
    W: Word,
{
    unsafe fn read_buffer(&self) -> (*const u8, usize) {
        (self.as_ptr() as *const u8, core::mem::size_of_val(self))
    }
}

unsafe impl<W, const S: usize> ReadBuffer for &[W; S]
where
    W: Word,
{
    unsafe fn read_buffer(&self) -> (*const u8, usize) {
        (self.as_ptr() as *const u8, core::mem::size_of_val(*self))
    }
}

unsafe impl<W, const S: usize> ReadBuffer for &mut [W; S]
where
    W: Word,
{
    unsafe fn read_buffer(&self) -> (*const u8, usize) {
        (self.as_ptr() as *const u8, core::mem::size_of_val(*self))
    }
}

unsafe impl<W> ReadBuffer for &[W]
where
    W: Word,
{
    unsafe fn read_buffer(&self) -> (*const u8, usize) {
        (self.as_ptr() as *const u8, core::mem::size_of_val(*self))
    }
}

unsafe impl<W> ReadBuffer for &mut [W]
where
    W: Word,
{
    unsafe fn read_buffer(&self) -> (*const u8, usize) {
        (self.as_ptr() as *const u8, core::mem::size_of_val(*self))
    }
}

/// Trait for buffers that can be given to DMA for writing.
///
/// # Safety
///
/// Once the `write_buffer` method has been called, it is unsafe to call any
/// `&mut self` methods, except for `write_buffer`, on this object as long as
/// the returned value is in use (by DMA).
pub unsafe trait WriteBuffer {
    /// Provide a buffer usable for DMA writes.
    ///
    /// The return value is:
    ///
    /// - pointer to the start of the buffer
    /// - buffer size in bytes
    ///
    /// # Safety
    ///
    /// Once this method has been called, it is unsafe to call any `&mut self`
    /// methods, except for `write_buffer`, on this object as long as the
    /// returned value is in use (by DMA).
    unsafe fn write_buffer(&mut self) -> (*mut u8, usize);
}

unsafe impl<W, const S: usize> WriteBuffer for [W; S]
where
    W: Word,
{
    unsafe fn write_buffer(&mut self) -> (*mut u8, usize) {
        (self.as_mut_ptr() as *mut u8, core::mem::size_of_val(self))
    }
}

unsafe impl<W, const S: usize> WriteBuffer for &mut [W; S]
where
    W: Word,
{
    unsafe fn write_buffer(&mut self) -> (*mut u8, usize) {
        (self.as_mut_ptr() as *mut u8, core::mem::size_of_val(*self))
    }
}

unsafe impl<W> WriteBuffer for &mut [W]
where
    W: Word,
{
    unsafe fn write_buffer(&mut self) -> (*mut u8, usize) {
        (self.as_mut_ptr() as *mut u8, core::mem::size_of_val(*self))
    }
}

bitfield::bitfield! {
    #[doc(hidden)]
    #[derive(Clone, Copy)]
    pub struct DmaDescriptorFlags(u32);

    u16;
    size, set_size: 11, 0;
    length, set_length: 23, 12;
    suc_eof, set_suc_eof: 30;
    owner, set_owner: 31;
}

impl Debug for DmaDescriptorFlags {
    fn fmt(&self, f: &mut core::fmt::Formatter<'_>) -> core::fmt::Result {
        f.debug_struct("DmaDescriptorFlags")
            .field("size", &self.size())
            .field("length", &self.length())
            .field("suc_eof", &self.suc_eof())
            .field("owner", &(if self.owner() { "DMA" } else { "CPU" }))
            .finish()
    }
}

/// A DMA transfer descriptor.
#[derive(Clone, Copy, Debug)]
pub struct DmaDescriptor {
    pub(crate) flags: DmaDescriptorFlags,
    pub(crate) buffer: *mut u8,
    pub(crate) next: *mut DmaDescriptor,
}

impl DmaDescriptor {
    /// An empty DMA descriptor used to initialize the descriptor list.
    pub const EMPTY: Self = Self {
        flags: DmaDescriptorFlags(0),
        buffer: core::ptr::null_mut(),
        next: core::ptr::null_mut(),
    };

    fn set_size(&mut self, len: usize) {
        self.flags.set_size(len as u16)
    }

    fn set_length(&mut self, len: usize) {
        self.flags.set_length(len as u16)
    }

    #[allow(unused)]
    fn size(&self) -> usize {
        self.flags.size() as usize
    }

    fn len(&self) -> usize {
        self.flags.length() as usize
    }

    fn set_suc_eof(&mut self, suc_eof: bool) {
        self.flags.set_suc_eof(suc_eof)
    }

    fn set_owner(&mut self, owner: Owner) {
        let owner = match owner {
            Owner::Cpu => false,
            Owner::Dma => true,
        };
        self.flags.set_owner(owner)
    }

    fn owner(&self) -> Owner {
        match self.flags.owner() {
            false => Owner::Cpu,
            true => Owner::Dma,
        }
    }
}

use enumset::{EnumSet, EnumSetType};

#[cfg(gdma)]
pub use self::gdma::*;
#[cfg(pdma)]
pub use self::pdma::*;
use crate::{interrupt::InterruptHandler, soc::is_slice_in_dram, Mode};

#[cfg(gdma)]
mod gdma;
#[cfg(pdma)]
mod pdma;

/// Kinds of interrupt to listen to.
#[derive(EnumSetType)]
pub enum DmaInterrupt {
    /// RX is done
    RxDone,
    /// TX is done
    TxDone,
}

/// The default chunk size used for DMA transfers.
pub const CHUNK_SIZE: usize = 4092;

/// Convenience macro to create DMA buffers and descriptors.
///
/// ## Usage
/// ```rust,no_run
#[doc = crate::before_snippet!()]
/// use esp_hal::dma_buffers;
///
/// // RX and TX buffers are 32000 bytes - passing only one parameter makes RX
/// // and TX the same size.
/// let (rx_buffer, rx_descriptors, tx_buffer, tx_descriptors) =
///     dma_buffers!(32000, 32000);
/// # }
/// ```
#[macro_export]
macro_rules! dma_buffers {
    ($rx_size:expr, $tx_size:expr) => {
        $crate::dma_buffers_chunk_size!($rx_size, $tx_size, $crate::dma::CHUNK_SIZE)
    };
    ($size:expr) => {
        $crate::dma_buffers_chunk_size!($size, $crate::dma::CHUNK_SIZE)
    };
}

/// Convenience macro to create circular DMA buffers and descriptors.
///
/// ## Usage
/// ```rust,no_run
#[doc = crate::before_snippet!()]
/// use esp_hal::dma_circular_buffers;
///
/// // RX and TX buffers are 32000 bytes - passing only one parameter makes RX
/// // and TX the same size.
/// let (rx_buffer, rx_descriptors, tx_buffer, tx_descriptors) =
///     dma_circular_buffers!(32000, 32000);
/// # }
/// ```
#[macro_export]
macro_rules! dma_circular_buffers {
    ($rx_size:expr, $tx_size:expr) => {
        $crate::dma_circular_buffers_chunk_size!($rx_size, $tx_size, $crate::dma::CHUNK_SIZE)
    };

    ($size:expr) => {
        $crate::dma_circular_buffers_chunk_size!($size, $size, $crate::dma::CHUNK_SIZE)
    };
}

/// Convenience macro to create DMA descriptors.
///
/// ## Usage
/// ```rust,no_run
#[doc = crate::before_snippet!()]
/// use esp_hal::dma_descriptors;
///
/// // Create RX and TX descriptors for transactions up to 32000 bytes - passing
/// // only one parameter assumes RX and TX are the same size.
/// let (rx_descriptors, tx_descriptors) = dma_descriptors!(32000, 32000);
/// # }
/// ```
#[macro_export]
macro_rules! dma_descriptors {
    ($rx_size:expr, $tx_size:expr) => {
        $crate::dma_descriptors_chunk_size!($rx_size, $tx_size, $crate::dma::CHUNK_SIZE)
    };

    ($size:expr) => {
        $crate::dma_descriptors_chunk_size!($size, $size, $crate::dma::CHUNK_SIZE)
    };
}

/// Convenience macro to create circular DMA descriptors.
///
/// ## Usage
/// ```rust,no_run
#[doc = crate::before_snippet!()]
/// use esp_hal::dma_circular_descriptors;
///
/// // Create RX and TX descriptors for transactions up to 32000
/// // bytes - passing only one parameter assumes RX and TX are the same size.
/// let (rx_descriptors, tx_descriptors) =
///     dma_circular_descriptors!(32000, 32000);
/// # }
/// ```
#[macro_export]
macro_rules! dma_circular_descriptors {
    ($rx_size:expr, $tx_size:expr) => {
        $crate::dma_circular_descriptors_chunk_size!($rx_size, $tx_size, $crate::dma::CHUNK_SIZE)
    };

    ($size:expr) => {
        $crate::dma_circular_descriptors_chunk_size!($size, $size, $crate::dma::CHUNK_SIZE)
    };
}

/// Convenience macro to create DMA buffers and descriptors with specific chunk
/// size.
///
/// ## Usage
/// ```rust,no_run
#[doc = crate::before_snippet!()]
/// use esp_hal::dma_buffers_chunk_size;
///
/// // TX and RX buffers are 32000 bytes - passing only one parameter makes TX
/// // and RX the same size.
/// let (rx_buffer, rx_descriptors, tx_buffer, tx_descriptors) =
///     dma_buffers_chunk_size!(32000, 32000, 4032);
/// # }
/// ```
#[macro_export]
macro_rules! dma_buffers_chunk_size {
    ($rx_size:expr, $tx_size:expr, $chunk_size:expr) => {{
        static mut RX_BUFFER: [u8; $rx_size] = [0u8; $rx_size];
        static mut TX_BUFFER: [u8; $tx_size] = [0u8; $tx_size];
        let (mut rx_descriptors, mut tx_descriptors) =
            $crate::dma_descriptors_chunk_size!($rx_size, $tx_size, $chunk_size);
        unsafe {
            (
                &mut RX_BUFFER,
                rx_descriptors,
                &mut TX_BUFFER,
                tx_descriptors,
            )
        }
    }};

    ($size:expr, $chunk_size:expr) => {
        $crate::dma_buffers_chunk_size!($size, $size, $chunk_size)
    };
}

/// Convenience macro to create circular DMA buffers and descriptors with
/// specific chunk size.
///
/// ## Usage
/// ```rust,no_run
#[doc = crate::before_snippet!()]
/// use esp_hal::dma_circular_buffers_chunk_size;
///
/// // RX and TX buffers are 32000 bytes - passing only one parameter makes RX
/// // and TX the same size.
/// let (rx_buffer, rx_descriptors, tx_buffer, tx_descriptors) =
///     dma_circular_buffers_chunk_size!(32000, 32000, 4032);
/// # }
/// ```
#[macro_export]
macro_rules! dma_circular_buffers_chunk_size {
    ($rx_size:expr, $tx_size:expr, $chunk_size:expr) => {{
        static mut RX_BUFFER: [u8; $rx_size] = [0u8; $rx_size];
        static mut TX_BUFFER: [u8; $tx_size] = [0u8; $tx_size];
        let (mut rx_descriptors, mut tx_descriptors) =
            $crate::dma_circular_descriptors_chunk_size!($rx_size, $tx_size, $chunk_size);
        unsafe {
            (
                &mut RX_BUFFER,
                rx_descriptors,
                &mut TX_BUFFER,
                tx_descriptors,
            )
        }
    }};

    ($size:expr, $chunk_size:expr) => {{
        $crate::dma_circular_buffers_chunk_size!($size, $size, $chunk_size)
    }};
}

/// Convenience macro to create DMA descriptors with specific chunk size
///
/// ## Usage
/// ```rust,no_run
#[doc = crate::before_snippet!()]
/// use esp_hal::dma_descriptors_chunk_size;
///
/// // Create RX and TX descriptors for transactions up to 32000 bytes - passing
/// // only one parameter assumes RX and TX are the same size.
/// let (rx_descriptors, tx_descriptors) =
///     dma_descriptors_chunk_size!(32000, 32000, 4032);
/// # }
/// ```
#[macro_export]
macro_rules! dma_descriptors_chunk_size {
    ($rx_size:expr, $tx_size:expr, $chunk_size:expr) => {{
        // these will check for size at compile time
        const _: () = ::core::assert!($chunk_size <= 4092, "chunk size must be <= 4092");
        const _: () = ::core::assert!($chunk_size > 0, "chunk size must be > 0");

        static mut RX_DESCRIPTORS: [$crate::dma::DmaDescriptor;
            ($rx_size + $chunk_size - 1) / $chunk_size] =
            [$crate::dma::DmaDescriptor::EMPTY; ($rx_size + $chunk_size - 1) / $chunk_size];
        static mut TX_DESCRIPTORS: [$crate::dma::DmaDescriptor;
            ($tx_size + $chunk_size - 1) / $chunk_size] =
            [$crate::dma::DmaDescriptor::EMPTY; ($tx_size + $chunk_size - 1) / $chunk_size];
        unsafe { (&mut RX_DESCRIPTORS, &mut TX_DESCRIPTORS) }
    }};

    ($size:expr, $chunk_size:expr) => {
        $crate::dma_descriptors_chunk_size!($size, $size, $chunk_size)
    };
}

/// Convenience macro to create circular DMA descriptors with specific chunk
/// size
///
/// ## Usage
/// ```rust,no_run
#[doc = crate::before_snippet!()]
/// use esp_hal::dma_circular_descriptors_chunk_size;
///
/// // Create RX and TX descriptors for transactions up to 32000 bytes - passing
/// // only one parameter assumes RX and TX are the same size.
/// let (rx_descriptors, tx_descriptors) =
///     dma_circular_descriptors_chunk_size!(32000, 32000, 4032);
/// # }
/// ```
#[macro_export]
macro_rules! dma_circular_descriptors_chunk_size {
    ($rx_size:expr, $tx_size:expr, $chunk_size:expr) => {{
        // these will check for size at compile time
        const _: () = ::core::assert!($chunk_size <= 4092, "chunk size must be <= 4092");
        const _: () = ::core::assert!($chunk_size > 0, "chunk size must be > 0");

        const rx_descriptor_len: usize = if $rx_size > $chunk_size * 2 {
            ($rx_size + $chunk_size - 1) / $chunk_size
        } else {
            3
        };

        const tx_descriptor_len: usize = if $tx_size > $chunk_size * 2 {
            ($tx_size + $chunk_size - 1) / $chunk_size
        } else {
            3
        };

        static mut RX_DESCRIPTORS: [$crate::dma::DmaDescriptor; rx_descriptor_len] =
            [$crate::dma::DmaDescriptor::EMPTY; rx_descriptor_len];
        static mut TX_DESCRIPTORS: [$crate::dma::DmaDescriptor; tx_descriptor_len] =
            [$crate::dma::DmaDescriptor::EMPTY; tx_descriptor_len];
        unsafe { (&mut RX_DESCRIPTORS, &mut TX_DESCRIPTORS) }
    }};

    ($size:expr, $chunk_size:expr) => {
        $crate::dma_circular_descriptors_chunk_size!($size, $size, $chunk_size)
    };
}

/// DMA Errors
#[derive(Debug, Clone, Copy, PartialEq)]
#[cfg_attr(feature = "defmt", derive(defmt::Format))]
pub enum DmaError {
    /// The alignment of data is invalid
    InvalidAlignment,
    /// More descriptors are needed for the buffer size
    OutOfDescriptors,
    /// DescriptorError the DMA rejected the descriptor configuration. This
    /// could be because the source address of the data is not in RAM. Ensure
    /// your source data is in a valid address space.
    DescriptorError,
    /// The available free buffer is less than the amount of data to push
    Overflow,
    /// The given buffer is too small
    BufferTooSmall,
    /// Descriptors or buffers are not located in a supported memory region
    UnsupportedMemoryRegion,
    /// Invalid DMA chunk size
    InvalidChunkSize,
}

/// DMA Priorities
#[cfg(gdma)]
#[derive(Debug, Clone, Copy, PartialEq)]
#[cfg_attr(feature = "defmt", derive(defmt::Format))]
pub enum DmaPriority {
    /// The lowest priority level (Priority 0).
    Priority0 = 0,
    /// Priority level 1.
    Priority1 = 1,
    /// Priority level 2.
    Priority2 = 2,
    /// Priority level 3.
    Priority3 = 3,
    /// Priority level 4.
    Priority4 = 4,
    /// Priority level 5.
    Priority5 = 5,
    /// Priority level 6.
    Priority6 = 6,
    /// Priority level 7.
    Priority7 = 7,
    /// Priority level 8.
    Priority8 = 8,
    /// The highest priority level (Priority 9).
    Priority9 = 9,
}

/// DMA Priorities
/// The values need to match the TRM
#[cfg(pdma)]
#[derive(Debug, Clone, Copy, PartialEq)]
#[cfg_attr(feature = "defmt", derive(defmt::Format))]
pub enum DmaPriority {
    /// The lowest priority level (Priority 0).
    Priority0 = 0,
}

/// DMA capable peripherals
/// The values need to match the TRM
#[derive(Debug, Clone, Copy, PartialEq)]
#[cfg_attr(feature = "defmt", derive(defmt::Format))]
#[doc(hidden)]
pub enum DmaPeripheral {
    Spi2      = 0,
    #[cfg(any(pdma, esp32s3))]
    Spi3      = 1,
    #[cfg(any(esp32c6, esp32h2))]
    Mem2Mem1  = 1,
    #[cfg(any(esp32c3, esp32c6, esp32h2, esp32s3))]
    Uhci0     = 2,
    #[cfg(any(esp32, esp32s2, esp32c3, esp32c6, esp32h2, esp32s3))]
    I2s0      = 3,
    #[cfg(any(esp32, esp32s3))]
    I2s1      = 4,
    #[cfg(any(esp32c6, esp32h2))]
    Mem2Mem4  = 4,
    #[cfg(esp32s3)]
    LcdCam    = 5,
    #[cfg(any(esp32c6, esp32h2))]
    Mem2Mem5  = 5,
    #[cfg(not(esp32c2))]
    Aes       = 6,
    #[cfg(gdma)]
    Sha       = 7,
    #[cfg(any(esp32c3, esp32c6, esp32h2, esp32s3))]
    Adc       = 8,
    #[cfg(esp32s3)]
    Rmt       = 9,
    #[cfg(parl_io)]
    ParlIo    = 9,
    #[cfg(any(esp32c6, esp32h2))]
    Mem2Mem10 = 10,
    #[cfg(any(esp32c6, esp32h2))]
    Mem2Mem11 = 11,
    #[cfg(any(esp32c6, esp32h2))]
    Mem2Mem12 = 12,
    #[cfg(any(esp32c6, esp32h2))]
    Mem2Mem13 = 13,
    #[cfg(any(esp32c6, esp32h2))]
    Mem2Mem14 = 14,
    #[cfg(any(esp32c6, esp32h2))]
    Mem2Mem15 = 15,
}

#[derive(PartialEq, PartialOrd)]
enum Owner {
    Cpu = 0,
    Dma = 1,
}

impl From<u32> for Owner {
    fn from(value: u32) -> Self {
        match value {
            0 => Owner::Cpu,
            _ => Owner::Dma,
        }
    }
}

/// Marks channels as useable for SPI
#[doc(hidden)]
pub trait DmaEligible {
    /// The DMA peripheral
    const DMA_PERIPHERAL: DmaPeripheral;
    fn dma_peripheral(&self) -> DmaPeripheral {
        Self::DMA_PERIPHERAL
    }
}

/// Marks channels as useable for SPI
#[doc(hidden)]
pub trait SpiPeripheral: PeripheralMarker {}

/// Marks channels as useable for SPI2
#[doc(hidden)]
pub trait Spi2Peripheral: SpiPeripheral + PeripheralMarker {}

/// Marks channels as useable for SPI3
#[cfg(any(esp32, esp32s2, esp32s3))]
#[doc(hidden)]
pub trait Spi3Peripheral: SpiPeripheral + PeripheralMarker {}

/// Marks channels as useable for I2S
#[doc(hidden)]
pub trait I2sPeripheral: PeripheralMarker {}

/// Marks channels as useable for I2S0
#[doc(hidden)]
pub trait I2s0Peripheral: I2sPeripheral + PeripheralMarker {}

/// Marks channels as useable for I2S1
#[doc(hidden)]
pub trait I2s1Peripheral: I2sPeripheral + PeripheralMarker {}

/// Marks channels as useable for PARL_IO
#[doc(hidden)]
pub trait ParlIoPeripheral: PeripheralMarker {}

/// Marks channels as useable for AES
#[doc(hidden)]
pub trait AesPeripheral: PeripheralMarker {}

/// Marks channels as usable for LCD_CAM
#[doc(hidden)]
pub trait LcdCamPeripheral: PeripheralMarker {}

/// DMA Rx
#[doc(hidden)]
pub trait Rx: RxPrivate {}

/// DMA Tx
#[doc(hidden)]
pub trait Tx: TxPrivate {}

/// Marker trait
#[doc(hidden)]
pub trait PeripheralMarker {}

#[doc(hidden)]
#[derive(Debug)]
pub struct DescriptorChain {
    pub(crate) descriptors: &'static mut [DmaDescriptor],
    chunk_size: usize,
}

impl DescriptorChain {
    pub fn new(descriptors: &'static mut [DmaDescriptor]) -> Self {
        Self {
            descriptors,
            chunk_size: CHUNK_SIZE,
        }
    }

    pub fn new_with_chunk_size(
        descriptors: &'static mut [DmaDescriptor],
        chunk_size: usize,
    ) -> Self {
        Self {
            descriptors,
            chunk_size,
        }
    }

    pub fn first_mut(&mut self) -> *mut DmaDescriptor {
        self.descriptors.as_mut_ptr()
    }

    pub fn first(&self) -> *const DmaDescriptor {
        self.descriptors.as_ptr()
    }

    pub fn last_mut(&mut self) -> *mut DmaDescriptor {
        self.descriptors.last_mut().unwrap()
    }

    pub fn last(&self) -> *const DmaDescriptor {
        self.descriptors.last().unwrap()
    }

    #[allow(clippy::not_unsafe_ptr_arg_deref)]
    pub fn fill_for_rx(
        &mut self,
        circular: bool,
        data: *mut u8,
        len: usize,
    ) -> Result<(), DmaError> {
        if !crate::soc::is_valid_ram_address(self.first() as u32)
            || !crate::soc::is_valid_ram_address(self.last() as u32)
            || !crate::soc::is_valid_memory_address(data as u32)
            || !crate::soc::is_valid_memory_address(unsafe { data.add(len) } as u32)
        {
            return Err(DmaError::UnsupportedMemoryRegion);
        }

        if self.descriptors.len() < len.div_ceil(self.chunk_size) {
            return Err(DmaError::OutOfDescriptors);
        }

        if circular && len <= 3 {
            return Err(DmaError::BufferTooSmall);
        }

        self.descriptors.fill(DmaDescriptor::EMPTY);

        let max_chunk_size = if !circular || len > self.chunk_size * 2 {
            self.chunk_size
        } else {
            len / 3 + len % 3
        };

        let mut processed = 0;
        let mut descr = 0;
        loop {
            let chunk_size = usize::min(max_chunk_size, len - processed);
            let last = processed + chunk_size >= len;

            let next = if last {
                if circular {
                    addr_of_mut!(self.descriptors[0])
                } else {
                    core::ptr::null_mut()
                }
            } else {
                addr_of_mut!(self.descriptors[descr + 1])
            };

            // buffer flags
            let dw0 = &mut self.descriptors[descr];

            dw0.set_suc_eof(false);
            dw0.set_owner(Owner::Dma);
            dw0.set_size(chunk_size); // align to 32 bits?
            dw0.set_length(0); // hardware will fill in the received number of bytes

            // pointer to current data
            dw0.buffer = unsafe { data.add(processed) };

            // pointer to next descriptor
            dw0.next = next;

            if last {
                break;
            }

            processed += chunk_size;
            descr += 1;
        }

        Ok(())
    }

    #[allow(clippy::not_unsafe_ptr_arg_deref)]
    pub fn fill_for_tx(
        &mut self,
        circular: bool,
        data: *const u8,
        len: usize,
    ) -> Result<(), DmaError> {
        if !crate::soc::is_valid_ram_address(self.first() as u32)
            || !crate::soc::is_valid_ram_address(self.last() as u32)
            || !crate::soc::is_valid_memory_address(data as u32)
            || !crate::soc::is_valid_memory_address(unsafe { data.add(len) } as u32)
        {
            return Err(DmaError::UnsupportedMemoryRegion);
        }

        if circular && len <= 3 {
            return Err(DmaError::BufferTooSmall);
        }

        if self.descriptors.len() < len.div_ceil(self.chunk_size) {
            return Err(DmaError::OutOfDescriptors);
        }

        self.descriptors.fill(DmaDescriptor::EMPTY);

        let max_chunk_size = if !circular || len > self.chunk_size * 2 {
            self.chunk_size
        } else {
            len / 3 + len % 3
        };

        let mut processed = 0;
        let mut descr = 0;
        loop {
            let chunk_size = usize::min(max_chunk_size, len - processed);
            let last = processed + chunk_size >= len;

            let next = if last {
                if circular {
                    addr_of_mut!(self.descriptors[0])
                } else {
                    core::ptr::null_mut()
                }
            } else {
                addr_of_mut!(self.descriptors[descr + 1])
            };

            // buffer flags
            let dw0 = &mut self.descriptors[descr];

            // The `suc_eof` bit doesn't affect the transfer itself, but signals when the
            // hardware should trigger an interrupt request. In circular mode,
            // we set the `suc_eof` bit for every buffer we send. We use this for
            // I2S to track progress of a transfer by checking OUTLINK_DSCR_ADDR.
            dw0.set_suc_eof(circular || last);
            dw0.set_owner(Owner::Dma);
            dw0.set_size(chunk_size); // align to 32 bits?
            dw0.set_length(chunk_size); // the hardware will transmit this many bytes

            // pointer to current data
            dw0.buffer = unsafe { data.cast_mut().add(processed) };

            // pointer to next descriptor
            dw0.next = next;

            if last {
                break;
            }

            processed += chunk_size;
            descr += 1;
        }

        Ok(())
    }
}

/// Block size for transfers to/from psram
#[derive(Copy, Clone, Debug, PartialEq)]
pub enum DmaExtMemBKSize {
    /// External memory block size of 16 bytes.
    Size16 = 0,
    /// External memory block size of 32 bytes.
    Size32 = 1,
    /// External memory block size of 64 bytes.
    Size64 = 2,
}

pub(crate) struct TxCircularState {
    write_offset: usize,
    write_descr_ptr: *mut DmaDescriptor,
    pub(crate) available: usize,
    last_seen_handled_descriptor_ptr: *mut DmaDescriptor,
    buffer_start: *const u8,
    buffer_len: usize,

    first_desc_ptr: *mut DmaDescriptor,
}

impl TxCircularState {
    pub(crate) fn new(chain: &mut DescriptorChain) -> Self {
        Self {
            write_offset: 0,
            write_descr_ptr: chain.first_mut(),
            available: 0,
            last_seen_handled_descriptor_ptr: chain.first_mut(),
            buffer_start: chain.descriptors[0].buffer as _,
            buffer_len: chain.descriptors.iter().map(|d| d.len()).sum(),

            first_desc_ptr: chain.first_mut(),
        }
    }

    pub(crate) fn update<T>(&mut self, channel: &T)
    where
        T: TxPrivate,
    {
        if channel.descriptors_handled() {
            channel.reset_descriptors_handled();
            let descr_address = channel.last_out_dscr_address() as *mut DmaDescriptor;

            let mut ptr = self.last_seen_handled_descriptor_ptr;
            if descr_address >= self.last_seen_handled_descriptor_ptr {
                unsafe {
                    while ptr < descr_address {
                        let dw0 = ptr.read_volatile();
                        self.available += dw0.len();
                        ptr = ptr.offset(1);
                    }
                }
            } else {
                unsafe {
                    while !((*ptr).next.is_null() || (*ptr).next == self.first_desc_ptr) {
                        let dw0 = ptr.read_volatile();
                        self.available += dw0.len();
                        ptr = ptr.offset(1);
                    }

                    // add bytes pointed to by the last descriptor
                    let dw0 = ptr.read_volatile();
                    self.available += dw0.len();

                    // in circular mode we need to honor the now available bytes at start
                    if (*ptr).next == self.first_desc_ptr {
                        ptr = self.first_desc_ptr;
                        while ptr < descr_address {
                            let dw0 = ptr.read_volatile();
                            self.available += dw0.len();
                            ptr = ptr.offset(1);
                        }
                    }
                }
            }

            if self.available >= self.buffer_len {
                unsafe {
                    let dw0 = self.write_descr_ptr.read_volatile();
                    let segment_len = dw0.len();
                    let next_descriptor = dw0.next;
                    self.available -= segment_len;
                    self.write_offset = (self.write_offset + segment_len) % self.buffer_len;

                    self.write_descr_ptr = if next_descriptor.is_null() {
                        self.first_desc_ptr
                    } else {
                        next_descriptor
                    }
                }
            }

            self.last_seen_handled_descriptor_ptr = descr_address;
        }
    }

    pub(crate) fn push(&mut self, data: &[u8]) -> Result<usize, DmaError> {
        let avail = self.available;

        if avail < data.len() {
            return Err(DmaError::Overflow);
        }

        let mut remaining = data.len();
        let mut offset = 0;
        while self.available >= remaining && remaining > 0 {
            let written = self.push_with(|buffer| {
                let len = usize::min(buffer.len(), data.len() - offset);
                buffer[..len].copy_from_slice(&data[offset..][..len]);
                len
            })?;
            offset += written;
            remaining -= written;
        }

        Ok(data.len())
    }

    pub(crate) fn push_with(
        &mut self,
        f: impl FnOnce(&mut [u8]) -> usize,
    ) -> Result<usize, DmaError> {
        let written = unsafe {
            let dst = self.buffer_start.add(self.write_offset).cast_mut();
            let block_size = usize::min(self.available, self.buffer_len - self.write_offset);
            let buffer = core::slice::from_raw_parts_mut(dst, block_size);
            f(buffer)
        };

        let mut forward = written;
        loop {
            unsafe {
                let dw0 = self.write_descr_ptr.read_volatile();
                let segment_len = dw0.len();
                self.write_descr_ptr = if dw0.next.is_null() {
                    self.first_desc_ptr
                } else {
                    dw0.next
                };

                if forward <= segment_len {
                    break;
                }

                forward -= segment_len;
            }
        }

        self.write_offset = (self.write_offset + written) % self.buffer_len;
        self.available -= written;

        Ok(written)
    }
}

pub(crate) struct RxCircularState {
    read_descr_ptr: *mut DmaDescriptor,
    pub(crate) available: usize,
    last_seen_handled_descriptor_ptr: *mut DmaDescriptor,
    last_descr_ptr: *mut DmaDescriptor,
}

impl RxCircularState {
    pub(crate) fn new(chain: &mut DescriptorChain) -> Self {
        Self {
            read_descr_ptr: chain.first_mut(),
            available: 0,
            last_seen_handled_descriptor_ptr: core::ptr::null_mut(),
            last_descr_ptr: chain.last_mut(),
        }
    }

    pub(crate) fn update(&mut self) {
        if self.last_seen_handled_descriptor_ptr.is_null() {
            // initially start at last descriptor (so that next will be the first
            // descriptor)
            self.last_seen_handled_descriptor_ptr = self.last_descr_ptr;
        }

        let mut current_in_descr_ptr =
            unsafe { self.last_seen_handled_descriptor_ptr.read_volatile() }.next;
        let mut current_in_descr = unsafe { current_in_descr_ptr.read_volatile() };

        while current_in_descr.owner() == Owner::Cpu {
            self.available += current_in_descr.len();
            self.last_seen_handled_descriptor_ptr = current_in_descr_ptr;

            current_in_descr_ptr =
                unsafe { self.last_seen_handled_descriptor_ptr.read_volatile() }.next;
            current_in_descr = unsafe { current_in_descr_ptr.read_volatile() };
        }
    }

    pub(crate) fn pop(&mut self, data: &mut [u8]) -> Result<usize, DmaError> {
        let len = data.len();
        let mut avail = self.available;

        if avail > len {
            return Err(DmaError::BufferTooSmall);
        }

        let mut remaining_buffer = data;
        let mut descr_ptr = self.read_descr_ptr;

        if descr_ptr.is_null() {
            return Ok(0);
        }

        let mut descr = unsafe { descr_ptr.read_volatile() };

        while avail > 0 && !remaining_buffer.is_empty() && remaining_buffer.len() >= descr.len() {
            unsafe {
                let dst = remaining_buffer.as_mut_ptr();
                let src = descr.buffer;
                let count = descr.len();
                core::ptr::copy_nonoverlapping(src, dst, count);

                descr.set_owner(Owner::Dma);
                descr.set_suc_eof(false);
                descr.set_length(0);
                descr_ptr.write_volatile(descr);

                remaining_buffer = &mut remaining_buffer[count..];
                avail -= count;
                descr_ptr = descr.next;
            }

            if descr_ptr.is_null() {
                break;
            }

            descr = unsafe { descr_ptr.read_volatile() };
        }

        self.read_descr_ptr = descr_ptr;
        self.available = avail;
        Ok(len - remaining_buffer.len())
    }
}

/// A description of a DMA Channel.
pub trait DmaChannel: crate::private::Sealed {
    #[doc(hidden)]
    type Channel: ChannelTypes + RegisterAccess;

    /// A description of the RX half of a DMA Channel.
    type Rx: RxChannel<Self::Channel>;

    /// A description of the TX half of a DMA Channel.
    type Tx: TxChannel<Self::Channel>;

    /// A suitable peripheral for this DMA channel.
    type P: PeripheralMarker;
}

/// The functions here are not meant to be used outside the HAL
#[doc(hidden)]
pub trait RxPrivate: crate::private::Sealed {
    fn init(&mut self, burst_mode: bool, priority: DmaPriority);

    fn init_channel(&mut self);

    unsafe fn prepare_transfer_without_start(
        &mut self,
        peri: DmaPeripheral,
        chain: &DescriptorChain,
    ) -> Result<(), DmaError>;

    unsafe fn prepare_transfer<BUF: DmaRxBuffer>(
        &mut self,
        peri: DmaPeripheral,
        buffer: &mut BUF,
    ) -> Result<(), DmaError>;

    fn start_transfer(&mut self) -> Result<(), DmaError>;

    #[cfg(esp32s3)]
    fn set_ext_mem_block_size(&self, size: DmaExtMemBKSize);

    #[cfg(gdma)]
    fn set_mem2mem_mode(&mut self, value: bool);

    fn listen_ch_in_done(&self);

    fn clear_ch_in_done(&self);

    fn is_ch_in_done_set(&self) -> bool;

    fn unlisten_ch_in_done(&self);

    fn is_listening_ch_in_done(&self) -> bool;

    fn is_done(&self) -> bool;

    fn is_listening_eof(&self) -> bool;

    fn listen_eof(&self);

    fn unlisten_eof(&self);

    /// Descriptor error detected
    fn has_error(&self) -> bool;

    /// ERR_DSCR_EMPTY error detected
    fn has_dscr_empty_error(&self) -> bool;

    /// ERR_EOF error detected
    fn has_eof_error(&self) -> bool;

    fn is_listening_in_descriptor_error(&self) -> bool;

    fn listen_in_descriptor_error(&self);

    fn unlisten_in_descriptor_error(&self);

    fn is_listening_in_descriptor_error_dscr_empty(&self) -> bool;

    fn listen_in_descriptor_error_dscr_empty(&self);

    fn unlisten_in_descriptor_error_dscr_empty(&self);

    fn is_listening_in_descriptor_error_err_eof(&self) -> bool;

    fn listen_in_descriptor_error_err_eof(&self);

    fn unlisten_in_descriptor_error_err_eof(&self);

    fn clear_interrupts(&self);

    fn waker() -> &'static embassy_sync::waitqueue::AtomicWaker;
}

#[doc(hidden)]
pub trait RxChannel<R>: crate::private::Sealed
where
    R: RegisterAccess,
{
    fn init(&mut self, burst_mode: bool, priority: DmaPriority) {
        R::set_in_burstmode(burst_mode);
        R::set_in_priority(priority);
        // clear the mem2mem mode to avoid failed DMA if this
        // channel was previously used for a mem2mem transfer.
        #[cfg(gdma)]
        R::set_mem2mem_mode(false);
    }

    unsafe fn prepare_transfer_without_start(
        &mut self,
        first_desc: *mut DmaDescriptor,
        peri: DmaPeripheral,
    ) -> Result<(), DmaError> {
        compiler_fence(core::sync::atomic::Ordering::SeqCst);

        R::clear_in_interrupts();
        R::reset_in();
        R::set_in_descriptors(first_desc as u32);
        R::set_in_peripheral(peri as u8);

        Ok(())
    }

    fn start_transfer(&mut self) -> Result<(), DmaError> {
        R::start_in();

        if R::has_in_descriptor_error() {
            Err(DmaError::DescriptorError)
        } else {
            Ok(())
        }
    }

    fn is_done(&self) -> bool {
        R::is_in_done()
    }

    fn waker() -> &'static embassy_sync::waitqueue::AtomicWaker;
}

// DMA receive channel
#[non_exhaustive]
#[doc(hidden)]
pub struct ChannelRx<'a, CH>
where
    CH: DmaChannel,
{
    pub(crate) burst_mode: bool,
    pub(crate) rx_impl: CH::Rx,
    pub(crate) _phantom: PhantomData<(&'a (), CH)>,
}

impl<'a, CH> ChannelRx<'a, CH>
where
    CH: DmaChannel,
{
    fn new(rx_impl: CH::Rx, burst_mode: bool) -> Self {
        Self {
            burst_mode,
            rx_impl,
            _phantom: PhantomData,
        }
    }
}

impl<'a, CH> Rx for ChannelRx<'a, CH> where CH: DmaChannel {}

impl<'a, CH> crate::private::Sealed for ChannelRx<'a, CH> where CH: DmaChannel {}

impl<'a, CH> RxPrivate for ChannelRx<'a, CH>
where
    CH: DmaChannel,
{
    fn init(&mut self, burst_mode: bool, priority: DmaPriority) {
        self.rx_impl.init(burst_mode, priority);
    }

    unsafe fn prepare_transfer_without_start(
        &mut self,
        peri: DmaPeripheral,
        chain: &DescriptorChain,
    ) -> Result<(), DmaError> {
        if self.burst_mode
            && chain
                .descriptors
                .iter()
                .any(|d| d.len() % 4 != 0 || d.buffer as u32 % 4 != 0)
        {
            return Err(DmaError::InvalidAlignment);
        }

        // for esp32s3 we check each descriptor buffer that points to psram for
        // alignment and invalidate the cache for that buffer
        // NOTE: for RX the `buffer` and `size` need to be aligned but the `len` does
        // not. TRM section 3.4.9
        #[cfg(esp32s3)]
        for des in chain.descriptors.iter() {
            // we are forcing the DMA alignment to the cache line size
            // required when we are using dcache
            let alignment = crate::soc::cache_get_dcache_line_size() as usize;
            if crate::soc::is_valid_psram_address(des.buffer as u32) {
                // both the size and address of the buffer must be aligned
                if des.buffer as usize % alignment != 0 && des.size() % alignment != 0 {
                    return Err(DmaError::InvalidAlignment);
                }
                // TODO: make this optional?
                crate::soc::cache_invalidate_addr(des.buffer as u32, des.size() as u32);
            }
        }

        self.rx_impl
            .prepare_transfer_without_start(chain.first() as _, peri)
    }

    unsafe fn prepare_transfer<BUF: DmaRxBuffer>(
        &mut self,
        peri: DmaPeripheral,
        buffer: &mut BUF,
    ) -> Result<(), DmaError> {
        let preparation = buffer.prepare();

        // TODO: Get burst mode from DmaBuf.
        if self.burst_mode {
            return Err(DmaError::InvalidAlignment);
        }

        self.rx_impl
            .prepare_transfer_without_start(preparation.start, peri)
    }

    fn start_transfer(&mut self) -> Result<(), DmaError> {
        self.rx_impl.start_transfer()
    }

    #[cfg(esp32s3)]
    fn set_ext_mem_block_size(&self, size: DmaExtMemBKSize) {
        CH::Channel::set_in_ext_mem_block_size(size);
    }

    #[cfg(gdma)]
    fn set_mem2mem_mode(&mut self, value: bool) {
        CH::Channel::set_mem2mem_mode(value);
    }

    fn listen_ch_in_done(&self) {
        CH::Channel::listen_ch_in_done();
    }

    fn clear_ch_in_done(&self) {
        CH::Channel::clear_ch_in_done();
    }

    fn is_ch_in_done_set(&self) -> bool {
        CH::Channel::is_ch_in_done_set()
    }

    fn unlisten_ch_in_done(&self) {
        CH::Channel::unlisten_ch_in_done();
    }

    fn is_listening_ch_in_done(&self) -> bool {
        CH::Channel::is_listening_ch_in_done()
    }

    fn is_done(&self) -> bool {
        self.rx_impl.is_done()
    }

    fn init_channel(&mut self) {
        CH::Channel::init_channel();
    }

    fn is_listening_eof(&self) -> bool {
        CH::Channel::is_listening_in_eof()
    }

    fn listen_eof(&self) {
        CH::Channel::listen_in_eof()
    }

    fn unlisten_eof(&self) {
        CH::Channel::unlisten_in_eof()
    }

    fn has_error(&self) -> bool {
        CH::Channel::has_in_descriptor_error()
    }

    fn has_dscr_empty_error(&self) -> bool {
        CH::Channel::has_in_descriptor_error_dscr_empty()
    }

    fn has_eof_error(&self) -> bool {
        CH::Channel::has_in_descriptor_error_err_eof()
    }

    fn is_listening_in_descriptor_error(&self) -> bool {
        CH::Channel::is_listening_in_descriptor_error()
    }

    fn listen_in_descriptor_error(&self) {
        CH::Channel::listen_in_descriptor_error();
    }

    fn unlisten_in_descriptor_error(&self) {
        CH::Channel::unlisten_in_descriptor_error();
    }

    fn is_listening_in_descriptor_error_dscr_empty(&self) -> bool {
        CH::Channel::is_listening_in_descriptor_error_dscr_empty()
    }

    fn listen_in_descriptor_error_dscr_empty(&self) {
        CH::Channel::listen_in_descriptor_error_dscr_empty();
    }

    fn unlisten_in_descriptor_error_dscr_empty(&self) {
        CH::Channel::unlisten_in_descriptor_error_dscr_empty();
    }

    fn is_listening_in_descriptor_error_err_eof(&self) -> bool {
        CH::Channel::is_listening_in_descriptor_error_err_eof()
    }

    fn listen_in_descriptor_error_err_eof(&self) {
        CH::Channel::listen_in_descriptor_error_err_eof();
    }

    fn unlisten_in_descriptor_error_err_eof(&self) {
        CH::Channel::unlisten_in_descriptor_error_err_eof();
    }

    fn clear_interrupts(&self) {
        CH::Channel::clear_in_interrupts();
    }

    fn waker() -> &'static embassy_sync::waitqueue::AtomicWaker {
        CH::Rx::waker()
    }
}

/// The functions here are not meant to be used outside the HAL
#[doc(hidden)]
pub trait TxPrivate: crate::private::Sealed {
    fn init(&mut self, burst_mode: bool, priority: DmaPriority);

    fn init_channel(&mut self);

    unsafe fn prepare_transfer_without_start(
        &mut self,
        peri: DmaPeripheral,
        chain: &DescriptorChain,
    ) -> Result<(), DmaError>;

    unsafe fn prepare_transfer<BUF: DmaTxBuffer>(
        &mut self,
        peri: DmaPeripheral,
        buffer: &mut BUF,
    ) -> Result<(), DmaError>;

    fn start_transfer(&mut self) -> Result<(), DmaError>;

    #[cfg(esp32s3)]
    fn set_ext_mem_block_size(&self, size: DmaExtMemBKSize);

    fn clear_ch_out_done(&self);

    fn is_ch_out_done_set(&self) -> bool;

    fn listen_ch_out_done(&self);

    fn unlisten_ch_out_done(&self);

    fn is_listening_ch_out_done(&self) -> bool;

    fn is_done(&self) -> bool;

    fn is_listening_eof(&self) -> bool;

    fn listen_eof(&self);

    fn unlisten_eof(&self);

    fn is_listening_out_descriptor_error(&self) -> bool;

    fn listen_out_descriptor_error(&self);

    fn unlisten_out_descriptor_error(&self);

    fn has_error(&self) -> bool;

    fn clear_interrupts(&self);

    fn waker() -> &'static embassy_sync::waitqueue::AtomicWaker;

    fn descriptors_handled(&self) -> bool;

    fn reset_descriptors_handled(&self);

    fn last_out_dscr_address(&self) -> usize;
}

#[doc(hidden)]
pub trait TxChannel<R>: crate::private::Sealed
where
    R: RegisterAccess,
{
    fn init(&mut self, burst_mode: bool, priority: DmaPriority) {
        R::set_out_burstmode(burst_mode);
        R::set_out_priority(priority);
    }

    unsafe fn prepare_transfer_without_start(
        &mut self,
        first_desc: *mut DmaDescriptor,
        peri: DmaPeripheral,
    ) -> Result<(), DmaError> {
        compiler_fence(core::sync::atomic::Ordering::SeqCst);

        R::clear_out_interrupts();
        R::reset_out();
        R::set_out_descriptors(first_desc as u32);
        R::set_out_peripheral(peri as u8);

        Ok(())
    }

    fn start_transfer(&mut self) -> Result<(), DmaError> {
        R::start_out();

        if R::has_out_descriptor_error() {
            Err(DmaError::DescriptorError)
        } else {
            Ok(())
        }
    }

    fn clear_ch_out_done(&self) {
        R::clear_ch_out_done();
    }

    fn is_ch_out_done_set(&self) -> bool {
        R::is_ch_out_done_set()
    }

    fn listen_ch_out_done(&self) {
        R::listen_ch_out_done();
    }

    fn unlisten_ch_out_done(&self) {
        R::unlisten_ch_out_done();
    }

    fn is_listening_ch_out_done(&self) -> bool {
        R::is_listening_ch_out_done()
    }

    fn is_done(&self) -> bool {
        R::is_out_done()
    }

    fn descriptors_handled(&self) -> bool {
        R::is_out_eof_interrupt_set()
    }

    fn reset_descriptors_handled(&self) {
        R::reset_out_eof_interrupt();
    }

    fn last_out_dscr_address(&self) -> usize {
        R::last_out_dscr_address()
    }

    fn waker() -> &'static embassy_sync::waitqueue::AtomicWaker;
}

/// DMA transmit channel
#[doc(hidden)]
pub struct ChannelTx<'a, CH>
where
    CH: DmaChannel,
{
    #[allow(unused)]
    pub(crate) burst_mode: bool,
    pub(crate) tx_impl: CH::Tx,
    pub(crate) _phantom: PhantomData<(&'a (), CH)>,
}

impl<'a, CH> ChannelTx<'a, CH>
where
    CH: DmaChannel,
{
    fn new(tx_impl: CH::Tx, burst_mode: bool) -> Self {
        Self {
            burst_mode,
            tx_impl,
            _phantom: PhantomData,
        }
    }
}

impl<'a, CH> Tx for ChannelTx<'a, CH> where CH: DmaChannel {}

impl<'a, CH> crate::private::Sealed for ChannelTx<'a, CH> where CH: DmaChannel {}

impl<'a, CH> TxPrivate for ChannelTx<'a, CH>
where
    CH: DmaChannel,
{
    fn init(&mut self, burst_mode: bool, priority: DmaPriority) {
        self.tx_impl.init(burst_mode, priority);
    }

    fn init_channel(&mut self) {
        CH::Channel::init_channel();
    }

    unsafe fn prepare_transfer_without_start(
        &mut self,
        peri: DmaPeripheral,
        chain: &DescriptorChain,
    ) -> Result<(), DmaError> {
        // for esp32s3 we check each descriptor buffer that points to psram for
        // alignment and writeback the cache for that buffer
        #[cfg(esp32s3)]
        for des in chain.descriptors.iter() {
            // we are forcing the DMA alignment to the cache line size
            // required when we are using dcache
            let alignment = crate::soc::cache_get_dcache_line_size() as usize;
            if crate::soc::is_valid_psram_address(des.buffer as u32) {
                // both the size and address of the buffer must be aligned
                if des.buffer as usize % alignment != 0 && des.size() % alignment != 0 {
                    return Err(DmaError::InvalidAlignment);
                }
                crate::soc::cache_writeback_addr(des.buffer as u32, des.size() as u32);
            }
        }
        self.tx_impl
            .prepare_transfer_without_start(chain.first() as _, peri)
    }

    unsafe fn prepare_transfer<BUF: DmaTxBuffer>(
        &mut self,
        peri: DmaPeripheral,
        buffer: &mut BUF,
    ) -> Result<(), DmaError> {
        let preparation = buffer.prepare();

        self.tx_impl
            .prepare_transfer_without_start(preparation.start, peri)
    }

    fn start_transfer(&mut self) -> Result<(), DmaError> {
        self.tx_impl.start_transfer()
    }

    #[cfg(esp32s3)]
    fn set_ext_mem_block_size(&self, size: DmaExtMemBKSize) {
        CH::Channel::set_out_ext_mem_block_size(size);
    }

    fn clear_ch_out_done(&self) {
        self.tx_impl.clear_ch_out_done();
    }

    fn is_ch_out_done_set(&self) -> bool {
        self.tx_impl.is_ch_out_done_set()
    }

    fn listen_ch_out_done(&self) {
        self.tx_impl.listen_ch_out_done();
    }

    fn unlisten_ch_out_done(&self) {
        self.tx_impl.unlisten_ch_out_done();
    }

    fn is_listening_ch_out_done(&self) -> bool {
        self.tx_impl.is_listening_ch_out_done()
    }

    fn is_done(&self) -> bool {
        self.tx_impl.is_done()
    }

    fn is_listening_eof(&self) -> bool {
        CH::Channel::is_listening_out_eof()
    }

    fn listen_eof(&self) {
        CH::Channel::listen_out_eof()
    }

    fn unlisten_eof(&self) {
        CH::Channel::unlisten_out_eof()
    }

    fn has_error(&self) -> bool {
        CH::Channel::has_out_descriptor_error()
    }

    fn waker() -> &'static embassy_sync::waitqueue::AtomicWaker {
        CH::Tx::waker()
    }

    fn is_listening_out_descriptor_error(&self) -> bool {
        CH::Channel::is_listening_out_descriptor_error()
    }

    fn listen_out_descriptor_error(&self) {
        CH::Channel::listen_out_descriptor_error();
    }

    fn unlisten_out_descriptor_error(&self) {
        CH::Channel::unlisten_out_descriptor_error();
    }

    fn clear_interrupts(&self) {
        CH::Channel::clear_out_interrupts();
    }

    fn descriptors_handled(&self) -> bool {
        self.tx_impl.descriptors_handled()
    }

    fn reset_descriptors_handled(&self) {
        self.tx_impl.reset_descriptors_handled()
    }

    fn last_out_dscr_address(&self) -> usize {
        self.tx_impl.last_out_dscr_address()
    }
}

#[doc(hidden)]
pub trait RegisterAccess: crate::private::Sealed {
    fn init_channel();
    #[cfg(gdma)]
    fn set_mem2mem_mode(value: bool);
    #[cfg(esp32s3)]
    fn set_out_ext_mem_block_size(size: DmaExtMemBKSize);
    fn set_out_burstmode(burst_mode: bool);
    fn set_out_priority(priority: DmaPriority);
    fn clear_out_interrupts();
    fn reset_out();
    fn set_out_descriptors(address: u32);
    fn has_out_descriptor_error() -> bool;
    fn set_out_peripheral(peripheral: u8);
    fn start_out();
    fn clear_ch_out_done();
    fn is_ch_out_done_set() -> bool;
    fn listen_ch_out_done();
    fn unlisten_ch_out_done();
    fn is_listening_ch_out_done() -> bool;
    fn is_out_done() -> bool;
    fn is_out_eof_interrupt_set() -> bool;
    fn reset_out_eof_interrupt();
    fn last_out_dscr_address() -> usize;

    #[cfg(esp32s3)]
    fn set_in_ext_mem_block_size(size: DmaExtMemBKSize);
    fn set_in_burstmode(burst_mode: bool);
    fn set_in_priority(priority: DmaPriority);
    fn clear_in_interrupts();
    fn reset_in();
    fn set_in_descriptors(address: u32);
    fn has_in_descriptor_error() -> bool;
    fn has_in_descriptor_error_dscr_empty() -> bool;
    fn has_in_descriptor_error_err_eof() -> bool;
    fn set_in_peripheral(peripheral: u8);
    fn start_in();
    fn is_in_done() -> bool;

    fn is_listening_in_eof() -> bool;
    fn is_listening_out_eof() -> bool;

    fn listen_in_eof();
    fn listen_out_eof();
    fn unlisten_in_eof();
    fn unlisten_out_eof();

    fn listen_in_descriptor_error();
    fn unlisten_in_descriptor_error();
    fn is_listening_in_descriptor_error() -> bool;

    fn listen_in_descriptor_error_dscr_empty();
    fn unlisten_in_descriptor_error_dscr_empty();
    fn is_listening_in_descriptor_error_dscr_empty() -> bool;

    fn listen_in_descriptor_error_err_eof();
    fn unlisten_in_descriptor_error_err_eof();
    fn is_listening_in_descriptor_error_err_eof() -> bool;

    fn listen_out_descriptor_error();
    fn unlisten_out_descriptor_error();
    fn is_listening_out_descriptor_error() -> bool;

    fn listen_ch_in_done();
    fn clear_ch_in_done();
    fn is_ch_in_done_set() -> bool;
    fn unlisten_ch_in_done();
    fn is_listening_ch_in_done() -> bool;
}

#[doc(hidden)]
pub trait ChannelTypes: crate::private::Sealed {
    type Binder: InterruptBinder;
}

#[doc(hidden)]
pub trait InterruptBinder: crate::private::Sealed {
    fn set_isr(handler: InterruptHandler);
}

/// DMA Channel
pub struct Channel<'d, CH, MODE>
where
    CH: DmaChannel,
    MODE: Mode,
{
    /// RX half of the channel
    pub rx: ChannelRx<'d, CH>,
    /// TX half of the channel
    pub tx: ChannelTx<'d, CH>,
    phantom: PhantomData<MODE>,
}

impl<'d, C> Channel<'d, C, crate::Blocking>
where
    C: DmaChannel,
{
    /// Sets the interrupt handler for RX and TX interrupts, enables them
    /// with [crate::interrupt::Priority::max()]
    ///
    /// Interrupts are not enabled at the peripheral level here.
    pub fn set_interrupt_handler(&mut self, handler: InterruptHandler) {
        <C::Channel as ChannelTypes>::Binder::set_isr(handler);
    }

    /// Listen for the given interrupts
    pub fn listen(&mut self, interrupts: EnumSet<DmaInterrupt>) {
        for interrupt in interrupts {
            match interrupt {
                DmaInterrupt::RxDone => self.rx.listen_ch_in_done(),
                DmaInterrupt::TxDone => self.tx.listen_ch_out_done(),
            }
        }
    }

    /// Unlisten the given interrupts
    pub fn unlisten(&mut self, interrupts: EnumSet<DmaInterrupt>) {
        for interrupt in interrupts {
            match interrupt {
                DmaInterrupt::RxDone => self.rx.unlisten_ch_in_done(),
                DmaInterrupt::TxDone => self.tx.unlisten_ch_out_done(),
            }
        }
    }

    /// Gets asserted interrupts
    pub fn interrupts(&mut self) -> EnumSet<DmaInterrupt> {
        let mut res = EnumSet::new();
        if self.rx.is_done() {
            res.insert(DmaInterrupt::RxDone);
        }
        if self.tx.is_done() {
            res.insert(DmaInterrupt::TxDone);
        }
        res
    }

    /// Resets asserted interrupts
    pub fn clear_interrupts(&mut self, interrupts: EnumSet<DmaInterrupt>) {
        for interrupt in interrupts {
            match interrupt {
                DmaInterrupt::RxDone => self.rx.clear_ch_in_done(),
                DmaInterrupt::TxDone => self.tx.clear_ch_out_done(),
            }
        }
    }
}

<<<<<<< HEAD
/// Holds all the information needed to configure a DMA channel for a transfer.
pub struct Preparation {
    start: *mut DmaDescriptor,
    // burst_mode, alignment, check_owner, etc.
}

/// [DmaTxBuffer] is a DMA descriptor + memory combo that can be used for
/// transmitting data from a DMA channel to a peripheral's FIFO.
pub trait DmaTxBuffer {
    /// Prepares the buffer for an imminent transfer and returns
    /// information required to use this buffer.
    ///
    /// Note: This operation is idempotent.
    fn prepare(&mut self) -> Preparation;

    /// Returns the maximum number of bytes that would be transmitted by this
    /// buffer.
    ///
    /// This is a convenience hint for SPI. Most peripherals don't care how long
    /// the transfer is.
    fn length(&self) -> usize;
}

/// [DmaRxBuffer] is a DMA descriptor + memory combo that can be used for
/// receiving data from a peripheral's FIFO to a DMA channel.
///
/// Note: Implementations of this trait may only support having a single EOF bit
/// which resides in the last descriptor. There will be a separate trait in
/// future to support multiple EOFs.
pub trait DmaRxBuffer {
    /// Prepares the buffer for an imminent transfer and returns
    /// information required to use this buffer.
    ///
    /// Note: This operation is idempotent.
    fn prepare(&mut self) -> Preparation;

    /// Returns the maximum number of bytes that can be received by this buffer.
    ///
    /// This is a convenience hint for SPI. Most peripherals don't care how long
    /// the transfer is.
    fn length(&self) -> usize;
}

/// Error returned from Dma[Tx|Rx|TxRx]Buf operations.
=======
/// Error returned from Dma[Rx|Tx|RxTx]Buf operations.
>>>>>>> e1c27f1b
#[derive(Debug)]
pub enum DmaBufError {
    /// More descriptors are needed for the buffer size
    InsufficientDescriptors,
    /// Descriptors or buffers are not located in a supported memory region
    UnsupportedMemoryRegion,
}

/// DMA transmit buffer
///
/// This is a contiguous buffer linked together by DMA descriptors of length
/// 4092. It can only be used for transmitting data to a peripheral's FIFO.
/// See [DmaRxBuf] for receiving data.
#[derive(Debug)]
pub struct DmaTxBuf {
    descriptors: &'static mut [DmaDescriptor],
    buffer: &'static mut [u8],
}

impl DmaTxBuf {
    /// Creates a new [DmaTxBuf] from some descriptors and a buffer.
    ///
    /// There must be enough descriptors for the provided buffer.
    /// Each descriptor can handle 4092 bytes worth of buffer.
    ///
    /// Both the descriptors and buffer must be in DMA-capable memory.
    /// Only DRAM is supported.
    pub fn new(
        descriptors: &'static mut [DmaDescriptor],
        buffer: &'static mut [u8],
    ) -> Result<Self, DmaBufError> {
        let min_descriptors = buffer.len().div_ceil(CHUNK_SIZE);
        if descriptors.len() < min_descriptors {
            return Err(DmaBufError::InsufficientDescriptors);
        }

        if !is_slice_in_dram(descriptors) || !is_slice_in_dram(buffer) {
            return Err(DmaBufError::UnsupportedMemoryRegion);
        }

        // Setup size and buffer pointer as these will not change for the remainder of
        // this object's lifetime
        let chunk_iter = descriptors.iter_mut().zip(buffer.chunks_mut(CHUNK_SIZE));
        for (desc, chunk) in chunk_iter {
            desc.set_size(chunk.len());
            desc.buffer = chunk.as_mut_ptr();
        }

        let mut buf = Self {
            descriptors,
            buffer,
        };
        buf.set_length(buf.capacity());

        Ok(buf)
    }

    /// Consume the buf, returning the descriptors and buffer.
    pub fn split(self) -> (&'static mut [DmaDescriptor], &'static mut [u8]) {
        (self.descriptors, self.buffer)
    }

    /// Returns the size of the underlying buffer
    pub fn capacity(&self) -> usize {
        self.buffer.len()
    }

    /// Return the number of bytes that would be transmitted by this buf.
    #[allow(clippy::len_without_is_empty)]
    pub fn len(&self) -> usize {
        let mut result = 0;
        for desc in self.descriptors.iter() {
            result += desc.len();
            if desc.next.is_null() {
                break;
            }
        }
        result
    }

    /// Reset the descriptors to only transmit `len` amount of bytes from this
    /// buf.
    ///
    /// The number of bytes in data must be less than or equal to the buffer
    /// size.
    pub fn set_length(&mut self, len: usize) {
        assert!(len <= self.buffer.len());

        // Get the minimum number of descriptors needed for this length of data.
        let descriptor_count = len.div_ceil(CHUNK_SIZE).max(1);
        let required_descriptors = &mut self.descriptors[0..descriptor_count];

        // Link up the relevant descriptors.
        let mut next = core::ptr::null_mut();
        for desc in required_descriptors.iter_mut().rev() {
            desc.next = next;
            next = desc;
        }

        let mut remaining_length = len;
        for desc in required_descriptors.iter_mut() {
            // As this is a simple dma buffer implementation we won't
            // be making use of this feature.
            desc.set_suc_eof(false);

            // This isn't strictly needed for this simple implementation,
            // but it is useful for debugging.
            desc.set_owner(Owner::Dma);

            let chunk_size = min(remaining_length, desc.flags.size() as usize);
            desc.set_length(chunk_size);
            remaining_length -= chunk_size;
        }
        debug_assert_eq!(remaining_length, 0);

        required_descriptors.last_mut().unwrap().set_suc_eof(true);
    }

    /// Fills the TX buffer with the bytes provided in `data` and reset the
    /// descriptors to only cover the filled section.
    ///
    /// The number of bytes in data must be less than or equal to the buffer
    /// size.
    pub fn fill(&mut self, data: &[u8]) {
        self.set_length(data.len());
        self.as_mut_slice()[..data.len()].copy_from_slice(data);
    }

    /// Returns the buf as a mutable slice than can be written.
    pub fn as_mut_slice(&mut self) -> &mut [u8] {
        &mut self.buffer[..]
    }

    /// Returns the buf as a slice than can be read.
    pub fn as_slice(&self) -> &[u8] {
        self.buffer
    }
}

impl DmaTxBuffer for DmaTxBuf {
    fn prepare(&mut self) -> Preparation {
        for desc in self.descriptors.iter_mut() {
            // Give ownership to the DMA
            desc.set_owner(Owner::Dma);

            if desc.next.is_null() {
                break;
            }
        }

        Preparation {
            start: self.descriptors.as_mut_ptr(),
        }
    }

    fn length(&self) -> usize {
        self.len()
    }
}

/// DMA receive buffer
///
/// This is a contiguous buffer linked together by DMA descriptors of length
/// 4092. It can only be used for receiving data from a peripheral's FIFO.
/// See [DmaTxBuf] for transmitting data.
pub struct DmaRxBuf {
    descriptors: &'static mut [DmaDescriptor],
    buffer: &'static mut [u8],
}

impl DmaRxBuf {
    /// Creates a new [DmaRxBuf] from some descriptors and a buffer.
    ///
    /// There must be enough descriptors for the provided buffer.
    /// Each descriptor can handle 4092 bytes worth of buffer.
    ///
    /// Both the descriptors and buffer must be in DMA-capable memory.
    /// Only DRAM is supported.
    pub fn new(
        descriptors: &'static mut [DmaDescriptor],
        buffer: &'static mut [u8],
    ) -> Result<Self, DmaBufError> {
        let min_descriptors = buffer.len().div_ceil(CHUNK_SIZE);
        if descriptors.len() < min_descriptors {
            return Err(DmaBufError::InsufficientDescriptors);
        }

        if !is_slice_in_dram(descriptors) || !is_slice_in_dram(buffer) {
            return Err(DmaBufError::UnsupportedMemoryRegion);
        }

        // Setup size and buffer pointer as these will not change for the remainder of
        // this object's lifetime
        let chunk_iter = descriptors.iter_mut().zip(buffer.chunks_mut(CHUNK_SIZE));
        for (desc, chunk) in chunk_iter {
            desc.set_size(chunk.len());
            desc.buffer = chunk.as_mut_ptr();
        }

        let mut buf = Self {
            descriptors,
            buffer,
        };

        buf.set_length(buf.capacity());

        Ok(buf)
    }

    /// Consume the buf, returning the descriptors and buffer.
    pub fn split(self) -> (&'static mut [DmaDescriptor], &'static mut [u8]) {
        (self.descriptors, self.buffer)
    }

    /// Returns the size of the underlying buffer
    pub fn capacity(&self) -> usize {
        self.buffer.len()
    }

    /// Returns the maximum number of bytes that this buf has been configured to
    /// receive.
    #[allow(clippy::len_without_is_empty)]
    pub fn len(&self) -> usize {
        let mut result = 0;
        for desc in self.descriptors.iter() {
            result += desc.flags.size() as usize;
            if desc.next.is_null() {
                break;
            }
        }
        result
    }

    /// Reset the descriptors to only receive `len` amount of bytes into this
    /// buf.
    ///
    /// The number of bytes in data must be less than or equal to the buffer
    /// size.
    pub fn set_length(&mut self, len: usize) {
        assert!(len <= self.buffer.len());

        // Get the minimum number of descriptors needed for this length of data.
        let descriptor_count = len.div_ceil(CHUNK_SIZE).max(1);
        let required_descriptors = &mut self.descriptors[..descriptor_count];

        // Link up the relevant descriptors.
        let mut next = core::ptr::null_mut();
        for desc in required_descriptors.iter_mut().rev() {
            desc.next = next;
            next = desc;
        }

        // Get required part of the buffer.
        let mut remaining_length = len;
        for desc in required_descriptors.iter_mut() {
            // Clear this to allow hardware to set it when the peripheral returns an EOF
            // bit.
            desc.set_suc_eof(false);

            // This isn't strictly needed for this simple implementation,
            // but it is useful for debugging.
            desc.set_owner(Owner::Dma);

            // Clear this to allow hardware to set it when it's
            // done receiving data for this descriptor.
            desc.set_length(0);

            let chunk_size = min(CHUNK_SIZE, remaining_length);
            desc.set_size(chunk_size);
            remaining_length -= chunk_size;
        }
        debug_assert_eq!(remaining_length, 0);
    }

    /// Returns the entire underlying buffer as a slice than can be read.
    pub fn as_slice(&self) -> &[u8] {
        self.buffer
    }

    /// Returns the entire underlying buffer as a slice than can be written.
    pub fn as_mut_slice(&mut self) -> &mut [u8] {
        &mut self.buffer[..]
    }

    /// Return the number of bytes that was received by this buf.
    pub fn number_of_received_bytes(&self) -> usize {
        let mut result = 0;
        for desc in self.descriptors.iter() {
            result += desc.len();
            if desc.next.is_null() {
                break;
            }
        }
        result
    }

    /// Reads the received data into the provided `buf`.
    ///
    /// If `buf.len()` is less than the amount of received data then only the
    /// first `buf.len()` bytes of received data is written into `buf`.
    ///
    /// Returns the number of bytes in written to `buf`.
    pub fn read_received_data(&self, buf: &mut [u8]) -> usize {
        let mut remaining = &mut buf[..];

        let mut buffer_offset = 0;
        for desc in self.descriptors.iter() {
            if remaining.is_empty() {
                break;
            }

            let amount_to_copy = min(desc.len(), remaining.len());

            let (to_fill, to_remain) = remaining.split_at_mut(amount_to_copy);
            to_fill.copy_from_slice(&self.buffer[buffer_offset..][..amount_to_copy]);
            remaining = to_remain;

            if desc.next.is_null() {
                break;
            }
            buffer_offset += desc.flags.size() as usize;
        }

        let remaining_bytes = remaining.len();
        buf.len() - remaining_bytes
    }

    /// Returns the received data as an iterator of slices.
    pub fn received_data(&self) -> impl Iterator<Item = &[u8]> {
        let mut descriptors = self.descriptors.iter();
        #[allow(clippy::redundant_slicing)] // Clippy can't see why this is needed.
        let mut buf = &self.buffer[..];

        core::iter::from_fn(move || {
            let mut chunk_size = 0;
            let mut skip_size = 0;
            while let Some(desc) = descriptors.next() {
                chunk_size += desc.len();
                skip_size += desc.flags.size() as usize;

                // If this is the end of the linked list, we can skip the remaining descriptors.
                if desc.next.is_null() {
                    while descriptors.next().is_some() {
                        // Drain the iterator so the next call to from_fn return
                        // None.
                    }
                    break;
                }

                // This typically happens when the DMA gets an EOF bit from the peripheral.
                // It can also happen if the DMA is restarted.
                if desc.len() < desc.flags.size() as usize {
                    break;
                }
            }

            if chunk_size == 0 {
                return None;
            }

            let chunk = &buf[..chunk_size];
            buf = &buf[skip_size..];
            Some(chunk)
        })
    }
}

impl DmaRxBuffer for DmaRxBuf {
    fn prepare(&mut self) -> Preparation {
        for desc in self.descriptors.iter_mut() {
            // Give ownership to the DMA
            desc.set_owner(Owner::Dma);

            // Clear this to allow hardware to set it when the peripheral returns an EOF
            // bit.
            desc.set_suc_eof(false);

            // Clear this to allow hardware to set it when it's
            // done receiving data for this descriptor.
            desc.set_length(0);

            if desc.next.is_null() {
                break;
            }
        }

        Preparation {
            start: self.descriptors.as_mut_ptr(),
        }
    }

    fn length(&self) -> usize {
        self.len()
    }
}

/// DMA transmit and receive buffer.
///
/// This is a (single) contiguous buffer linked together by two sets of DMA
/// descriptors of length 4092 each.
/// It can be used for simultaneously transmitting to and receiving from a
/// peripheral's FIFO. These are typically full-duplex transfers.
pub struct DmaRxTxBuf {
    rx_descriptors: &'static mut [DmaDescriptor],
    tx_descriptors: &'static mut [DmaDescriptor],
    buffer: &'static mut [u8],
}

impl DmaRxTxBuf {
    /// Creates a new [DmaRxTxBuf] from some descriptors and a buffer.
    ///
    /// There must be enough descriptors for the provided buffer.
    /// Each descriptor can handle 4092 bytes worth of buffer.
    ///
    /// Both the descriptors and buffer must be in DMA-capable memory.
    /// Only DRAM is supported.
    pub fn new(
        rx_descriptors: &'static mut [DmaDescriptor],
        tx_descriptors: &'static mut [DmaDescriptor],
        buffer: &'static mut [u8],
    ) -> Result<Self, DmaBufError> {
        let min_descriptors = buffer.len().div_ceil(CHUNK_SIZE);
        if rx_descriptors.len() < min_descriptors {
            return Err(DmaBufError::InsufficientDescriptors);
        }
        if tx_descriptors.len() < min_descriptors {
            return Err(DmaBufError::InsufficientDescriptors);
        }

        if !is_slice_in_dram(rx_descriptors)
            || !is_slice_in_dram(tx_descriptors)
            || !is_slice_in_dram(buffer)
        {
            return Err(DmaBufError::UnsupportedMemoryRegion);
        }

        // Reset the provided descriptors
        rx_descriptors.fill(DmaDescriptor::EMPTY);
        tx_descriptors.fill(DmaDescriptor::EMPTY);

        let descriptors = tx_descriptors.iter_mut().zip(rx_descriptors.iter_mut());
        let chunks = buffer.chunks_mut(CHUNK_SIZE);

        for ((rx_desc, tx_desc), chunk) in descriptors.zip(chunks) {
            rx_desc.set_size(chunk.len());
            rx_desc.buffer = chunk.as_mut_ptr();
            tx_desc.set_size(chunk.len());
            tx_desc.buffer = chunk.as_mut_ptr();
        }

        let mut buf = Self {
            rx_descriptors,
            tx_descriptors,
            buffer,
        };
        buf.set_length(buf.capacity());

        Ok(buf)
    }

    /// Consume the buf, returning the rx descriptors, tx descriptors and
    /// buffer.
    pub fn split(
        self,
    ) -> (
        &'static mut [DmaDescriptor],
        &'static mut [DmaDescriptor],
        &'static mut [u8],
    ) {
        (self.rx_descriptors, self.tx_descriptors, self.buffer)
    }

    /// Return the size of the underlying buffer.
    pub fn capacity(&self) -> usize {
        self.buffer.len()
    }

    /// Return the number of bytes that would be transmitted by this buf.
    #[allow(clippy::len_without_is_empty)]
    pub fn len(&self) -> usize {
        let mut result = 0;
        for desc in self.tx_descriptors.iter() {
            result += desc.len();
            if desc.next.is_null() {
                break;
            }
        }
        result
    }

    /// Returns the entire buf as a slice than can be read.
    pub fn as_slice(&self) -> &[u8] {
        self.buffer
    }

    /// Returns the entire buf as a slice than can be written.
    pub fn as_mut_slice(&mut self) -> &mut [u8] {
        &mut self.buffer[..]
    }

    /// Reset the descriptors to only transmit/receive `len` amount of bytes
    /// with this buf.
    ///
    /// `len` must be less than or equal to the buffer size.
    pub fn set_length(&mut self, len: usize) {
        assert!(len <= self.buffer.len());

        // Get the minimum number of descriptors needed for this length of data.
        let descriptor_count = len.div_ceil(CHUNK_SIZE).max(1);

        let relevant_rx_descriptors = &mut self.rx_descriptors[..descriptor_count];
        let relevant_tx_descriptors = &mut self.tx_descriptors[..descriptor_count];

        // Link up the relevant descriptors.
        for descriptors in [
            &mut relevant_rx_descriptors[..],
            &mut relevant_tx_descriptors[..],
        ] {
            let mut next = core::ptr::null_mut();
            for desc in descriptors.iter_mut().rev() {
                desc.next = next;
                next = desc;
            }
        }

        let mut remaining_length = len;
        for desc in relevant_tx_descriptors.iter_mut() {
            // As this is a simple dma buffer implementation we won't
            // be making use of this feature.
            desc.set_suc_eof(false);

            // This isn't strictly needed for this simple implementation,
            // but it is useful for debugging.
            desc.set_owner(Owner::Dma);

            let chunk_size = min(desc.size(), remaining_length);
            desc.set_length(chunk_size);
            remaining_length -= chunk_size;
        }
        debug_assert_eq!(remaining_length, 0);
        relevant_tx_descriptors
            .last_mut()
            .unwrap()
            .set_suc_eof(true);

        let mut remaining_length = len;
        for desc in relevant_rx_descriptors.iter_mut() {
            // Clear this to allow hardware to set it when the peripheral returns an EOF
            // bit.
            desc.set_suc_eof(false);

            // This isn't strictly needed for this simple implementation,
            // but it is useful for debugging.
            desc.set_owner(Owner::Dma);

            // Clear this to allow hardware to set it when it is
            // done receiving data for this descriptor.
            desc.set_length(0);

            let chunk_size = min(CHUNK_SIZE, remaining_length);
            desc.set_size(chunk_size);
            remaining_length -= chunk_size;
        }
        debug_assert_eq!(remaining_length, 0);
    }
}

impl DmaTxBuffer for DmaTxRxBuf {
    fn prepare(&mut self) -> Preparation {
        for desc in self.tx_descriptors.iter_mut() {
            // Give ownership to the DMA
            desc.set_owner(Owner::Dma);

            if desc.next.is_null() {
                break;
            }
        }

        Preparation {
            start: self.tx_descriptors.as_mut_ptr(),
        }
    }

    fn length(&self) -> usize {
        self.len()
    }
}

impl DmaRxBuffer for DmaTxRxBuf {
    fn prepare(&mut self) -> Preparation {
        for desc in self.rx_descriptors.iter_mut() {
            // Give ownership to the DMA
            desc.set_owner(Owner::Dma);

            // Clear this to allow hardware to set it when the peripheral returns an EOF
            // bit.
            desc.set_suc_eof(false);

            // Clear this to allow hardware to set it when it's
            // done receiving data for this descriptor.
            desc.set_length(0);

            if desc.next.is_null() {
                break;
            }
        }

        Preparation {
            start: self.rx_descriptors.as_mut_ptr(),
        }
    }

    fn length(&self) -> usize {
        self.len()
    }
}

pub(crate) mod dma_private {
    use super::*;

    pub trait DmaSupport {
        /// Wait until the transfer is done.
        ///
        /// Depending on the peripheral this might include checking the DMA
        /// channel and/or the peripheral.
        ///
        /// After this all data should be processed by the peripheral - i.e. the
        /// peripheral should have processed it's FIFO(s)
        ///
        /// Please note: This is called in the transfer's `wait` function _and_
        /// by it's [Drop] implementation.
        fn peripheral_wait_dma(&mut self, is_rx: bool, is_tx: bool);

        /// Only used by circular DMA transfers in both, the `stop` function
        /// _and_ it's [Drop] implementation
        fn peripheral_dma_stop(&mut self);
    }

    pub trait DmaSupportTx: DmaSupport {
        type TX: Tx;

        fn tx(&mut self) -> &mut Self::TX;

        fn chain(&mut self) -> &mut DescriptorChain;
    }

    pub trait DmaSupportRx: DmaSupport {
        type RX: Rx;

        fn rx(&mut self) -> &mut Self::RX;

        fn chain(&mut self) -> &mut DescriptorChain;
    }
}

/// DMA transaction for TX only transfers
///
/// # Safety
///
/// Never use [core::mem::forget] on an in-progress transfer
#[non_exhaustive]
#[must_use]
pub struct DmaTransferTx<'a, I>
where
    I: dma_private::DmaSupportTx,
{
    instance: &'a mut I,
}

impl<'a, I> DmaTransferTx<'a, I>
where
    I: dma_private::DmaSupportTx,
{
    pub(crate) fn new(instance: &'a mut I) -> Self {
        Self { instance }
    }

    /// Wait for the transfer to finish.
    pub fn wait(self) -> Result<(), DmaError> {
        self.instance.peripheral_wait_dma(false, true);

        if self.instance.tx().has_error() {
            Err(DmaError::DescriptorError)
        } else {
            Ok(())
        }
    }

    /// Check if the transfer is finished.
    pub fn is_done(&mut self) -> bool {
        self.instance.tx().is_done()
    }
}

impl<'a, I> Drop for DmaTransferTx<'a, I>
where
    I: dma_private::DmaSupportTx,
{
    fn drop(&mut self) {
        self.instance.peripheral_wait_dma(true, false);
    }
}

/// DMA transaction for RX only transfers
///
/// # Safety
///
/// Never use [core::mem::forget] on an in-progress transfer
#[non_exhaustive]
#[must_use]
pub struct DmaTransferRx<'a, I>
where
    I: dma_private::DmaSupportRx,
{
    instance: &'a mut I,
}

impl<'a, I> DmaTransferRx<'a, I>
where
    I: dma_private::DmaSupportRx,
{
    pub(crate) fn new(instance: &'a mut I) -> Self {
        Self { instance }
    }

    /// Wait for the transfer to finish.
    pub fn wait(self) -> Result<(), DmaError> {
        self.instance.peripheral_wait_dma(true, false);

        if self.instance.rx().has_error() {
            Err(DmaError::DescriptorError)
        } else {
            Ok(())
        }
    }

    /// Check if the transfer is finished.
    pub fn is_done(&mut self) -> bool {
        self.instance.rx().is_done()
    }
}

impl<'a, I> Drop for DmaTransferRx<'a, I>
where
    I: dma_private::DmaSupportRx,
{
    fn drop(&mut self) {
        self.instance.peripheral_wait_dma(true, false);
    }
}

/// DMA transaction for TX+RX transfers
///
/// # Safety
///
/// Never use [core::mem::forget] on an in-progress transfer
#[non_exhaustive]
#[must_use]
pub struct DmaTransferRxTx<'a, I>
where
    I: dma_private::DmaSupportTx + dma_private::DmaSupportRx,
{
    instance: &'a mut I,
}

impl<'a, I> DmaTransferRxTx<'a, I>
where
    I: dma_private::DmaSupportTx + dma_private::DmaSupportRx,
{
    #[allow(dead_code)]
    pub(crate) fn new(instance: &'a mut I) -> Self {
        Self { instance }
    }

    /// Wait for the transfer to finish.
    pub fn wait(self) -> Result<(), DmaError> {
        self.instance.peripheral_wait_dma(true, true);

        if self.instance.tx().has_error() || self.instance.rx().has_error() {
            Err(DmaError::DescriptorError)
        } else {
            Ok(())
        }
    }

    /// Check if the transfer is finished.
    pub fn is_done(&mut self) -> bool {
        self.instance.tx().is_done() && self.instance.rx().is_done()
    }
}

impl<'a, I> Drop for DmaTransferRxTx<'a, I>
where
    I: dma_private::DmaSupportTx + dma_private::DmaSupportRx,
{
    fn drop(&mut self) {
        self.instance.peripheral_wait_dma(true, true);
    }
}

/// DMA transaction for TX only circular transfers
///
/// # Safety
///
/// Never use [core::mem::forget] on an in-progress transfer
#[non_exhaustive]
#[must_use]
pub struct DmaTransferTxCircular<'a, I>
where
    I: dma_private::DmaSupportTx,
{
    instance: &'a mut I,
    state: TxCircularState,
}

impl<'a, I> DmaTransferTxCircular<'a, I>
where
    I: dma_private::DmaSupportTx,
{
    #[allow(unused)] // currently used by peripherals not available on all chips
    pub(crate) fn new(instance: &'a mut I) -> Self {
        let state = TxCircularState::new(instance.chain());
        Self { instance, state }
    }

    /// Amount of bytes which can be pushed.
    pub fn available(&mut self) -> usize {
        self.state.update(self.instance.tx());
        self.state.available
    }

    /// Push bytes into the DMA buffer.
    pub fn push(&mut self, data: &[u8]) -> Result<usize, DmaError> {
        self.state.update(self.instance.tx());
        self.state.push(data)
    }

    /// Push bytes into the DMA buffer via the given closure.
    /// The closure *must* return the actual number of bytes written.
    /// The closure *might* get called with a slice which is smaller than the
    /// total available buffer.
    pub fn push_with(&mut self, f: impl FnOnce(&mut [u8]) -> usize) -> Result<usize, DmaError> {
        self.state.update(self.instance.tx());
        self.state.push_with(f)
    }

    /// Stop the DMA transfer
    #[allow(clippy::type_complexity)]
    pub fn stop(self) -> Result<(), DmaError> {
        self.instance.peripheral_dma_stop();

        if self.instance.tx().has_error() {
            Err(DmaError::DescriptorError)
        } else {
            Ok(())
        }
    }
}

impl<'a, I> Drop for DmaTransferTxCircular<'a, I>
where
    I: dma_private::DmaSupportTx,
{
    fn drop(&mut self) {
        self.instance.peripheral_dma_stop();
    }
}

/// DMA transaction for RX only circular transfers
///
/// # Safety
///
/// Never use [core::mem::forget] on an in-progress transfer
#[non_exhaustive]
#[must_use]
pub struct DmaTransferRxCircular<'a, I>
where
    I: dma_private::DmaSupportRx,
{
    instance: &'a mut I,
    state: RxCircularState,
}

impl<'a, I> DmaTransferRxCircular<'a, I>
where
    I: dma_private::DmaSupportRx,
{
    #[allow(unused)] // currently used by peripherals not available on all chips
    pub(crate) fn new(instance: &'a mut I) -> Self {
        let state = RxCircularState::new(instance.chain());
        Self { instance, state }
    }

    /// Amount of bytes which can be popped.
    ///
    /// It's expected to call this before trying to [DmaTransferRxCircular::pop]
    /// data.
    pub fn available(&mut self) -> usize {
        self.state.update();
        self.state.available
    }

    /// Get available data.
    ///
    /// It's expected that the amount of available data is checked before by
    /// calling [DmaTransferRxCircular::available] and that the buffer can hold
    /// all available data.
    ///
    /// Fails with [DmaError::BufferTooSmall] if the given buffer is too small
    /// to hold all available data
    pub fn pop(&mut self, data: &mut [u8]) -> Result<usize, DmaError> {
        self.state.update();
        self.state.pop(data)
    }
}

impl<'a, I> Drop for DmaTransferRxCircular<'a, I>
where
    I: dma_private::DmaSupportRx,
{
    fn drop(&mut self) {
        self.instance.peripheral_dma_stop();
    }
}

pub(crate) mod asynch {
    use core::task::Poll;

    use super::*;

    #[must_use = "futures do nothing unless you `.await` or poll them"]
    pub struct DmaTxFuture<'a, TX>
    where
        TX: Tx,
    {
        pub(crate) tx: &'a mut TX,
    }

    impl<'a, TX> DmaTxFuture<'a, TX>
    where
        TX: Tx,
    {
        pub fn new(tx: &'a mut TX) -> Self {
            Self { tx }
        }
    }

    impl<'a, TX> core::future::Future for DmaTxFuture<'a, TX>
    where
        TX: Tx,
    {
        type Output = Result<(), DmaError>;

        fn poll(
            self: core::pin::Pin<&mut Self>,
            cx: &mut core::task::Context<'_>,
        ) -> Poll<Self::Output> {
            TX::waker().register(cx.waker());
            if self.tx.is_done() {
                self.tx.clear_interrupts();
                Poll::Ready(Ok(()))
            } else if self.tx.has_error() {
                self.tx.clear_interrupts();
                Poll::Ready(Err(DmaError::DescriptorError))
            } else {
                self.tx.listen_eof();
                self.tx.listen_out_descriptor_error();
                Poll::Pending
            }
        }
    }

    impl<'a, TX> Drop for DmaTxFuture<'a, TX>
    where
        TX: Tx,
    {
        fn drop(&mut self) {
            self.tx.unlisten_eof();
            self.tx.unlisten_out_descriptor_error();
        }
    }

    #[must_use = "futures do nothing unless you `.await` or poll them"]
    pub struct DmaRxFuture<'a, RX>
    where
        RX: Rx,
    {
        pub(crate) rx: &'a mut RX,
    }

    impl<'a, RX> DmaRxFuture<'a, RX>
    where
        RX: Rx,
    {
        pub fn new(rx: &'a mut RX) -> Self {
            Self { rx }
        }

        #[allow(dead_code)] // Dead on the C2
        pub fn rx(&mut self) -> &mut RX {
            self.rx
        }
    }

    impl<'a, RX> core::future::Future for DmaRxFuture<'a, RX>
    where
        RX: Rx,
    {
        type Output = Result<(), DmaError>;

        fn poll(
            self: core::pin::Pin<&mut Self>,
            cx: &mut core::task::Context<'_>,
        ) -> Poll<Self::Output> {
            RX::waker().register(cx.waker());
            if self.rx.is_done() {
                self.rx.clear_interrupts();
                Poll::Ready(Ok(()))
            } else if self.rx.has_error()
                || self.rx.has_dscr_empty_error()
                || self.rx.has_eof_error()
            {
                self.rx.clear_interrupts();
                Poll::Ready(Err(DmaError::DescriptorError))
            } else {
                self.rx.listen_eof();
                self.rx.listen_in_descriptor_error();
                self.rx.listen_in_descriptor_error_dscr_empty();
                self.rx.listen_in_descriptor_error_err_eof();
                Poll::Pending
            }
        }
    }

    impl<'a, RX> Drop for DmaRxFuture<'a, RX>
    where
        RX: Rx,
    {
        fn drop(&mut self) {
            self.rx.unlisten_eof();
            self.rx.unlisten_in_descriptor_error();
            self.rx.unlisten_in_descriptor_error_dscr_empty();
            self.rx.unlisten_in_descriptor_error_err_eof();
        }
    }

    #[cfg(any(i2s0, i2s1))]
    pub struct DmaTxDoneChFuture<'a, TX>
    where
        TX: Tx,
    {
        pub(crate) tx: &'a mut TX,
        _a: (),
    }

    #[cfg(any(i2s0, i2s1))]
    impl<'a, TX> DmaTxDoneChFuture<'a, TX>
    where
        TX: Tx,
    {
        pub fn new(tx: &'a mut TX) -> Self {
            Self { tx, _a: () }
        }
    }

    #[cfg(any(i2s0, i2s1))]
    impl<'a, TX> core::future::Future for DmaTxDoneChFuture<'a, TX>
    where
        TX: Tx,
    {
        type Output = Result<(), DmaError>;

        fn poll(
            self: core::pin::Pin<&mut Self>,
            cx: &mut core::task::Context<'_>,
        ) -> Poll<Self::Output> {
            TX::waker().register(cx.waker());
            if self.tx.is_ch_out_done_set() {
                self.tx.clear_ch_out_done();
                Poll::Ready(Ok(()))
            } else if self.tx.has_error() {
                self.tx.clear_interrupts();
                Poll::Ready(Err(DmaError::DescriptorError))
            } else {
                self.tx.listen_ch_out_done();
                self.tx.listen_out_descriptor_error();
                Poll::Pending
            }
        }
    }

    #[cfg(any(i2s0, i2s1))]
    impl<'a, TX> Drop for DmaTxDoneChFuture<'a, TX>
    where
        TX: Tx,
    {
        fn drop(&mut self) {
            self.tx.unlisten_ch_out_done();
            self.tx.unlisten_out_descriptor_error();
        }
    }

    #[cfg(any(i2s0, i2s1))]
    pub struct DmaRxDoneChFuture<'a, RX>
    where
        RX: Rx,
    {
        pub(crate) rx: &'a mut RX,
        _a: (),
    }

    #[cfg(any(i2s0, i2s1))]
    impl<'a, RX> DmaRxDoneChFuture<'a, RX>
    where
        RX: Rx,
    {
        pub fn new(rx: &'a mut RX) -> Self {
            Self { rx, _a: () }
        }
    }

    #[cfg(any(i2s0, i2s1))]
    impl<'a, RX> core::future::Future for DmaRxDoneChFuture<'a, RX>
    where
        RX: Rx,
    {
        type Output = Result<(), DmaError>;

        fn poll(
            self: core::pin::Pin<&mut Self>,
            cx: &mut core::task::Context<'_>,
        ) -> Poll<Self::Output> {
            RX::waker().register(cx.waker());
            if self.rx.is_ch_in_done_set() {
                self.rx.clear_ch_in_done();
                Poll::Ready(Ok(()))
            } else if self.rx.has_error()
                || self.rx.has_dscr_empty_error()
                || self.rx.has_eof_error()
            {
                self.rx.clear_interrupts();
                Poll::Ready(Err(DmaError::DescriptorError))
            } else {
                self.rx.listen_ch_in_done();
                self.rx.listen_in_descriptor_error();
                self.rx.listen_in_descriptor_error_dscr_empty();
                self.rx.listen_in_descriptor_error_err_eof();
                Poll::Pending
            }
        }
    }

    #[cfg(any(i2s0, i2s1))]
    impl<'a, RX> Drop for DmaRxDoneChFuture<'a, RX>
    where
        RX: Rx,
    {
        fn drop(&mut self) {
            self.rx.unlisten_ch_in_done();
            self.rx.unlisten_in_descriptor_error();
            self.rx.unlisten_in_descriptor_error_dscr_empty();
            self.rx.unlisten_in_descriptor_error_err_eof();
        }
    }

    fn handle_interrupt<Channel: RegisterAccess, Rx: RxChannel<Channel>, Tx: TxChannel<Channel>>() {
        if Channel::has_in_descriptor_error()
            || Channel::has_in_descriptor_error_dscr_empty()
            || Channel::has_in_descriptor_error_err_eof()
        {
            Channel::unlisten_in_descriptor_error();
            Channel::unlisten_in_descriptor_error_dscr_empty();
            Channel::unlisten_in_descriptor_error_err_eof();
            Channel::unlisten_in_eof();
            Channel::unlisten_ch_in_done();
            Rx::waker().wake()
        }

        if Channel::has_out_descriptor_error() {
            Channel::unlisten_out_descriptor_error();
            Channel::unlisten_out_eof();
            Channel::unlisten_ch_out_done();
            Tx::waker().wake()
        }

        if Channel::is_in_done() && Channel::is_listening_in_eof() {
            Channel::unlisten_in_eof();
            Rx::waker().wake()
        }

        if Channel::is_ch_in_done_set() {
            Channel::unlisten_ch_in_done();
            Rx::waker().wake()
        }

        if Channel::is_out_done() && Channel::is_listening_out_eof() {
            Channel::unlisten_out_eof();
            Tx::waker().wake()
        }

        if Channel::is_ch_out_done_set() {
            Channel::unlisten_ch_out_done();
            Tx::waker().wake()
        }
    }

    #[cfg(not(any(esp32, esp32s2)))]
    pub(crate) mod interrupt {
        use procmacros::handler;

        use super::*;

        #[handler(priority = crate::interrupt::Priority::max())]
        pub(crate) fn interrupt_handler_ch0() {
            use crate::dma::gdma::{
                Channel0 as Channel,
                Channel0RxImpl as ChannelRxImpl,
                Channel0TxImpl as ChannelTxImpl,
            };

            handle_interrupt::<Channel, ChannelRxImpl, ChannelTxImpl>();
        }

        #[cfg(not(esp32c2))]
        #[handler(priority = crate::interrupt::Priority::max())]
        pub(crate) fn interrupt_handler_ch1() {
            use crate::dma::gdma::{
                Channel1 as Channel,
                Channel1RxImpl as ChannelRxImpl,
                Channel1TxImpl as ChannelTxImpl,
            };

            handle_interrupt::<Channel, ChannelRxImpl, ChannelTxImpl>();
        }

        #[cfg(not(esp32c2))]
        #[handler(priority = crate::interrupt::Priority::max())]
        pub(crate) fn interrupt_handler_ch2() {
            use crate::dma::gdma::{
                Channel2 as Channel,
                Channel2RxImpl as ChannelRxImpl,
                Channel2TxImpl as ChannelTxImpl,
            };

            handle_interrupt::<Channel, ChannelRxImpl, ChannelTxImpl>();
        }

        #[cfg(esp32s3)]
        #[handler(priority = crate::interrupt::Priority::max())]
        pub(crate) fn interrupt_handler_ch3() {
            use crate::dma::gdma::{
                Channel3 as Channel,
                Channel3RxImpl as ChannelRxImpl,
                Channel3TxImpl as ChannelTxImpl,
            };

            handle_interrupt::<Channel, ChannelRxImpl, ChannelTxImpl>();
        }

        #[cfg(esp32s3)]
        #[handler(priority = crate::interrupt::Priority::max())]
        pub(crate) fn interrupt_handler_ch4() {
            use crate::dma::gdma::{
                Channel4 as Channel,
                Channel4RxImpl as ChannelRxImpl,
                Channel4TxImpl as ChannelTxImpl,
            };

            handle_interrupt::<Channel, ChannelRxImpl, ChannelTxImpl>();
        }
    }

    #[cfg(any(esp32, esp32s2))]
    pub(crate) mod interrupt {
        use procmacros::handler;

        use super::*;

        #[handler(priority = crate::interrupt::Priority::max())]
        pub(crate) fn interrupt_handler_spi2_dma() {
            use crate::dma::pdma::{
                Spi2DmaChannel as Channel,
                Spi2DmaChannelRxImpl as ChannelRxImpl,
                Spi2DmaChannelTxImpl as ChannelTxImpl,
            };

            handle_interrupt::<Channel, ChannelRxImpl, ChannelTxImpl>();
        }

        #[handler(priority = crate::interrupt::Priority::max())]
        pub(crate) fn interrupt_handler_spi3_dma() {
            use crate::dma::pdma::{
                Spi3DmaChannel as Channel,
                Spi3DmaChannelRxImpl as ChannelRxImpl,
                Spi3DmaChannelTxImpl as ChannelTxImpl,
            };

            handle_interrupt::<Channel, ChannelRxImpl, ChannelTxImpl>();
        }

        #[handler(priority = crate::interrupt::Priority::max())]
        pub(crate) fn interrupt_handler_i2s0() {
            use crate::dma::pdma::{
                I2s0DmaChannel as Channel,
                I2s0DmaChannelRxImpl as ChannelRxImpl,
                I2s0DmaChannelTxImpl as ChannelTxImpl,
            };

            handle_interrupt::<Channel, ChannelRxImpl, ChannelTxImpl>();
        }

        #[cfg(i2s1)]
        #[handler(priority = crate::interrupt::Priority::max())]
        pub(crate) fn interrupt_handler_i2s1() {
            use crate::dma::pdma::{
                I2s1DmaChannel as Channel,
                I2s1DmaChannelRxImpl as ChannelRxImpl,
                I2s1DmaChannelTxImpl as ChannelTxImpl,
            };

            handle_interrupt::<Channel, ChannelRxImpl, ChannelTxImpl>();
        }
    }
}<|MERGE_RESOLUTION|>--- conflicted
+++ resolved
@@ -1939,7 +1939,6 @@
     }
 }
 
-<<<<<<< HEAD
 /// Holds all the information needed to configure a DMA channel for a transfer.
 pub struct Preparation {
     start: *mut DmaDescriptor,
@@ -1983,10 +1982,7 @@
     fn length(&self) -> usize;
 }
 
-/// Error returned from Dma[Tx|Rx|TxRx]Buf operations.
-=======
 /// Error returned from Dma[Rx|Tx|RxTx]Buf operations.
->>>>>>> e1c27f1b
 #[derive(Debug)]
 pub enum DmaBufError {
     /// More descriptors are needed for the buffer size
@@ -2554,7 +2550,7 @@
     }
 }
 
-impl DmaTxBuffer for DmaTxRxBuf {
+impl DmaTxBuffer for DmaRxTxBuf {
     fn prepare(&mut self) -> Preparation {
         for desc in self.tx_descriptors.iter_mut() {
             // Give ownership to the DMA
@@ -2575,7 +2571,7 @@
     }
 }
 
-impl DmaRxBuffer for DmaTxRxBuf {
+impl DmaRxBuffer for DmaRxTxBuf {
     fn prepare(&mut self) -> Preparation {
         for desc in self.rx_descriptors.iter_mut() {
             // Give ownership to the DMA

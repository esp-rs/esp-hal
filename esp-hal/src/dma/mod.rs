--- conflicted
+++ resolved
@@ -47,9 +47,6 @@
 //!
 //! For convenience you can use the [crate::dma_buffers] macro.
 
-<<<<<<< HEAD
-#![deny(missing_docs)]
-
 use core::{
     cmp::min,
     fmt::Debug,
@@ -57,9 +54,6 @@
     ptr::addr_of_mut,
     sync::atomic::compiler_fence,
 };
-=======
-use core::{fmt::Debug, marker::PhantomData, ptr::addr_of_mut, sync::atomic::compiler_fence};
->>>>>>> 6b6e6289
 
 trait Word: crate::private::Sealed {}
 

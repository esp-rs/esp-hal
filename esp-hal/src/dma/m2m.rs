--- conflicted
+++ resolved
@@ -17,20 +17,12 @@
         DmaEligible,
         DmaError,
         DmaPeripheral,
-<<<<<<< HEAD
-        DmaTransferRx,
-        ReadBuffer,
-        WriteBuffer,
-=======
         DmaRxBuf,
         DmaRxBuffer,
         DmaRxInterrupt,
         DmaTxBuf,
         DmaTxBuffer,
         DmaTxInterrupt,
-        Rx,
-        Tx,
->>>>>>> c22797c6
     },
     Async,
     Blocking,
@@ -276,16 +268,6 @@
     }
 }
 
-<<<<<<< HEAD
-impl<Dm> DmaSupport for Mem2Mem<'_, Dm>
-where
-    Dm: DriverMode,
-{
-    type DriverMode = Dm;
-
-    fn peripheral_wait_dma(&mut self, _is_rx: bool, _is_tx: bool) {
-        while !self.channel.rx.is_done() {}
-=======
 /// Represents an ongoing (or potentially finished) DMA Memory-to-Memory TX
 /// transfer.
 pub struct Mem2MemTxTransfer<'d, Dm: DriverMode, BUF: DmaTxBuffer> {
@@ -317,7 +299,6 @@
         };
 
         (result, m2m, BUF::from_view(view))
->>>>>>> c22797c6
     }
 
     /// Stops this transfer on the spot and returns the peripheral and buffer.
@@ -342,16 +323,6 @@
     }
 }
 
-<<<<<<< HEAD
-impl<'d, Dm> DmaSupportRx for Mem2Mem<'d, Dm>
-where
-    Dm: DriverMode,
-{
-    type Channel = AnyGdmaRxChannel<'d>;
-
-    fn rx(&mut self) -> &mut ChannelRx<Self::DriverMode, Self::Channel> {
-        &mut self.channel.rx
-=======
 impl<Dm: DriverMode, BUF: DmaTxBuffer> Deref for Mem2MemTxTransfer<'_, Dm, BUF> {
     type Target = BUF::View;
 
@@ -519,7 +490,6 @@
     pub fn wait(self) -> Result<(), DmaError> {
         while !self.is_done() {}
         Ok(())
->>>>>>> c22797c6
     }
 }
 

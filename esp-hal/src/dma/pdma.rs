--- conflicted
+++ resolved
@@ -97,21 +97,6 @@
                     spi.out_eof_des_addr().read().dma_out_eof_des_addr().bits() as usize
                 }
 
-<<<<<<< HEAD
-=======
-                fn is_out_eof_interrupt_set() -> bool {
-                    let spi = unsafe { &*crate::peripherals::[<SPI $num>]::PTR };
-                    spi.dma_int_raw().read().out_eof().bit()
-                }
-
-                fn reset_out_eof_interrupt() {
-                    let spi = unsafe { &*crate::peripherals::[<SPI $num>]::PTR };
-                    spi.dma_int_clr().write(|w| {
-                        w.out_eof().clear_bit_by_one()
-                    });
-                }
-
->>>>>>> 37fa662f
                 fn set_in_burstmode(burst_mode: bool) {
                     let spi = unsafe { &*crate::peripherals::[<SPI $num>]::PTR };
                     spi.dma_conf()

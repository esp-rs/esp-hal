--- conflicted
+++ resolved
@@ -81,44 +81,11 @@
                     spi.dma_out_link().modify(|_, w| w.outlink_start().set_bit());
                 }
 
-<<<<<<< HEAD
                 fn stop_out() {
                     let spi = unsafe { &*crate::peripherals::[<SPI $num>]::PTR };
                     spi.dma_out_link().modify(|_, w| w.outlink_stop().set_bit());
                 }
 
-                fn clear_ch_out_done() {
-                    let spi = unsafe { &*crate::peripherals::[<SPI $num>]::PTR };
-                    spi.dma_int_clr().write(|w| w.out_done().clear_bit_by_one());
-                }
-
-                fn is_ch_out_done_set() -> bool {
-                    let spi = unsafe { &*crate::peripherals::[<SPI $num>]::PTR };
-                    spi.dma_int_raw().read().out_done().bit()
-                }
-
-                fn listen_ch_out_done() {
-                    let spi = unsafe { &*crate::peripherals::[<SPI $num>]::PTR };
-                    spi.dma_int_ena().modify(|_, w| w.out_done().set_bit());
-                }
-
-                fn unlisten_ch_out_done() {
-                    let spi = unsafe { &*crate::peripherals::[<SPI $num>]::PTR };
-                    spi.dma_int_ena().modify(|_, w| w.out_done().clear_bit());
-                }
-
-                fn is_listening_ch_out_done() -> bool {
-                    let spi = unsafe { &*crate::peripherals::[<SPI $num>]::PTR };
-                    spi.dma_int_ena().read().out_done().bit()
-                }
-
-                fn is_out_done() -> bool {
-                    let spi = unsafe { &*crate::peripherals::[<SPI $num>]::PTR };
-                    spi.dma_int_raw().read().out_total_eof().bit()
-                }
-
-=======
->>>>>>> 4534ee13
                 fn last_out_dscr_address() -> usize {
                     let spi = unsafe { &*crate::peripherals::[<SPI $num>]::PTR };
                     spi.out_eof_des_addr().read().dma_out_eof_des_addr().bits() as usize
@@ -504,44 +471,11 @@
                     reg_block.out_link().modify(|_, w| w.outlink_start().set_bit());
                 }
 
-<<<<<<< HEAD
                 fn stop_out() {
                     let reg_block = unsafe { &*crate::peripherals::[<$peripheral>]::PTR };
                     reg_block.out_link().modify(|_, w| w.outlink_stop().set_bit());
                 }
 
-                fn clear_ch_out_done() {
-                    let reg_block = unsafe { &*crate::peripherals::[<$peripheral>]::PTR };
-                    reg_block.int_clr().write(|w| w.out_done().clear_bit_by_one());
-                }
-
-                fn is_ch_out_done_set() -> bool {
-                    let reg_block = unsafe { &*crate::peripherals::[<$peripheral>]::PTR };
-                    reg_block.int_raw().read().out_done().bit()
-                }
-
-                fn listen_ch_out_done() {
-                    let reg_block = unsafe { &*crate::peripherals::[<$peripheral>]::PTR };
-                    reg_block.int_ena().modify(|_, w| w.out_done().set_bit());
-                }
-
-                fn unlisten_ch_out_done() {
-                    let reg_block = unsafe { &*crate::peripherals::[<$peripheral>]::PTR };
-                    reg_block.int_ena().modify(|_, w| w.out_done().clear_bit());
-                }
-
-                fn is_listening_ch_out_done() -> bool {
-                    let reg_block = unsafe { &*crate::peripherals::[<$peripheral>]::PTR };
-                    reg_block.int_ena().read().out_done().bit()
-                }
-
-                fn is_out_done() -> bool {
-                    let reg_block = unsafe { &*crate::peripherals::[<$peripheral>]::PTR };
-                    reg_block.int_raw().read().out_eof().bit()
-                }
-
-=======
->>>>>>> 4534ee13
                 fn last_out_dscr_address() -> usize {
                     let reg_block = unsafe { &*crate::peripherals::[<$peripheral>]::PTR };
                     reg_block.out_eof_des_addr().read().out_eof_des_addr().bits() as usize

--- conflicted
+++ resolved
@@ -455,19 +455,11 @@
     Dm: DriverMode,
     CH: DmaTxChannel,
 {
-<<<<<<< HEAD
     /// Internal UHCI struct. Use it to configure the UHCI peripheral
     pub uhci: UhciInternal<Dm>,
     /// Tx of the used uart. You can configure it by accessing the value
     pub uart_tx: UartTx<'d, Dm>,
     channel_tx: ChannelTx<Dm, CH>,
-=======
-    uhci: AnyUhci<'static>,
-    uart_tx: UartTx<'d, Dm>,
-    channel_tx: ChannelTx<Dm, AnyGdmaTxChannel<'d>>,
-    // TODO: devices with UHCI1 need the non-generic guard
-    _guard: GenericPeripheralGuard<{ Peripheral::Uhci0 as u8 }>,
->>>>>>> 99e2b936
 }
 
 impl<'d, Dm, CH> UhciTx<'d, Dm, CH>
@@ -503,20 +495,11 @@
     Dm: DriverMode,
     CH: DmaRxChannel,
 {
-<<<<<<< HEAD
     /// Internal UHCI struct. Use it to configure the UHCI peripheral
     pub uhci: UhciInternal<Dm>,
     /// Rx of the used uart. You can configure it by accessing the value
     pub uart_rx: UartRx<'d, Dm>,
     channel_rx: ChannelRx<Dm, CH>,
-=======
-    uhci: AnyUhci<'static>,
-    #[allow(dead_code)]
-    uart_rx: UartRx<'d, Dm>,
-    channel_rx: ChannelRx<Dm, AnyGdmaRxChannel<'d>>,
-    // TODO: devices with UHCI1 need the non-generic guard
-    _guard: GenericPeripheralGuard<{ Peripheral::Uhci0 as u8 }>,
->>>>>>> 99e2b936
 }
 
 impl<'d, Dm, CH> UhciRx<'d, Dm, CH>

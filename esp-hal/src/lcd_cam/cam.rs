--- conflicted
+++ resolved
@@ -47,13 +47,6 @@
 //! );
 //!
 //! let lcd_cam = LcdCam::new(peripherals.LCD_CAM);
-<<<<<<< HEAD
-//! let mut camera =
-//!     Camera::new(lcd_cam.cam, channel.rx, data_pins, 20u32.MHz(), &clocks)
-//!         .with_master_clock(mclk_pin) // Remove this for slave mode.
-//!         .with_pixel_clock(pclk_pin)
-//!         .with_ctrl_pins(vsync_pin, href_pin);
-=======
 //! let mut camera = Camera::new(
 //!     lcd_cam.cam,
 //!     channel.rx,
@@ -64,8 +57,8 @@
 //! )
 //! // Remove this for slave mode.
 //! .with_master_clock(mclk_pin)
-//! .with_ctrl_pins(vsync_pin, href_pin, pclk_pin);
->>>>>>> bdd3e93d
+//! .with_pixel_clock(pclk_pin)
+//! .with_ctrl_pins(vsync_pin, href_pin);
 //! # }
 //! ```
 

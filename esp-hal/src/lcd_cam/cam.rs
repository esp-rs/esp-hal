--- conflicted
+++ resolved
@@ -74,25 +74,7 @@
 
 use crate::{
     clock::Clocks,
-<<<<<<< HEAD
-    dma::{ChannelRx, DmaChannel, DmaError, DmaPeripheral, DmaRxBuffer, LcdCamPeripheral, Rx},
-=======
-    dma::{
-        dma_private::{DmaSupport, DmaSupportRx},
-        AnyDmaChannel,
-        ChannelRx,
-        DescriptorChain,
-        DmaChannel,
-        DmaDescriptor,
-        DmaError,
-        DmaPeripheral,
-        DmaTransferRx,
-        DmaTransferRxCircular,
-        LcdCamPeripheral,
-        Rx,
-        WriteBuffer,
-    },
->>>>>>> 8e9f6b50
+    dma::{AnyDmaChannel, ChannelRx, DmaChannel, DmaError, DmaPeripheral, DmaRxBuffer, LcdCamPeripheral, Rx},
     gpio::{InputPin, InputSignal, OutputPin, OutputSignal, Pull},
     lcd_cam::{cam::private::RxPins, private::calculate_clkm, BitOrder, ByteOrder},
     peripheral::{Peripheral, PeripheralRef},

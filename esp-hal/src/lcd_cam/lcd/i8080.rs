--- conflicted
+++ resolved
@@ -102,12 +102,7 @@
     /// Creates a new instance of the I8080 LCD interface.
     pub fn new<P: TxPins>(
         lcd: Lcd<'d, DM>,
-<<<<<<< HEAD
-        mut channel: ChannelTx<'d, CH>,
-=======
         channel: ChannelTx<'d, CH>,
-        descriptors: &'static mut [DmaDescriptor],
->>>>>>> 4534ee13
         mut pins: P,
         frequency: HertzU32,
         config: Config,
@@ -363,21 +358,15 @@
         // Otherwise, some garbage data will be sent out
         crate::rom::ets_delay_us(1);
 
-<<<<<<< HEAD
-        self.lcd_cam
-            .lcd_user()
-            .modify(|_, w| w.lcd_update().set_bit().lcd_start().set_bit());
+        self.lcd_cam.lcd_user().modify(|_, w| {
+            w.lcd_update().set_bit();
+            w.lcd_start().set_bit()
+        });
 
         Ok(I8080Transfer {
             i8080: self,
             tx_buf: data,
         })
-=======
-        self.lcd_cam.lcd_user().modify(|_, w| {
-            w.lcd_update().set_bit();
-            w.lcd_start().set_bit()
-        });
->>>>>>> 4534ee13
     }
 }
 
@@ -481,33 +470,9 @@
             }
         }
 
-<<<<<<< HEAD
         impl Drop for LcdDoneFuture {
             fn drop(&mut self) {
                 Instance::unlisten_lcd_done();
-=======
-    fn start_write_bytes_dma(&mut self, ptr: *const u8, len: usize) -> Result<(), DmaError> {
-        if len == 0 {
-            // Set transfer length.
-            self.lcd_cam
-                .lcd_user()
-                .modify(|_, w| w.lcd_dout().clear_bit());
-        } else {
-            // Use continous mode for DMA. FROM the S3 TRM:
-            // > In a continuous output, LCD module keeps sending data till:
-            // > i. LCD_CAM_LCD_START is cleared;
-            // > ii. or LCD_CAM_LCD_RESET is set;
-            // > iii. or all the data in GDMA is sent out.
-            self.lcd_cam.lcd_user().modify(|_, w| {
-                w.lcd_always_out_en().set_bit();
-                w.lcd_dout().set_bit()
-            });
-
-            unsafe {
-                self.tx_chain.fill_for_tx(false, ptr, len)?;
-                self.tx_channel
-                    .prepare_transfer_without_start(DmaPeripheral::LcdCam, &self.tx_chain)?;
->>>>>>> 4534ee13
             }
         }
 

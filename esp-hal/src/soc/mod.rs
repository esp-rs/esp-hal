use portable_atomic::{AtomicU8, Ordering};

pub use self::implementation::*;

#[cfg_attr(esp32, path = "esp32/mod.rs")]
#[cfg_attr(esp32c2, path = "esp32c2/mod.rs")]
#[cfg_attr(esp32c3, path = "esp32c3/mod.rs")]
#[cfg_attr(esp32c6, path = "esp32c6/mod.rs")]
#[cfg_attr(esp32h2, path = "esp32h2/mod.rs")]
#[cfg_attr(esp32s2, path = "esp32s2/mod.rs")]
#[cfg_attr(esp32s3, path = "esp32s3/mod.rs")]
mod implementation;

mod efuse_field;

// Indicates the state of setting the mac address
// 0 -- unset
// 1 -- in the process of being set
// 2 -- set
//
// Values other than 0 indicate that we cannot attempt setting the mac address
// again, and values other than 2 indicate that we should read the mac address
// from eFuse.
static MAC_OVERRIDE_STATE: AtomicU8 = AtomicU8::new(0);
static mut MAC_OVERRIDE: [u8; 6] = [0; 6];

#[derive(PartialEq, Eq, Copy, Clone, Debug)]
pub enum SetMacError {
    AlreadySet,
}

impl self::efuse::Efuse {
    /// Set the base mac address
    ///
    /// The new value will be returned by `read_mac_address` instead of the one
    /// hard-coded in eFuse. This does not persist across device resets.
    ///
    /// Can only be called once. Returns `Err(SetMacError::AlreadySet)`
    /// otherwise.
    pub fn set_mac_address(mac: [u8; 6]) -> Result<(), SetMacError> {
        if MAC_OVERRIDE_STATE
            .compare_exchange(0, 1, Ordering::Relaxed, Ordering::Relaxed)
            .is_err()
        {
            return Err(SetMacError::AlreadySet);
        }

        unsafe {
            MAC_OVERRIDE = mac;
        }

        MAC_OVERRIDE_STATE.store(2, Ordering::Relaxed);

        Ok(())
    }

    /// Get base mac address
    ///
    /// By default this reads the base mac address from eFuse, but it can be
    /// overriden by `set_mac_address`.
    pub fn get_mac_address() -> [u8; 6] {
        if MAC_OVERRIDE_STATE.load(Ordering::Relaxed) == 2 {
            unsafe { MAC_OVERRIDE }
        } else {
            Self::read_base_mac_address()
        }
    }
}

#[allow(unused)]
pub(crate) fn is_valid_ram_address(address: u32) -> bool {
    (self::constants::SOC_DRAM_LOW..=self::constants::SOC_DRAM_HIGH).contains(&address)
}

#[allow(unused)]
<<<<<<< HEAD
pub(crate) fn is_slice_in_dram<T>(slice: &[T]) -> bool {
    let start = slice.as_ptr() as u32;
    let end = start + slice.len() as u32;
    self::constants::SOC_DRAM_LOW <= start && end <= self::constants::SOC_DRAM_HIGH
=======
pub(crate) fn is_valid_psram_address(address: u32) -> bool {
    #[cfg(psram)]
    {
        let start = crate::psram::psram_vaddr_start() as u32;
        let end = start + crate::psram::PSRAM_BYTES as u32;
        (start..=end).contains(&address)
    }
    #[cfg(not(psram))]
    false
}

#[allow(unused)]
pub(crate) fn is_valid_memory_address(address: u32) -> bool {
    is_valid_ram_address(address) || is_valid_psram_address(address)
>>>>>>> 237804ef
}<|MERGE_RESOLUTION|>--- conflicted
+++ resolved
@@ -73,12 +73,13 @@
 }
 
 #[allow(unused)]
-<<<<<<< HEAD
 pub(crate) fn is_slice_in_dram<T>(slice: &[T]) -> bool {
     let start = slice.as_ptr() as u32;
     let end = start + slice.len() as u32;
     self::constants::SOC_DRAM_LOW <= start && end <= self::constants::SOC_DRAM_HIGH
-=======
+}
+
+#[allow(unused)]
 pub(crate) fn is_valid_psram_address(address: u32) -> bool {
     #[cfg(psram)]
     {
@@ -93,5 +94,4 @@
 #[allow(unused)]
 pub(crate) fn is_valid_memory_address(address: u32) -> bool {
     is_valid_ram_address(address) || is_valid_psram_address(address)
->>>>>>> 237804ef
 }
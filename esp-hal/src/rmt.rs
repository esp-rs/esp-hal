--- conflicted
+++ resolved
@@ -1507,27 +1507,12 @@
         {
             let rmt = unsafe { &*crate::peripherals::RMT::PTR };
             rmt.sys_conf().modify(|_, w| unsafe {
-<<<<<<< HEAD
-                w.clk_en()
-                    .clear_bit()
-                    .sclk_sel()
-                    .bits(crate::soc::constants::RMT_CLOCK_SRC)
-                    .sclk_div_num()
-                    .bits(div as u8)
-                    .sclk_div_a()
-                    .bits(div_a as u8)
-                    .sclk_div_b()
-                    .bits(div_b as u8)
-                    .apb_fifo_mask()
-                    .set_bit()
-=======
                 w.clk_en().clear_bit();
                 w.sclk_sel().bits(crate::soc::constants::RMT_CLOCK_SRC);
                 w.sclk_div_num().bits(div as u8);
-                w.sclk_div_a().bits(0);
-                w.sclk_div_b().bits(0);
+                w.sclk_div_a().bits(div_a as u8);
+                w.sclk_div_b().bits(div_b as u8);
                 w.apb_fifo_mask().set_bit()
->>>>>>> c6404fe5
             });
         }
 
@@ -1535,18 +1520,9 @@
         {
             let pcr = unsafe { &*crate::peripherals::PCR::PTR };
             pcr.rmt_sclk_conf().modify(|_, w| unsafe {
-<<<<<<< HEAD
-                w.sclk_div_num()
-                    .bits(div as u8)
-                    .sclk_div_a()
-                    .bits(div_a as u8)
-                    .sclk_div_b()
-                    .bits(div_b as u8)
-=======
                 w.sclk_div_num().bits(div as u8);
-                w.sclk_div_a().bits(0);
-                w.sclk_div_b().bits(0)
->>>>>>> c6404fe5
+                w.sclk_div_a().bits(div_a as u8);
+                w.sclk_div_b().bits(div_b as u8)
             });
 
             #[cfg(esp32c6)]

# Migration Guide from 0.20.x to vNext

## Cargo Features

A number of trait implementations which were previously feature-gated are now implemented by default. The following Cargo features have been removed:

- `async`
- `embedded-hal-02`
- `embedded-hal`
- `embedded-io`
- `embedded-io-async`
- `ufmt`

If your project enables any of these features, simply remove them from your Cargo manifest and things should continue to work as expected.

## HAL Initialisation

Instead of manually grabbing peripherals and setting up clocks, you should now call `esp_hal::init`.

```diff
 use esp_hal::{
-    clock::ClockControl,
-    peripherals::Peripherals,
     prelude::*,
-    system::SystemControl,
 };

 #[entry]
 fn main() -> ! {
-    let peripherals = Peripherals::take();
-    let system = SystemControl::new(peripherals.SYSTEM);
-    let clocks = ClockControl::boot_defaults(system.clock_control).freeze();
+    let peripherals = esp_hal::init(esp_hal::Config::default());

     // ...
 }
```

## GPIO changes

 - The `GpioN` type aliasses are no longer available. You can use `GpioPin<N>` instead.
 - The `AnyInputOnlyPin` has been removed. Replace any use with `AnyPin`.
 - The `NoPinType` has been removed. You can use `DummyPin` in its place.

### Type-erased GPIO drivers

The `AnyInput`, `AnyOutput`, `AnyOutputOpenDrain` and `AnyFlex` structures have been removed.
Instead, you can use the non-`Any` counterparts. By default, the structures will use `AnyPin` in
their type names, which you don't have to specify.

```diff
-let pin = AnyInput::new(io.gpio0, Pull::Up);
+let pin = Input::new(io.gpio0, Pull::Up); // pin will have the type `Input<'some>` (or `Input<'some, AnyPin>` if you want to be explicit about it)
```

You can use `new_typed` if you want to keep using the typed form:

```rust
let pin = Input::new_typed(io.gpio0, Pull::Up); // pin will have the type `Input<'some, GpioPin<0>>`
```

### Creating an `AnyPin`

Instead of `AnyPin::new`, you can now use the `Pin` trait's `degrade` method to obtain an `AnyPin`.
You can now create an `AnyPin` out of input only pins (like ESP32's IO34), but trying to use such
pins as output (or, generally, trying to use pins in ways they don't support) will panic.

```diff
+ use esp_hal::gpio::Pin;

-let pin = AnyPin::new(io.gpio0);
+let pin = io.gpio0.degrade();
```

### Wakeup using pin drivers

You can now use pin drivers as wakeup sources.

```rust
use esp_hal::peripheral::Peripheral; // needed for `into_ref`

let pin2 = Input::new(io.pins.gpio2, Pull::None);
let mut pin3 = Input::new(io.pins.gpio3, Pull::None);
// ... use pin2 as an input ..

// Ext0
let ext0 = Ext0WakeupSource::new(pin2, WakeupLevel::High);

// Ext1
let mut wakeup_pins: [&mut dyn RtcPin; 2] = [
    &mut *pin_0.into_ref(),
    &mut io.pins.gpio4, // unconfigured pins continue to work, too!
];
let ext1 = Ext1WakeupSource::new(&mut wakeup_pins, WakeupLevel::High);
```

## RX/TX Order

Previously, our API was pretty inconsistent with the RX/TX ordering, and different peripherals had different order. Now, all
the peripherals use rx-tx. Make sure your methods are expecting the right RX/TX order, for example an SPI DMA app should be updated to:

```diff
- let (tx_buffer, tx_descriptors, rx_buffer, rx_descriptors) = dma_buffers!(4);
+ let (rx_buffer, rx_descriptors, tx_buffer, tx_descriptors) = dma_buffers!(4);
let mut dma_tx_buf = DmaTxBuf::new(tx_descriptors, tx_buffer).unwrap();
let dma_rx_buf = DmaRxBuf::new(rx_descriptors, rx_buffer).unwrap();

...

 let transfer = spi
-    .dma_transfer(dma_tx_buf, dma_rx_buf)
+    .dma_transfer(dma_rx_buf, dma_tx_buf)
    .map_err(|e| e.0)
    .unwrap();
```

When using the asymmetric variant of the macro to create DMA buffers and descriptors make sure to swap the order of parameters

```diff
- let (tx_buffer, tx_descriptors, _, _) = dma_buffers!(32000, 0);
+ let (_, _, tx_buffer, tx_descriptors) = dma_buffers!(0, 32000);
```

## Removed UART constructors

The `Uart::new_with_default_pins` and `Uart::new_async_with_default_pins` constructors
have been removed. Use `new` or `new_async` instead.

## Timer changes

### `ErasedTimer` rename

The `ErasedTimer` has been renamed to `AnyTimer`.

### `esp_hal::time::current_time` rename

To avoid confusion with the `Rtc::current_time` wall clock time APIs, we've renamed `esp_hal::time::current_time` to `esp_hal::time::now()`.

### RTC Wall Clock APIs

Instead of the `get_time_ms`, `get_time_us`, and `get_time_raw` functions, the `Rtc` struct now provides the `current_time` function, using `chrono`'s `NaiveDateTime` struct.

```diff
let rtc = Rtc::new(peripherals.LPWR);
- let current_time_ms = rtc.get_time_ms();
+ let current_time_ms = rtc.current_time().and_utc().timestamp_millis(); // assuming UTC
```

## PCNT input config

The `PcntSource` and `PcntInputConfig` have been removed. You can use `Input` or `Flex` instead to
configure an input pin, and pass it to `set_edge_signal` or `set_ctrl_signal`.

```diff
-   let mut pin_a = io.pins.gpio4;
-   ch0.set_ctrl_signal(PcntSource::from_pin(
-       &mut pin_a,
-       PcntInputConfig { pull: Pull::Up },
-   ));
+   ch0.set_ctrl_signal(Input::new(io.pins.gpio4, Pull::Up));

-   let mut pin_b = io.pins.gpio5;
-   ch0.set_edge_signal(PcntSource::from_pin(
-       &mut pin_b,
-       PcntInputConfig { pull: Pull::Down },
-   ));
+   ch0.set_edge_signal(Input::new(io.pins.gpio5, Pull::Down));
```

## SPI pins and `NO_PIN`

Use `NoPin` in place of the now-removed `NO_PIN` constant.

SPI pins, when using the `with_pin` function, are no longer optional.
You can pass `NoPin` or `Level` if you don't need a particular pin.

```diff
 let spi = Spi::new(peripherals.SPI2, 100.kHz(), SpiMode::Mode0)
-    .with_pins(Some(sclk), Some(mosi), NO_PIN, NO_PIN);
+    .with_pins(sclk, mosi, Level::Low, NoPin);
```

## I8080 type definition

The I8080 driver no longer holds on to pins in its type definition.

```diff
- let _: I8080<'a, DmaChannel3, TxEightBits<AnyPin, AnyPin, AnyPin, ....>, Blocking>;
+ let _: I8080<'a, DmaChannel3, Blocking>;
```

## I8080 transfer API changes

- The I8080 driver now decides bus width at transfer time, which means you don't get type inference anymore.
- Starting a transfer moves the driver into the transfer object, allowing you to store it in a `static` or struct.
- The transfer API no longer works with plain slices, it now works with `DmaTxBuffer`s which allow to bring your own DMA data structure and implement efficient queueing of transfers.
- The three transfer methods (`send`, `send_dma`, `send_dma_async`) have been merged into one `send` method.

```diff
let (_, _, tx_buffer, tx_descriptors) = dma_buffers!(0, 32678);
+ let mut dma_buf = DmaTxBuf::new(tx_descriptors, tx_buffer).unwrap();

let mut i8080 = I8080::new(
    lcd_cam.lcd,
    channel.tx,
-   tx_descriptors,
    tx_pins,
    20.MHz(),
    Config::default(),
)

- i8080.send(0x12, 0, &[0, 1, 2, 3, 4]);
<<<<<<< HEAD
+ dma_buf.fill(&[0, 1, 2, 3, 4]);
+ let transfer = i8080.send(0x12u8, 0, dma_buf).unwrap();
+ // transfer.wait_for_done().await;
+ (_, i8080, dma_buf) = transfer.wait();
=======
+ i8080.send(0x12u8, 0, &[0, 1, 2, 3, 4]);
```

### Placing drivers in RAM is now done via esp-config

We've replaced some usage of features with [esp-config](https://docs.rs/esp-config). Please remove any reference to `place-spi-driver-in-ram` in your `Cargo.toml` and migrate to the `[env]` section of `.cargo/config.toml`.

```diff
# feature in Cargo.toml
- esp-hal = { version = "0.20", features = ["place-spi-driver-in-ram"] }
# key in .cargo/config.toml [env] section
+ ESP_HAL_PLACE_SPI_DRIVER_IN_RAM=true
```

## PS-RAM

Initializing PS-RAM now takes a chip specific config and returns start of the mapped memory and the size.

Example
```rust
let (start, size) = psram::init_psram(peripherals.PSRAM, psram::PsramConfig::default());
```

If you don't specify the size of PS-RAM via `PsramConfig::size` the size of PS-RAM is derived from the RAM-chip id (or via probing in case of ESP32).

`psram::psram_vaddr_start()` and `psram::PSRAM_BYTES` are removed.

The features `psram-Xm` and `opsram-Xm` are removed and replaced by `quad-psram`/`octal-psram`.
The feature `psram-80mhz` is removed and replaced by `PsramConfig`

Diff of the `psram_quad.rs` example
```diff
-//% FEATURES: psram-2m
+//% FEATURES: esp-hal/quad-psram

...

-fn init_psram_heap() {
+fn init_psram_heap(start: *mut u8, size: usize) {
     unsafe {
         esp_alloc::HEAP.add_region(esp_alloc::HeapRegion::new(
-            psram::psram_vaddr_start() as *mut u8,
-            psram::PSRAM_BYTES,
+            start,
+            size,
             esp_alloc::MemoryCapability::External.into(),
         ));
     }

...

-    psram::init_psram(peripherals.PSRAM);
-    init_psram_heap();
+    let (start, size) = psram::init_psram(peripherals.PSRAM, psram::PsramConfig::default());
+    init_psram_heap(start, size);

...

>>>>>>> 4534ee13
```<|MERGE_RESOLUTION|>--- conflicted
+++ resolved
@@ -210,13 +210,10 @@
 )
 
 - i8080.send(0x12, 0, &[0, 1, 2, 3, 4]);
-<<<<<<< HEAD
 + dma_buf.fill(&[0, 1, 2, 3, 4]);
 + let transfer = i8080.send(0x12u8, 0, dma_buf).unwrap();
 + // transfer.wait_for_done().await;
 + (_, i8080, dma_buf) = transfer.wait();
-=======
-+ i8080.send(0x12u8, 0, &[0, 1, 2, 3, 4]);
 ```
 
 ### Placing drivers in RAM is now done via esp-config
@@ -274,5 +271,4 @@
 
 ...
 
->>>>>>> 4534ee13
 ```
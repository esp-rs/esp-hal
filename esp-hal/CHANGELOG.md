--- conflicted
+++ resolved
@@ -27,11 +27,8 @@
 - `AtomicWaker::wake` is now placed in IRAM (#4627)
 - Internal clock configuration rework (#4501)
 - RMT: Support for `Into<PulseCode>` and `From<PulseCode>` has been removed from Tx and Rx methods, respectively, in favor of requiring `PulseCode` directly. (#4616)
-<<<<<<< HEAD
 - RMT: Tx handling has been revised: Some errors will now be returned by `TxTransaction::wait()` instead of `Channel::transmit`. `Channel::transmit_continuously()` can now also report `Error::EndMarkerMissing`. (#4617)
-=======
 - `Rtc::time_since_boot()` has been renamed to `Rtc::time_since_power_up()` (#4630)
->>>>>>> 3f6d26cf
 
 ### Fixed
 

# Changelog

All notable changes to this project will be documented in this file.

The format is based on [Keep a Changelog](https://keepachangelog.com/en/1.0.0/),
and this project adheres to [Semantic Versioning](https://semver.org/spec/v2.0.0.html).

## [Unreleased]

### Added

- Add `ADC::read_blocking` to xtensa chips (#1293)
- ESP32-C6 / ESP32-H2: Implement `ETM` for general purpose timers (#1274)
- `interrupt::enable` now has a direct CPU enable counter part, `interrupt::enable_direct` (#1310)
- `Delay::delay(time: fugit::MicrosDurationU64)`
- Added async support for TWAI (#1320)
- Add TWAI support for ESP32-C6 (#1323)
- `GpioPin::steal` unsafe API (#1363)
- Inherent implementions of GPIO pin `set_low`, `is_low`, etc.
- Warn users when attempting to build using the `dev` profile (#1420)
- Async uart now reports interrupt errors(overflow, glitch, frame error, parity) back to user of read/write. uart clock decimal part configured for c2,c3,s3 (#1168, #1445)

### Fixed

- Reserve `esp32` ROM stacks to prevent the trashing of dram2 section (#1289)
- Fixing `esp-wifi` + `TRNG` issue on `ESP32-S2` (#1272)
- Fixed core1 startup using the wrong stack on the esp32 and esp32s3 (#1286).
- ESP32: Apply fix for Errata 3.6 in all the places necessary. (#1315)
- ESP32 & ESP32-S2: Fix I²C frequency (#1306)
- UART's TX/RX FIFOs are now cleared during initialization (#1344)
- Fixed `LCD_CAM I8080` driver potentially sending garbage to display (#1301)
- The TWAI driver can now be used without requiring the `embedded-hal` traits (#1355)
- USB pullup/pulldown now gets properly cleared and does not interfere anymore on esp32c3 and esp32s3 (#1244)
- Fixed GPIO counts so that using async code with the higher GPIO number should no longer panic (#1361, #1362)
- ESP32/ESP32-S2: Wait for I2S getting out of TX_IDLE when starting a transfer (#1375)
- Fixed writes to SPI not flushing before attempting to write, causing corrupted writes (#1381)
- fix AdcConfig::adc_calibrate for xtensa targets (#1379)
- Fixed a divide by zero panic when setting the LEDC duty cycle to 0 with `SetDutyCycle::set_duty_cycle` (#1403)
<<<<<<< HEAD
- Fixed MCPWM DeadTimeCfg bit values (#1378)
=======
- Support 192 and 256-bit keys for AES (#1316)
>>>>>>> 17492f6b

### Changed

- TIMG: Allow use without the embedded-hal-02 traits in scope (#1367)
- DMA: use channel clusters
- Remove `Ext32` and `RateExtU64` from prelude
- Prefer mutable references over moving for DMA transactions (#1238)
- Support runtime interrupt binding, adapt GPIO driver (#1231)
- Renamed `eh1` feature to `embedded-hal`, feature-gated `embedded-hal@0.2.x` trait implementations (#1273)
- Enable `embedded-hal` feature by default, instead of the `embedded-hal-02` feature (#1313)
- `Uart` structs now take a `Mode` parameter which defines how the driver is initialized (#1294)
- `Rmt` can be created in async or blocking mode. The blocking constructor takes an optional interrupt handler argument. (#1341)
- All `Instance` traits are now sealed, and can no longer be implemented for arbitrary types (#1346)
- DMA channels can/have to be explicitly created for async or blocking drivers, added `set_interrupt_handler` to DMA channels, SPI, I2S, PARL_IO, don't enable interrupts on startup for DMA, I2S, PARL_IO, GPIO (#1300)
- UART: Rework `change_baud` so it is possible to set baud rate even after instantiation (#1350)
- Runtime ISR binding for SHA,ECC and RSA (#1354)
- Runtime ISR binding for I2C (#1376)
- `UsbSerialJtag` can be created in async or blocking mode. The blocking constructor takes an optional interrupt handler argument (#1377)
- SYSTIMER and TIMG instances can now be created in async or blocking mode (#1348)
- Runtime ISR binding for TWAI (#1384)
- ESP32-C6: The `gpio::lp_gpio` module has been renamed to `gpio::lp_io` to match the peripheral name (#1397)
- Runtime ISR binding for assist_debug (#1395)
- Runtime ISR binding for software interrupts, software interrupts are split now, interrupt-executor takes the software interrupt to use, interrupt-executor is easier to use (#1398)
- PCNT: Runtime ISR binding (#1396)
- Runtime ISR binding for RTC (#1405)
- Improve MCPWM DeadTimeCfg API (#1378)

### Removed

- Remove package-level type exports (#1275)
- Removed `direct-vectoring` & `interrupt-preemption` features, as they are now enabled by default (#1310)
- Removed the `rt` and `vectored` features (#1380)

## [0.16.1] - 2024-03-12

- Resolved an issue with the `defmt` dependency/feature (#1264)

### Changed

- Use ROM `memcpy` over compiler builtins (#1255)
- Do not ensure randomness or implement the `CryptoRng` trait for ESP32-P4/S2 (#1267)

## [0.16.0] - 2024-03-08

### Added

- Add initial support for the ESP32-P4 (#1101)
- Implement `embedded_hal::pwm::SetDutyCycle` trait for `ledc::channel::Channel` (#1097)
- ESP32-P4: Add initial GPIO support (#1109)
- ESP32-P4: Add initial support for interrupts (#1112)
- ESP32-P4: Add efuse reading support (#1114)
- ESP32-S3: Added LCD_CAM I8080 driver (#1086)
- Allow for splitting of the USB Serial JTAG peripheral into tx/rx components (#1024)
- `RngCore` trait is implemented (#1122)
- Support Rust's `stack-protector` feature (#1135)
- Adding clock support for `ESP32-P4` (#1145)
- Implementation OutputPin and InputPin for AnyPin (#1067)
- Implement `estimate_xtal_frequency` for ESP32-C6 / ESP32-H2 (#1174)
- A way to push into I2S DMA buffer via a closure (#1189)
- Added basic `LP-I2C` driver for C6 (#1185)
- Ensuring that the random number generator is TRNG. (#1200)
- ESP32-C6: Add timer wakeup source for deepsleep (#1201)
- Introduce `InterruptExecutor::spawner()` (#1211)
- Add `InterruptHandler` struct, which couples interrupt handlers and their priority together (#1299)

### Fixed

- Fix embassy-time tick rate not set when using systick as the embassy timebase (#1124)
- Fix `get_raw_core` on Xtensa (#1126)
- Fix docs.rs documentation builds (#1129)
- Fix circular DMA (#1144)
- Fix `hello_rgb` example for ESP32 (#1173)
- Fixed the multicore critical section on Xtensa (#1175)
- Fix timer `now` for esp32c3 and esp32c6 (#1178)
- Wait for registers to get synced before reading the timer count for all chips (#1183)
- Fix I2C error handling (#1184)
- Fix circular DMA (#1189)
- Fix esp32c3 uart initialization (#1156)
- Fix ESP32-S2 I2C read (#1214)
- Reset/init UART if it's not the console UART (#1213)

### Changed

- DmaDescriptor struct to better model the hardware (#1054)
- DMA descriptor count no longer needs to be multiplied by 3 (#1054)
- RMT channels no longer take the channel number as a generic param (#959)
- The `esp-hal-common` package is now called `esp-hal` (#1131)
- Refactor the `Trace` driver to be generic around its peripheral (#1140)
- Auto detect crystal frequency based on `RtcClock::estimate_xtal_frequency()` (#1165)
- ESP32-S3: Configure 32k ICACHE (#1169)
- Lift the minimal buffer size requirement for I2S (#1189)

### Removed

- Remove `xtal-26mhz` and `xtal-40mhz` features (#1165)
- All chip-specific HAL packages have been removed (#1196)

### Breaking

- `ADC` and `DAC` drivers now take virtual peripherals in their constructors, instead of splitting `APB_SARADC`/`SENS` (#1100)
- The `DAC` driver's constructor is now `new` instead of `dac`, to be more consistent with other APIs (#1100)
- The DMA peripheral is now called `Dma` for devices with both PDMA and GDMA controllers (#1125)
- The `ADC` driver's constructor is now `new` instead of `adc`, to be more consistent with other APIs (#1133)
- `embassy-executor`'s `integrated-timers` is no longer enabled by default.
- Renamed `embassy-time-systick` to `embassy-time-systick-16mhz` for use with all chips with a systimer, except `esp32s2`. Added `embassy-time-systick-80mhz` specifically for the `esp32s2`. (#1247)

## [0.15.0] - 2024-01-19

### Added

- ESP32-C6: Properly initialize PMU (#974)
- Implement overriding base mac address (#1044)
- Add `rt-riscv` and `rt-xtensa` features to enable/disable runtime support (#1057)
- ESP32-C6: Implement deep sleep (#918)
- Add `embedded-io` feature to each chip-specific HAL (#1072)
- Add `embassy-time-driver` to `esp-hal-common` due to updating `embassy-time` to `v0.3.0` (#1075)
- ESP32-S3: Added support for 80Mhz PSRAM (#1069)
- ESP32-C3/S3: Add workaround for USB pin exchange on usb-serial-jtag (#1104).
- ESP32C6: Added LP_UART initialization (#1113)
- Add `place-spi-driver-in-ram` feature to `esp-hal-common` (#1096)

### Changed

- Set up interrupts for the DMA and async enabled peripherals only when `async` feature is provided (#1042)
- Update to `1.0.0` releases of the `embedded-hal-*` packages (#1068)
- Update `embassy-time` to `0.3.0` and embassy-executor to `0.5.0` release due to the release of the `embedded-hal-*` packages (#1075)
- No longer depend on `embassy-time` (#1092)
- Update to latest `smart-leds-trait` and `smart-leds` packages (#1094)

### Fixed

- ESP32: correct gpio 32/33 in errata36() (#1053)
- ESP32: make gpio 4 usable as analog pin (#1078)
- Fix double &mut for the `SetDutyCycle` impl on `PwmPin` (#1033)
- ESP32/ESP32-S3: Fix stack-top calculation for app-core (#1081)
- ESP32/ESP32-S2/ESP32-S3: Fix embassy-time-timg0 driver (#1091)
- ESP32: ADC readings are no longer inverted (#1093)

### Removed

### Breaking

- Unify the low-power peripheral names (`RTC_CNTL` and `LP_CLKRST` to `LPWR`) (#1064)

## [0.14.1] - 2023-12-13

### Fixed

- Fix SHA for all targets (#1021)

## [0.14.0] - 2023-12-12

### Added

- ESP32-C6: LP core clock is configurable (#907)
- Derive `Clone` and `Copy` for `EspTwaiFrame` (#914)
- A way to configure inverted pins (#912)
- Added API to check a GPIO-pin's interrupt status bit (#929)
- A `embedded_io_async::Read` implementation for `UsbSerialJtag` (#889)
- `RtcClock::get_xtal_freq`, `RtcClock::get_slow_freq` (#957)
- Added Rx Timeout functionality to async Uart (#911)
- RISC-V: Thread-mode and interrupt-mode executors, `#[main]` macro (#947)
- A macro to make it easier to create DMA buffers and descriptors (#935)
- I2C timeout is configurable (#1011)
- ESP32-C6/ESP32-H2: `flip-link` feature gives zero-cost stack overflow protection (#1008)

### Changed

- Improve DMA documentation & clean up module (#915)
- Only allow a single version of `esp-hal-common` to be present in an application (#934)
- ESP32-C3/C6 and ESP32-H2 can now use the `zero-rtc-bss` feature to enable `esp-hal-common/rv-zero-rtc-bss` (#867)
- Reuse `ieee802154_clock_enable/disable()` functions for BLE and rename `ble_ieee802154_clock_enable()` (#953)
- The `embedded-io` trait implementations are now gated behind the `embedded-io` feature (#964)
- Simplifed RMT channels and channel creators (#958)
- Reworked construction of I2S driver instances (#983)
- ESP32-S2/S3: Don't require GPIO 18 to create a USB peripheral driver instance (#990)
- Updated to latest release candidate (`1.0.0-rc.2`) for `embedded-hal{-async,-nb}` (#994)
- Explicit panic when hitting the `DefaultHandler` (#1005)
- Relevant interrupts are now auto enabled in `embassy::init` (#1014).

### Fixed

- ESP32-C2/C3 examples: fix build error (#899)
- ESP32-S3: Fix GPIO interrupt handler crashing when using GPIO48. (#898)
- Fixed short wait times in embassy causing hangs (#906)
- Make sure to clear LP/RTC RAM before loading code (#916)
- Async RMT channels can be used concurrently (#925)
- Xtensa: Allow using `embassy-executor`'s thread-mode executor if neither `embassy-executor-thread`, nor `embassy-executor-interrupt` is enabled. (#937)
- Uart Async: Improve interrupt handling and irq <--> future communication (#977)
- RISC-V: Fix stack allocation (#988)
- ESP32-C6: Fix used RAM (#997)
- ESP32-H2: Fix used RAM (#1003)
- Fix SPI slave DMA dma_read and dma_write (#1013)
- ESP32-C6/H2: Fix disabling of interrupts (#1040)

### Removed

- Direct boot support has been removed (#903).
- Removed the `mcu-boot` feature from `esp32c3-hal` (#938)
- Removed SpiBusController and SpiBusDevice in favour of embedded-hal-bus and embassy-embedded-hal implementataions. (#978)

### Breaking

- `Spi::new`/`Spi::new_half_duplex` takes no gpio pin now, instead you need to call `with_pins` to setup those (#901).
- ESP32-C2, ESP32-C3, ESP32-S2: atomic emulation trap has been removed. (#904) (#985)
  - When upgrading you must either remove [these lines](https://github.com/esp-rs/riscv-atomic-emulation-trap#usage) from your `.cargo/config.toml`.
  - Usage of `core::sync::atomic::*` in dependent crates should be replaced with [portable-atomic](https://github.com/taiki-e/portable-atomic).
- RSA driver now takes `u32` words instead of `u8` bytes. The expected slice length is now 4 times shorter. (#981)

## [0.13.1] - 2023-11-02

### Fixed

- ESP32-C3: Make sure BLE and WiFi are not powered down when esp-wifi needs them (#891)
- ESP32-C6/H2: Fix setting UART baud rate (#893)

## [0.13.0] - 2023-10-31

### Added

- Implement SetFrequencyCycle and PwmPin from embedded_hal for PwmPin of MCPWM. (#880)
- Added `embassy-time-systick` to ESP32-S2 (#827)
- Implement enabling/disabling BLE clock on ESP32-C6 (#784)
- Async support for RMT (#787)
- Implement `defmt::Format` for more types (#786)
- Add new_no_miso to Spi FullDuplexMode (#794)
- Add UART support for splitting into TX and RX (#754)
- Async support for I2S (#801)
- Async support for PARL_IO (#807)
- ETM driver, GPIO ETM (#819)
- (G)DMA AES support (#821)
- SYSTIMER ETM functionality (#828)
- Adding async support for RSA peripheral(doesn't work properly for `esp32` chip - issue will be created)(#790)
- Added sleep support for ESP32-C3 with timer and GPIO wakeups (#795)
- Support for ULP-RISCV including Delay and GPIO (#840, #845)
- Add bare-bones SPI slave support, DMA only (#580, #843)
- Embassy `#[main]` convenience macro (#841)
- Add a `defmt` feature to the `esp-hal-smartled` package (#846)
- Support 16MB octal PS-RAM for ESP32-S3 (#858)
- RISCV TRACE Encoder driver for ESP32-C6 / ESP32-H2 (#864)
- `embedded_hal` 1 `InputPin` and `embedded_hal_async` `Wait` impls for open drain outputs (#905)

### Changed

- Bumped MSRV to 1.67 (#798)
- Optimised multi-core critical section implementation (#797)
- Changed linear- and curve-calibrated ADC to provide readings in mV (#836)

### Fixed

- S3: Allow powering down RC_FAST_CLK (#796)
- UART/ESP32: fix calculating FIFO counter with `get_rx_fifo_count()` (#804)
- Xtensa targets: Use ESP32Reset - not Reset (#823)
- Examples should now work with the `defmt` feature (#810)
- Fixed a race condition causing SpiDma to stop working unexpectedly (#869)
- Fixed async uart serial, and updated the embassy_serial examples (#871).
- Fix ESP32-S3 direct-boot (#873)
- Fix ESP32-C6 ADC (#876)
- Fix ADC Calibration not being used on ESP32-S2 and ESP32-S3 (#1000)

### Removed

- `Pin::is_pcore_interrupt_set` (#793)
- `Pin::is_pcore_non_maskable_interrupt_set` (#793)
- `Pin::is_acore_interrupt_set` (#793)
- `Pin::is_acore_non_maskable_interrupt_set` (#793)
- `Pin::enable_hold` (#793)
- Removed the generic return type for ADC reads (#792)

### Breaking

- `Uart::new` now takes the `&Clocks` struct to ensure baudrate is correct for CPU/APB speed. (#808)
- `Uart::new_with_config` takes an `Config` instead of `Option<Config>`. (#808)
- `Alarm::set_period` takes a period (duration) instead of a frequency (#812)
- `Alarm::interrupt_clear` is now `Alarm::clear_interrupt` to be consistent (#812)
- The `PeripheralClockControl` struct is no longer public, drivers no longer take this as a parameter (#817)
- Unify the system peripheral, `SYSTEM`, `DPORT` and `PCR` are now all exposed as `SYSTEM` (#832).
- Unified the ESP32's and ESP32-C2's xtal frequency features (#831)
- Replace any underscores in feature names with dashes (#833)
- The `spi` and `spi_slave` modules have been refactored into the `spi`, `spi::master`, and `spi::slave` modules (#843)
- The `WithDmaSpi2`/`WithDmaSpi3` structs are no longer generic around the inner peripheral type (#853)
- The `SarAdcExt`/`SensExt` traits are now collectively named `AnalogExt` instead (#857)
- Replace the `radio` module with peripheral singleton structs (#852)
- The SPI traits are no longer re-exported in the main prelude, but from preludes in `spi::master`/`spi::slave` instead (#860)
- The `embedded-hal-1` and `embedded-hal-async` traits are no longer re-exported in the prelude (#860)

## [0.12.0] - 2023-09-05

### Added

- Implement RTCIO pullup, pulldown and hold control for Xtensa MCUs (#684)
- S3: Implement RTCIO wakeup source (#690)
- Add PARL_IO driver for ESP32-C6 / ESP32-H2 (#733, #760)
- Implement `ufmt_write::uWrite` trait for USB Serial JTAG (#751)
- Add HMAC peripheral support (#755)
- Add multicore-aware embassy executor for Xtensa MCUs (#723, #756).
- Add interrupt-executor for Xtensa MCUs (#723, #756).
- Add missing `Into<Gpio<Analog, GPIONUN>>` conversion (#764)
- Updated `clock` module documentation (#774)
- Add `log` feature to enable log output (#773)
- Add `defmt` feature to enable log output (#773)
- A new macro to load LP core code on ESP32-C6 (#779)
- Add `ECC`` peripheral driver (#785)
- Initial LLD support for Xtensa chips (#861).

### Changed

- Update the `embedded-hal-*` packages to `1.0.0-rc.1` and implement traits from `embedded-io` and `embedded-io-async` (#747)
- Moved AlignmentHelper to its own module (#753)
- Disable all watchdog timers by default at startup (#763)
- `log` crate is now opt-in (#773)

### Fixed

- Fix `psram` availability lookup in `esp-hal-common` build script (#718)
- Fix wrong `dram_seg` length in `esp32s2-hal` linker script (#732)
- Fix setting alarm when a timer group is used as the alarm source. (#730)
- Fix `Instant::now()` not counting in some cases when using TIMG0 as the timebase (#737)
- Fix number of ADC attenuations for ESP32-C6 (#771)
- Fix SHA registers access (#805)

### Breaking

- `CpuControl::start_app_core()` now takes an `FnOnce` closure (#739)

## [0.11.0] - 2023-08-10

### Added

- Add initial LP-IO support for ESP32-C6 (#639)
- Implement sleep with some wakeup methods for `esp32` (#574)
- Add a new RMT driver (#653, #667, #695)
- Implemented calibrated ADC API for ESP32-S3 (#641)
- Add MCPWM DeadTime configuration (#406)
- Implement sleep with some wakeup methods for `esp32-s3` (#660, #689, #696)
- Add feature enabling directly hooking the interrupt vector table (#621)
- Add `ClockControl::max` helper for all chips (#701)
- Added module-level documentation for all peripherals (#680)
- Implement sleep with some wakeup methods for `esp32-s3` (#660)
- Add `FlashSafeDma` wrapper for eh traits which ensure correct DMA transfer from source data in flash (ROM) (#678)

### Changed

- Update `embedded-hal-*` alpha packages to their latest versions (#640)
- Implement the `Clone` and `Copy` traits for the `Rng` driver (#650)
- Use all remaining memory as core-0's stack (#716)

### Fixed

- Fixed Async Uart `read` when `set_at_cmd` is not used (#652)
- USB device support is working again (#656)
- Add missing interrupt status read for esp32s3, which fixes USB-SERIAL-JTAG interrupts (#664)
- GPIO interrupt status bits are now properly cleared (#670)
- Increase frequency resolution in `set_periodic` (#686)
- Fixed ESP32-S2, ESP32-S3, ESP32-C2, ESP32-C3 radio clock gating (#679, #681)
- Partially fix ESP32 radio clocks (#709)
- Fixed "ESP32/ESP32-S2 RMT transmission with with data.len() > RMT_CHANNEL_RAM_SIZE results in TransmissionError" #707 (#710)

### Removed

- Remove the `allow-opt-level-z` feature from `esp32c3-hal` (#654)
- Remove the old `pulse_control` driver (#694)

### Breaking

- `DmaTransfer::wait` and `I2sReadDmaTransfer::wait_receive` now return `Result` (#665)
- `gpio::Pin` is now object-safe (#687)

## [0.10.0] - 2023-06-04

### Added

- Add `WithDmaSpi3` to prelude for ESP32S3 (#623)
- Add bare-bones PSRAM support for ESP32 (#506)
- Add initial support for the ESP32-H2 (#513, #526, #527, #528, #530, #538, #544, #548, #551, #556, #560, #566, #549, #564, #569, #576, #577, #589, #591, #597)
- Add bare-bones PSRAM support for ESP32-S3 (#517)
- Add async support to the I2C driver (#519)
- Implement Copy and Eq for EspTwaiError (#540)
- Add LEDC hardware fade support (#475)
- Added support for multicore async GPIO (#542)
- Add a fn to poll DMA transfers (#559)
- Add unified field-based efuse access (#567)
- Move `esp-riscv-rt` into esp-hal (#578)
- Add CRC functions from ESP ROM (#587)
- Add a `debug` feature to enable the PACs' `impl-register-debug` feature (#596)
- Add initial support for `I2S` in ESP32-H2 (#597)
- Add octal PSRAM support for ESP32-S3 (#610)
- Add MD5 functions from ESP ROM (#618)
- Add embassy async `read` support for `uart` (#620)
- Add bare-bones support to run code on ULP-RISCV / LP core (#631)
- Add ADC calibration implementation for a riscv chips (#555)
- Add `async` implementation for `USB Serial/JTAG`(#632)

### Changed

- Simplify the `Delay` driver, derive `Clone` and `Copy` (#568)
- DMA types can no longer be constructed by the user (#625)
- Move core interrupt handling from Flash to RAM for RISC-V chips (ESP32-H2, ESP32-C2, ESP32-C3, ESP32-C6) (#541)
- Change LED pin to GPIO2 in ESP32 blinky example (#581)
- Update ESP32-H2 and ESP32-C6 clocks and remove `i2c_clock` for all chips but ESP32 (#592)
- Use both timers in `TIMG0` for embassy time driver when able (#609)
- Re-work `RadioExt` implementations, add support for ESP32-H2 (#627)
- Improve examples documentation (#533)
- esp32h2-hal: added README (#585)
- Update `esp-hal-procmacros` package dependencies and features (#628)

### Fixed

- Corrected the expected DMA descriptor counts (#622, #625)
- DMA is supported for SPI3 on ESP32-S3 (#507)
- `change_bus_frequency` is now available on `SpiDma` (#529)
- Fixed a bug where a GPIO interrupt could erroneously fire again causing the next `await` on that pin to instantly return `Poll::Ok` (#537)
- Set `vecbase` on core 1 (ESP32, ESP32-S3) (#536)
- ESP32-S3: Move PSRAM related function to RAM (#546)
- ADC driver will now apply attenuation values to the correct ADC's channels. (#554)
- Sometimes half-duplex non-DMA SPI reads were reading garbage in non-release mode (#552)
- ESP32-C3: Fix GPIO5 ADC channel id (#562)
- ESP32-H2: Fix direct-boot feature (#570)
- Fix Async GPIO not disabling interupts on chips with multiple banks (#572)
- ESP32-C6: Support FOSC CLK calibration for ECO1+ chip revisions (#593)
- Fixed CI by pinning the log crate to 0.4.18 (#600)
- ESP32-S3: Fix calculation of PSRAM start address (#601)
- Fixed wrong variable access (FOSC CLK calibration for ESP32-C6 #593)
- Fixed [trap location in ram](https://github.com/esp-rs/esp-hal/pull/605#issuecomment-1604039683) (#605)
- Fix rom::crc docs (#611)
- Fixed a possible overlap of `.data` and `.rwtext` (#616)
- Avoid SDA/SCL being low while configuring pins for I2C (#619)

### Breaking

- Simplified user-facing SpiDma and I2s types (#626)
- Significantly simplified user-facing GPIO pin types. (#553)
- No longer re-export the `soc` module and the contents of the `interrupt` module at the package level (#607)

## [0.9.0] - 2023-05-02

### Added

- Add bare-bones PSRAM support for ESP32-S2 (#493)
- Add `DEBUG_ASSIST` functionality (#484)
- Add RSA peripheral support (#467)
- Add PeripheralClockControl argument to `timg`, `wdt`, `sha`, `usb-serial-jtag` and `uart` constructors (#463)
- Added API to raise and reset software interrupts (#426)
- Implement `embedded_hal_nb::serial::*` traits for `UsbSerialJtag` (#498)

### Fixed

- Fix `get_wakeup_cause` comparison error (#472)
- Use 192 as mclk_multiple for 24-bit I2S (#471)
- Fix `CpuControl::start_app_core` signature (#466)
- Move `rwtext` after other RAM data sections (#464)
- ESP32-C3: Disable `usb_pad_enable` when setting GPIO18/19 to input/output (#461)
- Fix 802.15.4 clock enabling (ESP32-C6) (#458)
- ESP32-S3: Disable usb_pad_enable when setting GPIO19/20 to input/output (#645)

### Changed

- Update `embedded-hal-async` and `embassy-*` dependencies (#488)
- Update to `embedded-hal@1.0.0-alpha.10` and `embedded-hal-nb@1.0.0-alpha.2` (#487)
- Let users configure the LEDC output pin as open-drain (#474)
- Use bitflags to decode wakeup cause (#473)
- Minor linker script additions (#470)
- Minor documentation improvements (#460)

### Removed

- Remove unnecessary generic from `UsbSerialJtag` driver (#492)
- Remove `#[doc(inline)]` from esp-hal-common re-exports (#490)

## [0.8.0] - 2023-03-27

## [0.7.1] - 2023-02-22

## [0.7.0] - 2023-02-21

## [0.5.0] - 2023-01-26

## [0.4.0] - 2022-12-12

## [0.3.0] - 2022-11-17

## [0.2.0] - 2022-09-13

## [0.1.0] - 2022-08-05

[Unreleased]: https://github.com/esp-rs/esp-hal/compare/v0.16.1...HEAD
[0.16.1]: https://github.com/esp-rs/esp-hal/compare/v0.16.0...v0.16.1
[0.16.0]: https://github.com/esp-rs/esp-hal/compare/v0.15.0...v0.16.0
[0.15.0]: https://github.com/esp-rs/esp-hal/compare/v0.14.1...v0.15.0
[0.14.1]: https://github.com/esp-rs/esp-hal/compare/v0.14.0...v0.14.1
[0.14.0]: https://github.com/esp-rs/esp-hal/compare/v0.13.1...v0.14.0
[0.13.1]: https://github.com/esp-rs/esp-hal/compare/v0.13.0...v0.13.1
[0.13.0]: https://github.com/esp-rs/esp-hal/compare/v0.12.0...v0.13.0
[0.12.0]: https://github.com/esp-rs/esp-hal/compare/v0.11.0...v0.12.0
[0.11.0]: https://github.com/esp-rs/esp-hal/compare/v0.10.0...v0.11.0
[0.10.0]: https://github.com/esp-rs/esp-hal/compare/v0.9.0...v0.10.0
[0.9.0]: https://github.com/esp-rs/esp-hal/compare/v0.8.0...v0.9.0
[0.8.0]: https://github.com/esp-rs/esp-hal/compare/v0.7.1...v0.8.0
[0.7.1]: https://github.com/esp-rs/esp-hal/compare/v0.7.0...v0.7.1
[0.7.0]: https://github.com/esp-rs/esp-hal/compare/v0.5.0...v0.7.0
[0.5.0]: https://github.com/esp-rs/esp-hal/compare/v0.4.0...v0.5.0
[0.4.0]: https://github.com/esp-rs/esp-hal/compare/v0.3.0...v0.4.0
[0.3.0]: https://github.com/esp-rs/esp-hal/compare/v0.2.0...v0.3.0
[0.2.0]: https://github.com/esp-rs/esp-hal/compare/v0.1.0...v0.2.0
[0.1.0]: https://github.com/esp-rs/esp-hal/releases/tag/v0.1.0<|MERGE_RESOLUTION|>--- conflicted
+++ resolved
@@ -36,11 +36,8 @@
 - Fixed writes to SPI not flushing before attempting to write, causing corrupted writes (#1381)
 - fix AdcConfig::adc_calibrate for xtensa targets (#1379)
 - Fixed a divide by zero panic when setting the LEDC duty cycle to 0 with `SetDutyCycle::set_duty_cycle` (#1403)
-<<<<<<< HEAD
+- Support 192 and 256-bit keys for AES (#1316)
 - Fixed MCPWM DeadTimeCfg bit values (#1378)
-=======
-- Support 192 and 256-bit keys for AES (#1316)
->>>>>>> 17492f6b
 
 ### Changed
 

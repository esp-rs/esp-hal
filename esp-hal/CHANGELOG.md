--- conflicted
+++ resolved
@@ -25,11 +25,8 @@
 - Removed `NoPinType` in favour of `DummyPin`. (#2068)
 - Removed the `async`, `embedded-hal-02`, `embedded-hal`, `embedded-io`, `embedded-io-async`, and `ufmt` features (#2070)
 - Removed the `GpioN` type aliasses. Use `GpioPin<N>` instead. (#2073)
-<<<<<<< HEAD
+- Removed `Peripherals::take`. Use `esp_hal::init` to obtain `Peripherals` (#1999)
 - Removed `AnyInputOnlyPin` in favour of `AnyPin`. (#2071)
-=======
-- Removed `Peripherals::take`. Use `esp_hal::init` to obtain `Peripherals` (#1999)
->>>>>>> 99bf3468
 
 ## [0.20.1] - 2024-08-30
 

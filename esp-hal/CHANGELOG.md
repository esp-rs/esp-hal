# Changelog

All notable changes to this project will be documented in this file.

The format is based on [Keep a Changelog](https://keepachangelog.com/en/1.0.0/),
and this project adheres to [Semantic Versioning](https://semver.org/spec/v2.0.0.html).

## [Unreleased]

### Added

- A reimplemntation of the `assign_resources!` macro (#3809)
- `TrngSource` to manage random number generator entropy (#3829)
- On RISC-V you can opt-out of nested interrupts for an interrupt handler by using `new_not_nested` (#3875)
- A new default feature `exception-handler` was added (#3887)
- `AesBackend, AesContext`: Work-queue based AES driver (#3880)
- `aes::cipher_modes`, `aes::CipherModeState` for constructing `AesContext`s (#3895)
- `DmaTxBuffer` and `DmaRxBuffer` now have a `Final` associated type. (#3923)
- `RsaBackend, RsaContext`: Work-queue based RSA driver (#3910)
- `aes::{AesBackend, AesContext, dma::AesDmaBackend}`: Work-queue based AES driver (#3880, #3897)
- `aes::cipher_modes`, `aes::CipherState` for constructing `AesContext`s (#3895)
- `aes::dma::DmaCipherState` so that `AesDma` can properly support cipher modes that require state (IV, nonce, etc.) (#3897)
- `uart::Uhci`: for UART with DMA using the UHCI peripheral (#3871, #4008, #4011)
- Align `I8080` driver pin configurations with latest guidelines (#3997)
- Expose cache line configuration (#3946)
- ESP32: Expose `psram_vaddr_mode` via `PsramConfig` (#3990)
- ESP32-S3: Expose more `Camera` config options (#3996)
- Functions to query chip revision for every chip (#3892)
- ESP32-S3: Add RtcI2c driver (#0000)
- `ShaBackend, Sha<N>Context`: Work-queue based SHA driver (#4013)
- I2S: `i2s::master::Config` with support for more TDM mode standards (#3985)
- ESP32: support outputting the main I2S clock signal (#4128)
- ESP32 and S3 has `is_running()` function from `esp-storage (#4188)
- `Cpu::other()` is now marked as public (#4188)
- The ESP_HAL_CONFIG_STACK_GUARD_MONITORING (enabled by default) enables a data watchpoint on the stack guard value to protect the main stack (#4207)
- `start_app_core_with_stack_guard_offset` (#4207)
- The `rmt::PulseCode::MAX_LEN` constant was added. (#4246)
- `rmt::Error` now implements `core::error::Error` (#4247)
- `ram(reclaimed)` as an alias for `link_section = ".dram2_uninit"` (#4245)

### Changed

- The `rng` module has been rewritten (#3829)
- Update `embassy-usb` to v0.5.0 (#3848)
- `aes::Key` variants have been renamed from bytes to bits (e.g. `Key16 -> Key128`) (#3845)
- `aes::Mode` has been replaced by `Operation`. The key length is now solely determined by the key. (#3882)
- `AesDma::process` now takes `DmaCipherState` instead of `CipherMode`. (#3897)
- `Aes::process` has been split into `Aes::encrypt` and `Aes::decrypt` (#3882)
- Blocking RMT transactions can now be `poll`ed without blocking, returning whether they have completed. (#3716)
- RISC-V: Interrupt handler don't get a TrapFrame passed in anymore (#3903)
- ISR callbacks are now wrapped in `IsrCallback` (#3885)
- The RMT `PulseCode` is now a newtype wrapping `u32` with `const fn` methods and implementing `defmt::Format` and `core::fmt::Debug`. (#3884)
- RMT transmit and receive methods accept `impl Into<PulseCode>` and `impl From<PulseCode>`, respectively. (#3884)
- The `Rsa::read` function has been removed. The constructor now blocks until the peripheral's memory has been cleared (#3900)
- `Rsa::enable_constant_time_acceleration` has been renamed to `Rsa::disable_constant_time` (#3900)
- `Rsa::enable_search_acceleration` has been renamed to `Rsa::search_acceleration` (#3900)
- `DmaTxBuffer::from_view` and `DmaRxBuffer::from_view` now return an object with type `DmaTx/RxBuffer::Final`. (#3923)
- `i2c::master::Config::timeout` has been de-stabilized, and `i2c::master::Config::software_timeout`. (#3926)
- The default values of `i2c::master::Config` timeouts have been changed to their maximum possible values. (#3926)
- Adc CHANNEL constant moved to trait function. (#3942)
- `ShaDigest::finish` has been reimplemented to be properly non-blocking (#3948)
- Replace Timer's `pub fn enable_interrupt(&mut self, enable: bool)` with `pub fn listen(&mut self)` and `pub fn unlisten(&mut self)` (#3933)
- ESP32-S3: `PsramConfig::core_clock` is now an `Option` (#3974)
- `RtcSlowClock::RtcFastClock8m` has been renamed to `RtcFastClock::RtcFastClockRcFast` (#3993)
- `RtcSlowClock::RtcSlowClockRtc` has been renamed to `RtcSlowClock::RtcSlowClockRcSlow` (#3993)
- The `Raw: RawChannelAccess` of `rmt::Channel` has been erased; channel numbers are always dynamic now. (#3980)
- ESP32-S2: `i2s::master::DataFormat` now includes 8-bit and 24-bit data widths (#3985)
- Bump `embassy-embedded-hal` to v0.5.0 (#4075)
- Make `uart::Uhci` configurable after splitting, improve DMA channel handling (#4039)
- `RtcClock`, `RtcFastClock`, and `RtcSlowClock` moved to `clock` module (#4089)
- Resolved enum variant naming violations in `RtcFastClock` and `RtcSlowClock` enums (#4089)
- The `rmt::Channel::transmit_continuously` and `rmt::Channel::transmit_continuously_with_loopcount` methods have been merged (#4100)
- Introduced `Error::FrequencyUnset` in `ledc::timer::Error` (#4214)
- `ESP_HAL_CONFIG_STACK_GUARD_OFFSET` is now considered stable (#4220)
- The behavior of `rmt::PulseCode` constructors (`new`, `new_clamped`, `try_new`) has been reworked to be more convenient and clear. (#4246)

### Fixed

- PSRAM on ESP32-S2 (#3811)
- WDT now allows configuring longer timeouts (#3816)
- `ADC2` now cannot be used simultaneously with `radio` on ESP32 (#3876)
- Switched GPIO32 and GPIO33 ADC channel numbers (#3908, #3911)
- Calling `Input::unlisten` in a GPIO interrupt handler no longer panics (#3913)
- ESP32, ESP32-S2: Fixed I2C bus clearing algorithm (#3926)
- Check serial instead of jtag fifo status in UsbSerialJtag's async flush function (#3957)
- ESP32: Enable up to 4M of PSRAM (#3990)
- I2C error recovery logic issues (#4000)
- I2S: Fixed RX half-sample bits configuration bug causing microphone noise (#4109)
- RISC-V: Direct interrupt vectoring (#4171)
- TWAI: Fixed unnecessary transmission abortions (#4227)
<<<<<<< HEAD
- TWAI: Fixed receive_async erroneously returning RX FIFO overrun errors (#4244)
=======
- Subtracting Instant values with large difference no longer panics (#4249)
- ADC: Fixed integer overflow in curve calibration polynomial evaluation (#4240)
>>>>>>> ce9ace75

### Removed

- `Trng::new` (replaced by `Trng::try_new`) (#3829)
- `AesDma::{write_key, write_block}` have been removed. (#3880, #3882)
- `AesFlavour` trait and `AesX` structs have been removed. (#3880)
- `Xtal::Other` has been removed (#3983)
- ESP32-C3/S3: removed the UHCI1 peripheral singleton (#4007)
- `i2s::master::Standard` has been removed (#3985)
- `ledc::channel::PinConfig` has been removed and used `DriveMode` instead (#4214)
- ESP32: removed integrated SPI-connected pins (6 to 11 both included) (#4202)
- ESP32H2: removed pins 6 and 7 (#4202)
- ESP32C3 and ESP32C2: removed pins 11 to 17 both included (#4202)
- ESP32C6: removed pins 24, 25, 26, 28, 29 and 30 (#4202)
- ESP32S2 and ESP32S3: removed pins 26 to 32 both included (#4202)

## [v1.0.0-rc.0] - 2025-07-16

### Added

- `i2c::master::BusTimeout::Disabled` for ESP32-S2 (#3591)
- The `const CHANNEL: u8` parameter of RMT channels can now be erased via `Channel::degrade()`. (#3505)
- ESP32-C6: GPIO6 now implements `AnalogPin` (#3668)
- SPI master: Expose octal SPI-specific `with_sio` functions (#3702)
- The functions of the `RadioClockController` have been split up to the modem peripheral structs. The clock management is now provided by the `ModemClockController`. (#3687)
- Added GPIO11-GPIO17 to ESP32-C2. (#3726)
- Added the feature `requires-unstable` (#3772)
- `AnyPin::downcast`/`AnyPeripheral::downcast` to allow retrieving the original GPIO/peripheral type (#3783, #3784)
- Add `ESP_HAL_CONFIG_PLACE_RMT_DRIVER_IN_RAM` configuration option to pin the RMT driver in RAM (#3778)
- The `rt` feature (#3706)

### Changed

- MSRV is now 1.88.0 (#3742)
- `AnyI2c` has been moved from `esp_hal::i2c` to `esp_hal::i2c::master` (#3627)
- `AnySpi` has been moved from `esp_hal::spi` to `esp_hal::spi::master` and `esp_hal::spi::slave` (#3627)
- `DataMode` has been moved from `esp_hal::spi` to `esp_hal::spi::master` (#3627)
- The `handler` macro (reexported from `esp-hal-procmacros`) no longer accepts priority as a string (#3643)
- Generic parameters of RMT `Channel`s have changed in preparation for type-erased channels. (#3505)
- RMT `TxChannelCreator` and `RxChannelCreator` now have a `DriverMode` generic parameter; `TxChannelCreatorAsync` and `RxChannelCreatorAsync` have been removed. (#3505)
- RMT `ChannelCreator` methods have been renamed from `configure` to `configure_tx` and `configure_rx` to avoid trait disambiguation issues. (#3505)
- The RMT `Error` type has been marked `non_exhaustive` (#3701)
- Increase ESP32 DRAM memory region by 16K (#3703)
- The I2C async interrupt handler is now placed into IRAM (#3722)
- Adjusted ESP32-S2 and ESP-S3 memory region lengths to reflect those defined in ESP-IDF. (#3709)
- Changed the various `ConfigError` variant names to use a consistent word order. (#3782)
- Adjusted ESP32-S2 deep-sleep to hibernate for the Ext1WakeupSource (#3785)
- Libraries depending on esp-hal should now disable default features, so that only the final binary crate enables the `rt` feature (#3706)
- Changed `interrupt::RESERVED_INTERRUPTS` from `&[usize]` to `&[u32]` (#3798)

### Fixed

- Fixed a typo in the ESP32-C3 memory linker script, causing ICACHE to not be defined (#3613)
- Prevent bootloops when DRAM is close to being full. (#3635)
- Fix PSRAM mapping on ESP32-S3 when the bootloader used the last page to access flash (#3637)
- `ESP_HAL_CONFIG_STACK_GUARD_OFFSET` and `ESP_HAL_CONFIG_STACK_GUARD_VALUE` are now unstable config options (#3711)
- Fixed MCPWM output when using USB pins (#3795)

### Removed

- `InterruptHandler` no longer implements `PartialEq`, `Eq` or `Hash`. (#3650)
- `gpio::NUM_PINS` (#3658)
- `RADIO_CLK` and `RadioClockController` have been removed (#3687)
- Removed GPIO24 from ESP32. (#3726)
- Removed GPIO15-GPIO21 from ESP32-H2. (#3726)
- ESP32-S3: `AnalogPin` is no longer implemented for GPIO0 and GPIO21 (#3781)

## [v1.0.0-beta.1] - 2025-06-03

### Added

- RMT channel creator `steal` function (#3496)
- Support for RMT extended memory (#3182)
- Support for `rand_core` 0.9 (#3211)
- `ESP_HAL_CONFIG_STACK_GUARD_OFFSET` and `ESP_HAL_CONFIG_STACK_GUARD_VALUE` to configure Rust's [Stack smashing protection](https://doc.rust-lang.org/rustc/exploit-mitigations.html#stack-smashing-protection) (#3203)
- Experimental metadata in the output `.elf` (#3276)
- `PeripheralInput::connect_input_to_peripheral` and `PeripheralOuptut::{connect_peripheral_to_output, disconnect_from_peripheral_output}` (#3302)
- `ESP_HAL_CONFIG_CRITICAL_SECTION_IMPL` to allow opting out of the default `critical-section` implementation (#3293)
- All peripheral singletons (`GpioPin<...>`, `SPIn`, ...) now have a lifetime, as well as `steal`, `reborrow` and `clone_unchecked` methods (#3305)
- `i2c::master::Operation` now implements `defmt::Format` (#3348)
- ESP32-S2: Support for light-/deep-sleep (#3341)
- Add DMA memcpy support to the S2 (#3352)
- Some config options can now only be set when the `unstable` feature in enabled (#3365)
- Added `Flex::enable_output` (#3387)
- Added `Flex::set_output_enable` (#3387)
- Added `{Uart, UartRx}::read_ready` (#3423)
- Added `{Uart, UartTx}::write_ready` (#3423)
- Implemented `embedded_io::ReadReady` for `Uart` and `UartRx` (#3423)
- Implemented `embedded_io::WriteReady` for `Uart` and `UartTx` (#3423)
- ESP32-H2: Support for ADC calibration (#3414)
- Expose ADC asynchrounous functionalities where applicable (#3443)
- Added `UartInterrupt::RxTimeout` support (#3493)
- UART: Added HW and SW flow control config option (#3435)
- I2C master: `SoftwareTimeout` and `Config::with_software_timeout`. (#3577)
- `esp_hal::time::{Instant, Duration}` now implement `Hash` (#3577)

### Changed

- Bump Rust edition to 2024, bump MSRV to 1.86. (#3391, #3560)
- Replaced `chrono::NaiveDateTime` on the RTC API by raw `u64` timestamps (#3200)
- `esp_hal::i2s::master::AnyI2s` has been moved to `esp_hal::i2s::AnyI2s` (#3226)
- `esp_hal::i2c::master::AnyI2c` has been moved to `esp_hal::i2c::AnyI2c` (#3226)
- `SpiDmaBus` no longer adjusts the DMA buffer length for each transfer (#3263)
- `SpiDma<Async>` now uses the SPI interrupt (instead of DMA) to wait for completion (#3303)
- I2S driver now takes `DmaDescriptor`s later in construction (#3324)
- The `gpio::interconnect` module has been rewritten. For details, refer to the Migration guide (#3302, #3395)
- Make `ParlIo` driver construction more consistent (#3345)
- `ParlIo` driver now uses a config struct (#3359)
- The `critical-section` implementation is now gated behind the `critical-section-impl` feature (#3293)
- `Trace` is no longer generic (#3305)
- Migrate SPI slave driver to newer DMA API (#3326)
- Migrate DMA memcpy driver to newer DMA API (#3327)
- Moved numbered GPIO pin types from `esp_hal::gpio::GpioPin<N>` to `esp_hal::peripherals::GPION<'_>` (#3349)
- Moved DMA channel types from `esp_hal::dma::DmaChannelN`/`esp_hal::dma::XYDmaChannel` to `esp_hal::peripherals::DMA_XY` (#3372)
- `ParlIoFullDuplex`, `ParlIoTxOnly` and `ParlIoRxOnly` have been merged into `ParlIo` (#3366)
- I2C checks ST_TOUT / MAIN_ST_TOUT where available (#3333)
- All `Camera` pins are now configured using `with_*()` methods (#3237)
- The `ESP_HAL_CONFIG_PLACE_SPI_DRIVER_IN_RAM` configuration option has been renamed to `ESP_HAL_CONFIG_PLACE_SPI_MASTER_DRIVER_IN_RAM`. (#3402)
- Made the `ParlIo` traits for `TxPins`, `RxPins`, `ConfigurePins` public (#3398)
- Renamed `Flex::enable_input` to `set_input_enable` (#3387)
- Make `esp_hal::interrupt::current_runlevel` public under the unstable feature (#3403)
- Update `defmt` to 1.0 (#3416)
- `spi::master::Spi::transfer` no longer returns the received data as a slice (#3417)
- esp-hal no longer clears the GPIO interrupt status bits by default. (#3408)
- eFuse field definitions have been updated/corrected (#3440)
- `spi::master::Spi::transfer` no longer returns the received data as a slice (#3417)
- The `log` feature has been replaced by `log-04`. (#3425)
- Multiple feature flags have been replaced by `unstable`. (#3425)
- The `debug` feature has been removed. (#3425)
- The `usb_otg` and `bluetooth` features are now considered private and have been renamed accordingly. (#3425)
- Include `.uninit` in the `noinit` section (#3558)
- `SoftwareInterruptControl::software_interrupt2` is no longer available when using `esp-wifi/builtin-scheduler` (#3576)

### Fixed

- RMT: Return an error when trying create a channel with `memsize: 0` (#3477)
- RMT: fix a potential hang on transmitting data with an embedded stop code (#3477)
- RMT channel drop implementation bugfix where the channel was not released properly (#3496)
- RMT now uses correct max filter threshold of 255 instead of 127 (#3192)
- Full-duplex SPI works when mixed with half-duplex SPI (#3176)
- `Uart::flush_async` should no longer return prematurely (#3186)
- Detecting a UART overflow now clears the RX FIFO. (#3190)
- ESP32-S2: Fixed PSRAM initialization (#3196)
- `Uart::{with_tx, with_rx}` can now be called on the async driver as well (#3212)
- ESP32: Fixed SPI3 QSPI signals (#3201)
- ESP32-C6/H2: The `flip_link` feature should no longer crash (#3203)
- SPI: `Spi::transfer_in_place_async` now stops the transfer when cancelled (#3242)
- ESP32/ESP32-S2: Avoid running into timeouts with reads/writes larger than the FIFO (#3199)
- ESP32: Enforce required pointer alignments in DMA buffers (#3296)
- ESP32-C6: Keep ADC enabled to improve radio signal strength (#3249)
- Fix off-by-one in the allowed range of the spi clock calculations (#3266)
- Fix PCNT counter not keeping the peripheral enabled (#3334)
- Fixed an issue where inverting a pin via the interconnect matrix was ineffective (#3312)
- The half-duplex SPI APIs should accept more valid line width combinations (#3325)
- Async I2C is doesn't do blocking reads anymore (#3344)
- Passing an invalid seven bit I2C address is now rejected (#3343)
- PARL_IO: Use correct max transfer size (#3346)
- `OneShot` timer now returns an InvalidTimeout from `schedule` instead of panicking (#3433)
- GPIO interrupt handling no longer causes infinite looping if a task at higher priority is awaiting on a pin event (#3408)
- `esp_hal::gpio::Input::is_interrupt_set` can now return true (#3408)
- `Uart::write_str` (both core::fmt and uWrite implementations) no longer stops writing when the internal buffer fills up (#3452)
- Fixed I2C `Timeout` errors experienced during high CPU load (#3458, #3555)
- Fix a problem where reading/writing flash didn't work when using PSRAM on ESP32 (#3524)
- Fixed `esp_hal::time::Instant::duration_since_epoch` (#3582)
- Improve PSRAM size detection for the case when no PSRAM is present or unusable (#3554)
- ESP32-S2: I2C operations will now time out if the SCL line is kept low. This timeout is controlled by `Config::software_timeout` (#3571, #3577)
- Asynchronous I2C operations are now cancelled if the Future is dropped (#3572)
- The I2C driver will clear the bus after an error, if necessary (#3570)

### Removed

- The `Peripheral` trait and `PeripheralRef` struct have been removed (#3302, #3305)
- Removed the inherent `degrade` method from peripheral singletons. (#3305)
- Removed the `FullDuplex` trait from the PARL_IO driver. (#3339)
- Removed `Flex::{set_as_input, set_as_output, set_drive_strength, set_as_open_drain, pull_direction}` functions (#3387)
- The `Efuse::read_field_be` function has been removed (#3440)

## [v1.0.0-beta.0] - 2025-02-24

### Added

- SPI: Added support for 3-wire SPI (#2919)
- UART: Add separate config for Rx and Tx (#2965)
- UART: `read_exact_async` (unstable) (#3142)
- UART: `TxConfig::fifo_empty_threshold` (#3142)
- Added accessor methods to config structs (#3011)
- `esp_hal::time::{Rate, Duration, Instant}` (#3083)
- Async support for ADC oneshot reads for ESP32C2, ESP32C3, ESP32C6 and ESP32H2 (#2925, #3082)
- `ESP_HAL_CONFIG_XTAL_FREQUENCY` configuration. For now, chips other than ESP32 and ESP32-C2 have a single option only. (#3054)
- Added more validation to UART and SPI. User can now specify the baudrate tolerance of UART config (#3074)
- Add auto-writeback support to DMA buffers (#3107)

### Changed

- LEDC: Derive `Clone` and `Copy` for ledc speed types to make `ledc::channel::Config` derive them too. (#3139)
- The `unstable` feature is no longer enabled by default (#3136)
- RMT: `TxChannelConfig` and `RxChannelConfig` now support the builder-lite pattern (#2978)
- RMT: Some fields of `TxChannelConfig` and `RxChannelConfig` are now `gpio::Level`-valued instead of `bool` (#2989)
- RMT: The `PulseCode` trait now uses `gpio::Level` to specify output levels instead of `bool` (#2989)
- Removed `embedded-hal-nb` traits (#2882)
- `timer::wait` is now blocking (#2882)
- By default, set `tx_idle_num` to 0 so that bytes written to TX FIFO are always immediately transmitted. (#2859)
- `Rng` and `Trng` now implement `Peripheral<P = Self>` (#2992)
- SPI, UART, I2C: `with_<pin>` functions of peripheral drivers now disconnect the previously assigned pins from the peripheral. (#3012)
- SPI, UART, I2C: Dropping a driver now disconnects pins from their peripherals. (#3012)
- TWAI: Async transmission future resolves after successful transmission and can be aborted by dropping the future. (#3132)
- Migrate PARL_IO driver to DMA move API (#3033)
- `Async` drivers are no longer `Send` (#2980)
- GPIO drivers now take configuration structs (#2990, #3029)
- `flip-link` feature is now a config option (`ESP_HAL_CONFIG_FLIP_LINK`) (#3001)
- Migrate AES driver to DMA move API (#3084)
- Removed features `psram-quad` and `psram-octal` - replaced by `psram` and the `ESP_HAL_CONFIG_PSRAM_MODE` (`quad`/`octal`) (#3001)
- The `esp_hal::time` module no longer reexports `fugit` types (#3083)
- The `system::RadioClockController` trait has been replaced by the `clock::RadioClockController` struct. (#3100)
- The `Cpu` struct and contents of the `reset` and `cpu_control` modules have been moved into `cpu`. (#3099)
- The `software_reset_cpu` now takes which CPU to reset as parameter. (#3099)
- `read_bytes` and `write_bytes` methods on drivers have been renamed to `read` and `write` (#3137)
- `Uart::write` and `Uart::read` are now blocking and return the number of bytes written/read (#2882)
- `Uart::flush` is now blocking (#2882)
- `Uart::split` and the respective split halves have been marked as unstable (#3137)
- Uart errors have been split into `RxError` and `TxError`. A combined `IoError` has been created for embedded-io. (#3138)
- `{Uart, UartTx}::flush()` is now fallible. (#3138)
- `Uart::{read_async, write_async}` are now cancellation-safe (#3142)
- I2C: Async functions are postfixed with `_async`, non-async functions are available in async-mode (#3056)
- ESP32-H2/ESP32-C6: Don't rely on the bootloader to deconfigure permission control (#3150)

### Fixed

- `DmaDescriptor` is now `#[repr(C)]` (#2988)
- Fixed an issue that caused LCD_CAM drivers to turn off their clocks unexpectedly (#3007)
- Fixed an issue where DMA-driver peripherals started transferring before the data was ready (#3003)
- Fixed an issue on ESP32 and S2 where short asynchronous Timer delays would never resolve (#3093)
- Fixed an issue setting higher UART baud rates (#3104)
- ESP32-S2: Fixed linker script (#3096)
- Fix auto writeback on Crypto DMA (#3108)
- `Uart::flush()` now correctly blocks until the TX FIFO is empty (#3151)

### Removed

- Removed `Pin`, `RtcPin` and `RtcPinWithResistors` implementations from `Flex` (#2938)
- OutputOpenDrain has been removed (#3029)
- The fields of config structs are no longer public (#3011)
- Removed the dysfunctional `DmaChannel::set_priority` function (#3088)
- `esp_hal::time::now()`, which has been replaced by `esp_hal::time::Instant::now()` (#3083)
- `peripherals::Interrupts` (#3152)

## [0.23.1] - 2025-01-15

### Fixed

- Fixed `PriorityLock` being ineffective with `Priority::max()` on RISC-V CPUs (#2964)

## [0.23.0] - 2025-01-15

### Added

- ESP32-S3: Added SDMMC signals (#2556)
- Added `set_priority` to the `DmaChannel` trait on GDMA devices (#2403, #2526)
- Added `into_async` and `into_blocking` functions for `ParlIoTxOnly`, `ParlIoRxOnly` (#2526)
- ESP32-C6, H2, S3: Added `split` function to the `DmaChannel` trait. (#2526, #2532)
- DMA: `PeripheralDmaChannel` type aliasses and `DmaChannelFor` traits to improve usability. (#2532)
- `dma::{Channel, ChannelRx, ChannelTx}::set_priority` for GDMA devices (#2403)
- `esp_hal::asynch::AtomicWaker` that does not hold a global critical section (#2555)
- `esp_hal::sync::RawMutex` for embassy-sync. (#2555)
- ESP32-C6, H2, S3: Added `split` function to the `DmaChannel` trait. (#2526)
- Added PSRAM configuration to `esp_hal::Config` if `quad-psram` or `octal-psram` is enabled (#2546)
- Added `esp_hal::psram::psram_raw_parts` (#2546)
- The timer drivers `OneShotTimer` & `PeriodicTimer` have `into_async` and `new_typed` methods (#2586)
- `timer::Timer` trait has three new methods, `wait`, `async_interrupt_handler` and `peripheral_interrupt` (#2586)
- Configuration structs in the I2C, SPI, and UART drivers now implement the Builder Lite pattern (#2614)
- Added `I8080::apply_config`, `DPI::apply_config` and `Camera::apply_config` (#2610)
- Introduced the `unstable` feature which will be used to restrict stable APIs to a subset of esp-hal. (#2628)
- HAL configuration structs now implement the Builder Lite pattern (#2645)
- Added `OutputOpenDrain::unlisten` (#2625)
- Added `{Input, Flex}::wait_for` (#2625)
- Peripheral singletons now implement `Debug` and `defmt::Format` (#2682, #2834)
- `BurstConfig`, a device-specific configuration for configuring DMA transfers in burst mode (#2543)
- `{DmaRxBuf, DmaTxBuf, DmaRxTxBuf}::set_burst_config` (#2543)
- Added `SpiDmaBus::split` for moving between manual & automatic DMA buffers (#2824)
- ESP32-S2: DMA support for AES (#2699)
- Added `transfer_in_place_async` and embedded-hal-async implementation to `Spi` (#2691)
- `InterruptHandler` now implements `Hash` and `defmt::Format` (#2830)
- `uart::ConfigError` now implements `Eq` (#2825)
- `i2c::master::Error` now implements `Eq` and `Hash` (#2825)
- `i2c::master::Operation` now implements `Debug`, `PartialEq`, `Eq`, `Hash`, and `Display` (#2825)
- `i2c::master::Config` now implements `PartialEq`, `Eq`, ans `Hash` (#2825)
- `i2c::master::I2c` now implements `Debug`, `PartialEq`, and `Eq` (#2825)
- `i2c::master::Info` now implements `Debug` (#2825)
- `spi::master::Config` now implements `Hash` (#2823)
- `spi::master` drivers now implement `Debug` and `defmt::Format` (#2823)
- `DmaRxBuf`, `DmaTxBuf` and `DmaRxTxBuf` now implement `Debug` and `defmt::Format` (#2823)
- DMA channels (`AnyGdmaChannel`, `SpiDmaChannel`, `I2sDmaChannel`, `CryptoDmaChannel`) and their RX/TX halves now implement `Debug` and `defmt::Format` (#2823)
- `DmaDescriptor` and `DmaDescriptorFlags` now implement `PartialEq` and `Eq` (#2823)
- `gpio::{Event, WakeEvent, GpioRegisterAccess}` now implement `Debug`, `Eq`, `PartialEq` and `Hash` (#2842)
- `gpio::{Level, Pull, AlternateFunction, RtcFunction}` now implement `Hash` (#2842)
- `gpio::{GpioPin, AnyPin, Io, Output, OutputOpenDrain, Input, Flex}` now implement `Debug`, `defmt::Format` (#2842)
- More interrupts are available in `esp_hal::spi::master::SpiInterrupt`, add `enable_listen`,`interrupts` and `clear_interrupts` for ESP32/ESP32-S2 (#2833)
- The `ExtU64` and `RateExtU32` traits have been added to `esp_hal::time` (#2845)
- Added `AnyPin::steal(pin_number)` (#2854)
- `adc::{AdcCalSource, Attenuation, Resolution}` now implement `Hash` and `defmt::Format` (#2840)
- `rtc_cntl::{RtcFastClock, RtcSlowClock, RtcCalSel}` now implement `PartialEq`, `Eq`, `Hash` and `defmt::Format` (#2840)
- Added `tsens::TemperatureSensor` peripheral for ESP32C6 and ESP32C3 (#2875)
- Added `with_rx()` and `with_tx()` methods to Uart, UartRx, and UartTx (#2904)
- ESP32-S2: Made Wi-Fi peripheral non virtual. (#2942)
- `UartRx::check_for_errors`, `Uart::check_for_rx_errors`, `{Uart, UartRx}::read_buffered_bytes` (#2935)
- Added `i2c` interrupt API (#2944)

### Changed

- In addition to taking by value, peripheral drivers can now mutably borrow DMA channel objects. (#2526)
- DMA channel objects are no longer wrapped in `Channel`. The `Channel` drivers are now managed by DMA enabled peripheral drivers. (#2526)
- The `Dpi` driver and `DpiTransfer` now have a `Mode` type parameter. The driver's asyncness is determined by the asyncness of the `Lcd` used to create it. (#2526)
- `dma::{Channel, ChannelRx, ChannelTx}::set_priority` for GDMA devices (#2403)
- `SystemTimer::set_unit_value` & `SystemTimer::configure_unit` (#2576)
- `SystemTimer` no longer uses peripheral ref (#2576)
- `TIMGX` no longer uses peripheral ref (#2581)
- `SystemTimer::now` has been renamed `SystemTimer::unit_value(Unit)` (#2576)
- `SpiDma` transfers now explicitly take a length along with the DMA buffer object (#2587)
- `dma::{Channel, ChannelRx, ChannelTx}::set_priority` for GDMA devices (#2403)
- `SystemTimer`s `Alarm`s are now type erased (#2576)
- `TimerGroup` `Timer`s are now type erased (#2581)
- PSRAM is now initialized automatically if `quad-psram` or `octal-psram` is enabled (#2546)
- DMA channels are now available via the `Peripherals` struct, and have been renamed accordingly. (#2545)
- Moved interrupt related items from lib.rs, moved to the `interrupt` module (#2613)
- The timer drivers `OneShotTimer` & `PeriodicTimer` now have a `Mode` parameter and type erase the underlying driver by default (#2586)
- `timer::Timer` has new trait requirements of `Into<AnyTimer>`, `'static` and `InterruptConfigurable` (#2586)
- `systimer::etm::Event` no longer borrows the alarm indefinitely (#2586)
- A number of public enums and structs in the I2C, SPI, and UART drivers have been marked with `#[non_exhaustive]` (#2614)
- Interrupt handling related functions are only provided for Blocking UART. (#2610)
- Changed how `Spi`, (split or unsplit) `Uart`, `LpUart`, `I8080`, `Camera`, `DPI` and `I2C` drivers are constructed (#2610)
- I8080, camera, DPI: The various standalone configuration options have been merged into `Config` (#2610)
- Dropped GPIO futures stop listening for interrupts (#2625)
- UART driver's `StopBits` enum variants now correctly use UpperCamelCase (#2669)
- The `PeripheralInput` and `PeripheralOutput` traits are now sealed (#2690)
- `esp_hal::sync::Lock` has been renamed to RawMutex (#2684)
- Updated `esp-pacs` with support for Wi-Fi on the ESP32 and made the peripheral non virtual (#2822)
- `SpiBitOrder`, `SpiDataMode`, `SpiMode` were renamed to `BitOder`, `DataMode` and `Mode` (#2828)
- `crate::Mode` was renamed to `crate::DriverMode` (#2828)
- `Spi::with_miso` has been overloaded into `Spi::with_miso` and `Spi::with_sio1` (#2557)
- Renamed some I2C error variants (#2844)
- I2C: Replaced potential panics with errors. (#2831)
- UART: Make `AtCmdConfig` and `ConfigError` non-exhaustive (#2851)
- UART: Make `AtCmdConfig` use builder-lite pattern (#2851)
- UART: Fix naming violations for `DataBits`, `Parity`, and `StopBits` enum variants (#2893)
- UART: Remove blocking version of `read_bytes` and rename `drain_fifo` to `read_bytes` instead (#2895)
- Renamed variants of `CpuClock`, made the enum non-exhaustive (#2899)
- SPI: Fix naming violations for `Mode` enum variants (#2902)
- SPI: Fix naming violations for `Address` and `Command` enum variants (#2906)
- `ClockSource` enums are now `#[non_exhaustive]` (#2912)
- `macros` module is now private (#2900)
- `gpio::{Input, Flex}::wakeup_enable` now returns an error instead of panicking. (#2916)
- I2C: Have a dedicated enum to specify the timeout (#2864)
- Removed the `I` prefix from `DriveStrength` enum variants. (#2922)
- Removed the `Attenuation` prefix from `Attenuation` enum variants. (#2922)
- Renamed / changed some I2C error variants (#2844, #2862)
- The `entry` macro is replaced by the `main` macro (#2941)
- `{Uart, UartRx}::read_bytes` now blocks until the buffer is filled. (#2935)
- Bump MSRV to 1.84 (#2951)

### Fixed

- Xtensa devices now correctly enable the `esp-hal-procmacros/rtc-slow` feature (#2594)
- User-bound GPIO interrupt handlers should no longer interfere with async pins. (#2625)
- `spi::master::Spi::{into_async, into_blocking}` are now correctly available on the typed driver, to. (#2674)
- It is no longer possible to safely conjure `GpioPin` instances (#2688)
- UART: Public API follows `C-WORD_ORDER` Rust API standard (`VerbObject` order) (#2851)
- `DmaRxStreamBuf` now correctly resets the descriptors the next time it's used (#2890)
- i2s: fix pin offset logic for parallel output on i2s1 (#2886)

### Removed

- Remove more examples. Update doctests. (#2547)
- The `configure` and `configure_for_async` DMA channel functions has been removed (#2403)
- The DMA channel objects no longer have `tx` and `rx` fields. (#2526)
- `SysTimerAlarms` has been removed, alarms are now part of the `SystemTimer` struct (#2576)
- `FrozenUnit`, `AnyUnit`, `SpecificUnit`, `SpecificComparator`, `AnyComparator` have been removed from `systimer` (#2576)
- Remove Dma[Rx|Tx]Buffer::length (#2587)
- `esp_hal::psram::psram_range` (#2546)
- The `Dma` structure has been removed. (#2545)
- Removed `embedded-hal 0.2.x` impls and deps from `esp-hal` (#2593)
- Removed `Camera::set_` functions (#2610)
- `DmaTxBuf::{compute_chunk_size, compute_descriptor_count, new_with_block_size}` (#2543)
- The `prelude` module has been removed (#2845)
- SPI: Removed `pub fn read_byte` and `pub fn write_byte` (#2915)
- Removed all peripheral instance type parameters and `new_typed` constructors (#2907)

## [0.22.0] - 2024-11-20

### Added

- A new config option `PLACE_SWITCH_TABLES_IN_RAM` to improve performance (especially for interrupts) at the cost of slightly more RAM usage (#2331)
- A new config option `PLACE_ANON_IN_RAM` to improve performance (especially for interrupts) at the cost of RAM usage (#2331)
- Add burst transfer support to DMA buffers (#2336)
- `AnyPin` now implements `From<GpioPin<N>>`. (#2326)
- Added `AnySpi` and `AnySpiDmaChannel`. (#2334)
- Added `AnyI2s` and `AnyI2sDmaChannel`. (#2367)
- Added `AnyTwai`. (#2359)
- Added `AnyUart`. (#2381)
- `Pins::steal()` to unsafely obtain GPIO. (#2335)
- `I2c::with_timeout` (#2361)
- `Spi::half_duplex_read` and `Spi::half_duplex_write` (#2373)
- Add RGB/DPI driver (#2415)
- Add `DmaLoopBuf` (#2415)
- `Cpu::COUNT` and `Cpu::current()` (#2411)
- `UartInterrupt` and related functions (#2406)
- I2S Parallel output driver for ESP32. (#2348, #2436, #2472)
- Add an option to configure `WDT` action (#2330)
- `DmaDescriptor` is now `Send` (#2456)
- `into_async` and `into_blocking` functions for most peripherals (#2430, #2461)
- API mode type parameter (currently always `Blocking`) to `master::Spi` and `slave::Spi` (#2430)
- `gpio::{GpioPin, AnyPin, Flex, Output, OutputOpenDrain}::split()` to obtain peripheral interconnect signals. (#2418)
- `gpio::Input::{split(), into_peripheral_output()}` when used with output pins. (#2418)
- `gpio::Output::peripheral_input()` (#2418)
- `{Uart, UartRx, UartTx}::apply_config()` (#2449)
- `{Uart, UartRx, UartTx}` now implement `embassy_embedded_hal::SetConfig` (#2449)
- GPIO ETM tasks and events now accept `InputSignal` and `OutputSignal` (#2427)
- `spi::master::Config` and `{Spi, SpiDma, SpiDmaBus}::apply_config` (#2448)
- `embassy_embedded_hal::SetConfig` is now implemented for `spi::master::{Spi, SpiDma, SpiDmaBus}`, `i2c::master::I2c` (#2448, #2477)
- `slave::Spi::{with_mosi(), with_miso(), with_sclk(), with_cs()}` functions (#2485)
- I8080: Added `set_8bits_order()` to set the byte order in 8-bit mode (#2487)
- `I2c::{apply_config(), with_sda(), with_scl()}` (#2477)
- ESP32-S2: Added missing GPIO alternate functions (#2512)

### Changed

- Peripheral type erasure for SPI (#2334)
- Peripheral type erasure for I2S (#2367)
- Peripheral type erasure for I2C (#2361)
- Peripheral type erasure for TWAI (#2359)
- The SPI driver has been rewritten to allow using half-duplex and full-duplex functionality on the same bus. See the migration guide for details. (#2373)
- Renamed `SpiDma` functions: `dma_transfer` to `transfer`, `dma_write` to `write`, `dma_read` to `read`. (#2373)
- Peripheral type erasure for UART (#2381)
- Changed listening for UART events (#2406)
- Circular DMA transfers now correctly error, `available` returns `Result<usize,DmaError>` now (#2409)
- Interrupt listen/unlisten/clear functions now accept any type that converts into `EnumSet` (i.e. single interrupt flags). (#2442)
- SPI interrupt listening is now only available in Blocking mode. The `set_interrupt_handler` is available via `InterruptConfigurable` (#2442)
- Allow users to create DMA `Preparation`s (#2455)
- The `rmt::asynch::RxChannelAsync` and `rmt::asynch::TxChannelAsync` traits have been moved to `rmt` (#2430)
- Calling `AnyPin::output_signals` on an input-only pin (ESP32 GPIO 34-39) will now result in a panic. (#2418)
- UART configuration types have been moved to `esp_hal::uart` (#2449)
- `spi::master::Spi::new()` no longer takes `frequency` and `mode` as a parameter. (#2448)
- Peripheral interconnections via GPIO pins now use the GPIO matrix. (#2419)
- The I2S driver has been moved to `i2s::master` (#2472)
- `slave::Spi` constructors no longer take pins (#2485)
- The `I2c` master driver has been moved from `esp_hal::i2c` to `esp_hal::i2c::master`. (#2476)
- `I2c` SCL timeout is now defined in bus clock cycles. (#2477)
- Trying to send a single-shot RMT transmission will result in an error now, `RMT` deals with `u32` now, `PulseCode` is a convenience trait now (#2463)
- Removed `get_` prefixes from functions (#2528)
- The `Camera` and `I8080` drivers' constructors now only accepts blocking-mode DMA channels. (#2519)
- Many peripherals are now disabled by default and also get disabled when the driver is dropped (#2544)
- Updated embassy-time to v0.4 (#2701)
- Config: Crate prefixes and configuration keys are now separated by `_CONFIG_` (#2848)
- UART: `read_byte` and `write_byte` made private. (#2915)

### Fixed

- Fix conflict between `RtcClock::get_xtal_freq` and `Rtc::disable_rom_message_printing` (#2360)
- Fixed an issue where interrupts enabled before `esp_hal::init` were disabled. This issue caused the executor created by `#[esp_hal_embassy::main]` to behave incorrectly in multi-core applications. (#2377)
- Fixed `TWAI::transmit_async`: bus-off state is not reached when CANH and CANL are shorted. (#2421)
- ESP32: added UART-specific workaround for <https://docs.espressif.com/projects/esp-chip-errata/en/latest/esp32/03-errata-description/esp32/cpu-subsequent-access-halted-when-get-interrupted.html> (#2441)
- Fixed some SysTimer race conditions and panics (#2451)
- TWAI: accept all messages by default (#2467)
- I8080: `set_byte_order()` now works correctly in 16-bit mode (#2487)
- ESP32-C6/ESP32-H2: Make higher LEDC frequencies work (#2520)

### Removed

- The `i2s::{I2sWrite, I2sWriteDma, I2sRead, I2sReadDma, I2sWriteDmaAsync, I2sReadDmaAsync}` traits have been removed. (#2316)
- The `ledc::ChannelHW` trait is no longer generic. (#2387)
- The `I2c::new_with_timeout` constructors have been removed (#2361)
- `I2c::new()` no longer takes `frequency` and pins as parameters. (#2477)
- The `spi::master::HalfDuplexReadWrite` trait has been removed. (#2373)
- The `Spi::with_pins` methods have been removed. (#2373)
- The `Spi::new_half_duplex` constructor have been removed. (#2373)
- The `HalfDuplexMode` and `FullDuplexMode` parameters have been removed from `Spi`. (#2373)
- Removed the output pin type parameter from `ledc::{Channel, ChannelIFace}` (#2388)
- Removed the output pin type parameter from `mcpwm::operator::{PwmPin, LinkedPins}` (#2388)
- Removed the output pin type parameter from `parl_io::{ClkOutPin, ClkInPin, RxClkInPin}` (#2388)
- Removed the valid pin type parameter from `parl_io::{TxPinConfigWithValidPin, RxPinConfigWithValidPin}` (#2388)
- Removed the pin type parameters from `parl_io::{TxOneBit, TxTwoBits, TxFourBits, TxEightBits, TxSixteenBits}` (#2388)
- Removed the pin type parameters from `parl_io::{RxOneBit, RxTwoBits, RxFourBits, RxEightBits, RxSixteenBits}` (#2388)
- Removed the pin type parameters from `lcd_cam::lcd::i8080::{TxEightBits, TxSixteenBits}` (#2388)
- Removed the pin type parameters from `lcd_cam::cam::{RxEightBits, RxSixteenBits}` (#2388)
- Most of the async-specific constructors (`new_async`, `new_async_no_transceiver`) have been removed. (#2430)
- The `configure_for_async` DMA functions have been removed (#2430)
- The `Uart::{change_baud, change_stop_bits}` functions have been removed (#2449)
- `gpio::{Input, Output, OutputOpenDrain, Flex, GpioPin}::{peripheral_input, into_peripheral_output}` have been removed. (#2418)
- The `GpioEtm` prefix has been removed from `gpio::etm` types (#2427)
- The `TimerEtm` prefix has been removed from `timer::timg::etm` types (#2427)
- The `SysTimerEtm` prefix has been removed from `timer::systimer::etm` types (#2427)
- The `GpioEtmEventRising`, `GpioEtmEventFalling`, `GpioEtmEventAny` types have been replaced with `Event` (#2427)
- The `TaskSet`, `TaskClear`, `TaskToggle` types have been replaced with `Task` (#2427)
- `{Spi, SpiDma, SpiDmaBus}` configuration methods (#2448)
- `Io::new_with_priority` and `Io::new_no_bind_interrupt`. (#2486)
- `parl_io::{no_clk_pin(), NoClkPin}` (#2531)
- Removed `get_core` function in favour of `Cpu::current` (#2533)
- Removed `uart::Config` setters and `symbol_length`. (#2847)

## [0.21.1]

### Fixed

- Restored blocking `embedded_hal` compatibility for async I2C driver (#2343)
- I2c::transaction is now able to transmit data of arbitrary length (#2481)

## [0.21.0]

### Added

- Introduce traits for the DMA buffer objects (#1976, #2213)
- Implement `embedded-hal` output pin traits for `NoPin` (#2019, #2133)
- Added `esp_hal::init` to simplify HAL initialisation (#1970, #1999)
- Added GpioPin::degrade to create ErasePins easily. Same for AnyPin by accident. (#2075)
- Added missing functions to `Flex`: `unlisten`, `is_interrupt_set`, `wakeup_enable`, `wait_for_high`, `wait_for_low`, `wait_for_rising_edge`, `wait_for_falling_edge`, `wait_for_any_edge`. (#2075)
- `Flex` now implements `Wait`. (#2075)
- Added sleep and wakeup support for esp32c2 (#1922)
- `Input`, `Output`, `OutputOpenDrain` and `Flex` now implement `Peripheral`. (#2094)
- Previously unavailable memory is available via `.dram2_uninit` section (#2079)
- You can now use `Input`, `Output`, `OutputOpenDrain` and `Flex` pins as EXTI and RTCIO wakeup sources (#2095)
- Added `Rtc::set_current_time` to allow setting RTC time, and `Rtc::current_time` to getting RTC time while taking into account boot time (#1883)
- Added APIs to allow connecting signals through the GPIO matrix. (#2128)
- Allow I8080 transfers to be cancelled on the spot (#2191)
- Implement `TryFrom<u32>` for `ledc::timer::config::Duty` (#1984)
- Expose `RtcClock::get_xtal_freq` and `RtcClock::get_slow_freq` publically for all chips (#2183)
- TWAI support for ESP32-H2 (#2199)
- Make `DmaDescriptor` methods public (#2237)
- Added a way to configure watchdogs in `esp_hal::init` (#2180)
- Introduce `DmaRxStreamBuf` (#2242)
- Implement `embedded_hal_async::delay::DelayNs` for `TIMGx` timers (#2084)
- Added `Efuse::read_bit` (#2259)
- Limited SPI slave support for ESP32 (Modes 1 and 3 only) (#2278)
- Added `Rtc::disable_rom_message_printing` (S3 and H2 only) (#2280)
- Added `esp_hal::time::{Duration, Instant}` (#2304)

### Changed

- Make saving and restoring SHA digest state an explicit operation (#2049)
- Reordered RX-TX pairs in all APIs to be consistent (#2074)
- Make saving and restoring SHA digest state an explicit operation (#2049)
- `Delay::new()` is now a `const` function (#1999)
- `Input`, `Output`, `OutputOpenDrain` and `Flex` are now type-erased by default. Use the new `new_typed` constructor to keep using the ZST pin types. (#2075)
- To avoid confusion with the `Rtc::current_time` wall clock time APIs, we've renamed `esp_hal::time::current_time` to `esp_hal::time::now`. (#2091)
- Renamed `touch::Continous` to `touch::Continuous`. (#2094)
- Faster SHA (#2112)
- The (previously undocumented) `ErasedPin` enum has been replaced with the `ErasedPin` struct. (#2094)
- Renamed and merged `Rtc::get_time_us` and `Rtc::get_time_ms` into `Rtc::time_since_boot` (#1883)
- ESP32: Added support for touch sensing on GPIO32 and 33 (#2109)
- Removed gpio pin generics from I8080 driver type. (#2171)
- I8080 driver now decides bus width at transfer time rather than construction time. (#2171)
- Migrate the I8080 driver to a move based API (#2191)
- Replaced `AnyPin` with `InputSignal` and `OutputSignal` and renamed `ErasedPin` to `AnyPin` (#2128)
- Replaced the `ErasedTimer` enum with the `AnyTimer` struct. (#2144)
- `Camera` and `AesDma` now support erasing the DMA channel type (#2258)
- Changed the parameters of `Spi::with_pins` to no longer be optional (#2133)
- Renamed `DummyPin` to `NoPin` and removed all internal logic from it. (#2133)
- The `NO_PIN` constant has been removed. (#2133)
- MSRV bump to 1.79 (#2156)
- Allow handling interrupts while trying to lock critical section on multi-core chips. (#2197)
- Migrate `Camera` to a move based API (#2242)
- Removed the PS-RAM related features, replaced by `quad-psram`/`octal-psram`, `init_psram` takes a configuration parameter, it's now possible to auto-detect PS-RAM size (#2178)
- `EspTwaiFrame` constructors now accept any type that converts into `esp_hal::twai::Id` (#2207)
- Change `DmaTxBuf` to support PSRAM on `esp32s3` (#2161)
- I2c `transaction` is now also available as a inherent function, lift size limit on `write`,`read` and `write_read` (#2262)
- SPI transactions are now cancelled if the transfer object (or async Future) is dropped. (#2216)
- The DMA channel types have been removed from peripherals (#2261)
- `I2C` driver renamed to `I2c` (#2320)
- The GPIO pins are now accessible via `Peripherals` and are no longer part of the `Io` struct (#2508)
- `dma::{ChannelRx, ChannelTx}` now have a `Mode` type parameter (#2519)

### Fixed

- SHA driver can now be safely used in multiple contexts concurrently (#2049)
- Fixed an issue with DMA transfers potentially not waking up the correct async task (#2065)
- Fixed an issue with LCD_CAM i8080 where it would send double the clocks in 16bit mode (#2085)
- Fix i2c embedded-hal transaction (#2028)
- Fix some inconsistencies in DMA interrupt bits (#2169)
- Fix SPI DMA alternating `write` and `read` for ESP32 and ESP32-S2 (#2131)
- Fix I2C ending up in a state when only re-creating the peripheral makes it useable again (#2141)
- Fix `SpiBus::transfer` transferring data twice in some cases (#2159)
- Fixed UART freezing when using `RcFast` clock source on ESP32-C2/C3 (#2170)
- I2S: on ESP32 and ESP32-S2 data is now output to the right (WS=1) channel first. (#2194)
- SPI: Fixed an issue where unexpected data was written outside of the read buffer (#2179)
- SPI: Fixed an issue where `wait` has returned before the DMA has finished writing the memory (#2179)
- SPI: Fixed an issue where repeated calls to `dma_transfer` may end up looping indefinitely (#2179)
- SPI: Fixed an issue that prevented correctly reading the first byte in a transaction (#2179)
- SPI: ESP32: Send address with correct data mode even when no data is sent. (#2231)
- SPI: ESP32: Allow using QSPI mode on SPI3. (#2245)
- PARL_IO: Fixed an issue that caused garbage to be output at the start of some requests (#2211)
- TWAI on ESP32 (#2207)
- TWAI should no longer panic when receiving a non-compliant frame (#2255)
- OneShotTimer: fixed `delay_nanos` behaviour (#2256)
- Fixed unsoundness around `Efuse` (#2259)
- Empty I2C writes to unknown addresses now correctly fail with `AckCheckFailed`. (#2506)

### Removed

- Removed `digest::Digest` implementation from SHA (#2049)
- Removed `NoPinType` in favour of `DummyPin`. (#2068)
- Removed the `async`, `embedded-hal-02`, `embedded-hal`, `embedded-io`, `embedded-io-async`, and `ufmt` features (#2070)
- Removed the `GpioN` type aliasses. Use `GpioPin<N>` instead. (#2073)
- Removed `Peripherals::take`. Use `esp_hal::init` to obtain `Peripherals` (#1999)
- Removed `AnyInputOnlyPin` in favour of `AnyPin`. (#2071)
- Removed the following functions from `GpioPin`: `is_high`, `is_low`, `set_high`, `set_low`, `set_state`, `is_set_high`, `is_set_low`, `toggle`. (#2094)
- Removed `Rtc::get_time_raw` (#1883)
- Removed `_with_default_pins` UART constructors (#2132)
- Removed transfer methods `send`, `send_dma` and `send_dma_async` from `I8080` (#2191)
- Removed `uart::{DefaultRxPin, DefaultTxPin}` (#2132)
- Removed `PcntSource` and `PcntInputConfig`. (#2134)
- Removed the `place-spi-driver-in-ram` feature, this is now enabled via [esp-config](https://docs.rs/esp-config) (#2156)
- Removed `esp_hal::spi::slave::prelude` (#2260)
- Removed `esp_hal::spi::slave::WithDmaSpiN` traits (#2260)
- The `WithDmaAes` trait has been removed (#2261)
- The `I2s::new_i2s1` constructor has been removed (#2261)
- `Peripherals.GPIO` has been removed (#2508)

## [0.20.1] - 2024-08-30

### Fixed

- A build issue when including doc comment prelude (#2040)

## [0.20.0] - 2024-08-29

### Added

- Introduce DMA buffer objects (#1856, #1985)
- Added new `Io::new_no_bind_interrupt` constructor (#1861)
- Added touch pad support for esp32 (#1873, #1956)
- Allow configuration of period updating method for MCPWM timers (#1898)
- Add self-testing mode for TWAI peripheral. (#1929)
- Added a `PeripheralClockControl::reset` to the driver constructors where missing (#1893)
- Added `digest::Digest` implementation to SHA (#1908)
- Added `debugger::debugger_connected`. (#1961)
- DMA: don't require `Sealed` to implement `ReadBuffer` and `WriteBuffer` (#1921)
- Allow DMA to/from psram for esp32s3 (#1827)
- Added missing methods to `SpiDmaBus` (#2016)
- PARL_IO use ReadBuffer and WriteBuffer for Async DMA (#1996)

### Changed

- Peripheral driver constructors don't take `InterruptHandler`s anymore. Use `set_interrupt_handler` to explicitly set the interrupt handler now. (#1819)
- Migrate SPI driver to use DMA buffer objects (#1856, #1985)
- Use the peripheral ref pattern for `OneShotTimer` and `PeriodicTimer` (#1855)
- Improve SYSTIMER API (#1871)
- SHA driver now use specific structs for the hashing algorithm instead of a parameter. (#1908)
- Remove `fn free(self)` in HMAC which goes against esp-hal API guidelines (#1972)
- `AnyPin`, `AnyInputOnyPin` and `DummyPin` are now accessible from `gpio` module (#1918)
- Changed the RSA modular multiplication API to be consistent across devices (#2002)

### Fixed

- Improve error detection in the I2C driver (#1847)
- Fix I2S async-tx (#1833)
- Fix PARL_IO async-rx (#1851)
- SPI: Clear DMA interrupts before (not after) DMA starts (#1859)
- SPI: disable and re-enable MISO and MOSI in `start_transfer_dma`, `start_read_bytes_dma` and `start_write_bytes_dma` accordingly (#1894)
- TWAI: GPIO pins are not configured as input and output (#1906)
- ESP32C6: Make ADC usable after TRNG deinicialization (#1945)
- We should no longer generate 1GB .elf files for ESP32C2 and ESP32C3 (#1962)
- Reset peripherals in driver constructors where missing (#1893, #1961)
- Fixed ESP32-S2 systimer interrupts (#1979)
- Software interrupt 3 is no longer available when it is required by `esp-hal-embassy`. (#2011)
- ESP32: Fixed async RSA (#2002)

### Removed

- This package no longer re-exports the `esp_hal_procmacros::main` macro (#1828)
- The `AesFlavour` trait no longer has the `ENCRYPT_MODE`/`DECRYPT_MODE` associated constants (#1849)
- Removed `FlashSafeDma` (#1856)
- Remove redundant WithDmaSpi traits (#1975)
- `IsFullDuplex` and `IsHalfDuplex` traits (#1985)

## [0.19.0] - 2024-07-15

### Added

- uart: Added `with_cts`/`with_rts`s methods to configure CTS, and RTS pins (#1592)
- uart: Constructors now require TX and RX pins (#1592)
- uart: Added `Uart::new_with_default_pins` constructor (#1592)
- uart: Added `UartTx` and `UartRx` constructors (#1592)
- Add Flex / AnyFlex GPIO pin driver (#1659)
- Add new `DmaError::UnsupportedMemoryRegion` - used memory regions are checked when preparing a transfer now (#1670)
- Add DmaTransactionTxOwned, DmaTransactionRxOwned, DmaTransactionTxRxOwned, functions to do owning transfers added to SPI half-duplex (#1672)
- uart: Implement `embedded_io::ReadReady` for `Uart` and `UartRx` (#1702)
- ESP32-S3: Expose optional HSYNC input in LCD_CAM (#1707)
- ESP32-S3: Add async support to the LCD_CAM I8080 driver (#1834)
- ESP32-C6: Support lp-core as wake-up source (#1723)
- Add support for GPIO wake-up source (#1724)
- gpio: add DummyPin (#1769)
- dma: add Mem2Mem to support memory to memory transfer (#1738)
- Add `uart` wake source (#1727)
- `#[ram(persistent)]` option to replace the unsound `uninitialized` option (#1677)
- uart: Make `rx_timeout` optional in Config struct (#1759)
- Add interrupt related functions to `PeriodicTimer`/`OneShotTimer`, added `ErasedTimer` (#1753)
- Added blocking `read_bytes` method to `Uart` and `UartRx` (#1784)
- Add method to expose `InputPin::is_interrupt_set` in `Input<InputPin>` for use in interrupt handlers (#1829)

### Fixed

- ESP32-S3: Fix DMA waiting check in LCD_CAM (#1707)
- TIMG: Fix interrupt handler setup (#1714)
- Fix `sleep_light` for ESP32-C6 (#1720)
- ROM Functions: Fix address of `ets_update_cpu_frequency_rom` (#1722)
- Fix `regi2c_*` functions for `esp32h2` (#1737)
- Improved `#[ram(zeroed)]` soundness by adding a `bytemuck::Zeroable` type bound (#1677)
- ESP32-S2 / ESP32-S3: Fix UsbDm and UsbDp for Gpio19 and Gpio20 (#1764)
- Fix reading/writing small buffers via SPI master async dma (#1760)
- Remove unnecessary delay in rtc_ctnl (#1794)

### Changed

- Refactor `Dac1`/`Dac2` drivers into a single `Dac` driver (#1661)
- esp-hal-embassy: make executor code optional (but default) again (#1683)
- Improved interrupt latency on RISC-V based chips (#1679)
- `esp_wifi::initialize` no longer requires running maximum CPU clock, instead check it runs above 80MHz. (#1688)
- Move DMA descriptors from DMA Channel to each individual peripheral driver. (#1719)
- Allow users to easily name DMA channels (#1770)
- Support DMA chunk sizes other than the default 4092 (#1758)
- Improved interrupt latency on Xtensa based chips (#1735)
- Improve PCNT api (#1765)

### Removed

- uart: Removed `configure_pins` methods (#1592)
- Removed `DmaError::Exhausted` error by improving the implementation of the `pop` function (#1664)
- Unsound `#[ram(uninitialized)]` option in favor of the new `persistent` option (#1677)

## [0.18.0] - 2024-06-04

### Added

- i2c: implement `I2C:transaction` for `embedded-hal` and `embedded-hal-async` (#1505)
- spi: implement `with_bit_order` (#1537)
- ESP32-PICO-V3-02: Initial support (#1155)
- `time::current_time` API (#1503)
- ESP32-S3: Add LCD_CAM Camera driver (#1483)
- `embassy-usb` support (#1517)
- SPI Slave support for ESP32-S2 (#1562)
- Add new generic `OneShotTimer` and `PeriodicTimer` drivers, plus new `Timer` trait which is implemented for `TIMGx` and `SYSTIMER` (#1570)
- Feature: correct `TRNG` mechanism (#1804)

### Fixed

- i2c: i2c1_handler used I2C0 register block by mistake (#1487)
- Removed ESP32 specific code for resolutions > 16 bit in ledc embedded_hal::pwm max_duty_cycle function. (#1441)
- Fixed division by zero in ledc embedded_hal::pwm set_duty_cycle function and converted to set_duty_hw instead of set_duty to eliminate loss of granularity. (#1441)
- Embassy examples now build on stable (#1485)
- Fix delay on esp32h2 (#1535)
- spi: fix dma wrong mode when using eh1 blocking api (#1541)
- uart: make `uart::UartRx::read_byte` public (#1547)
- Fix async serial-usb-jtag (#1561)
- Feeding `RWDT` now actually works (#1645)

### Changed

- Removed unneeded generic parameters on `Usb` (#1469)
- Created virtual peripherals for CPU control and radio clocks, rather than splitting them from `SYSTEM` (#1428)
- `IO`, `ADC`, `DAC`, `RTC*`, `LEDC`, `PWM` and `PCNT` drivers have been converted to camel case format (#1473)
- RNG is no longer TRNG, the `CryptoRng` implementation has been removed. To track this being re-added see #1499 (#1498)
- Make software interrupts shareable (#1500)
- The `SystemParts` struct has been renamed to `SystemControl`, and now has a constructor which takes the `SYSTEM` peripheral (#1495)
- Timer abstraction: refactor `systimer` and `timer` modules into a common `timer` module (#1527)
- Removed the `embassy-executor-thread` and `embassy-executor-interrupt` features, they are now enabled by default when `embassy` is enabled. (#1485)
- Software interrupt 3 is now used instead of software interrupt 0 on the thread aware executor on multicore systems (#1485)
- Timer abstraction: refactor `systimer` and `timer` modules into a common `timer` module (#1527)
- Refactoring of GPIO module, have drivers for Input,Output,OutputOpenDrain, all drivers setup their GPIOs correctly (#1542)
- DMA transactions are now found in the `dma` module (#1550)
- Remove unnecessary generics from PARL_IO driver (#1545)
- Use `Level enum` in GPIO constructors instead of plain bools (#1574)
- rmt: make ChannelCreator public (#1597)

### Removed

- Removed the `SystemExt` trait (#1495)
- Removed the `GpioExt` trait (#1496)
- Embassy support (and all related features) has been removed, now available in the `esp-hal-embassy` package instead (#1595)

## [0.17.0] - 2024-04-18

### Added

- Add `ADC::read_blocking` to xtensa chips (#1293)
- ESP32-C6 / ESP32-H2: Implement `ETM` for general purpose timers (#1274)
- `interrupt::enable` now has a direct CPU enable counter part, `interrupt::enable_direct` (#1310)
- `Delay::delay(time: fugit::MicrosDurationU64)` (#1298)
- Added async support for TWAI (#1320)
- Add TWAI support for ESP32-C6 (#1323)
- `GpioPin::steal` unsafe API (#1363)
- Inherent implementions of GPIO pin `set_low`, `is_low`, etc. (#1284)
- Warn users when attempting to build using the `dev` profile (#1420)
- Async uart now reports interrupt errors(overflow, glitch, frame error, parity) back to user of read/write. uart clock decimal part configured for c2,c3,s3 (#1168, #1445)
- Add mechanism to configure UART source clock (#1416)
- `GpioPin` got a function `set_state(bool)` (#1462)
- Add definitions of external USB PHY peripheral I/O signals (#1463)
- Expose e-hal ErrorKind::NoAcknowledge in I2C driver (#1454)
- Add remaining peripheral signals for LCD_CAM (#1466)

### Fixed

- Reserve `esp32` ROM stacks to prevent the trashing of dram2 section (#1289)
- Fixing `esp-wifi` + `TRNG` issue on `ESP32-S2` (#1272)
- Fixed core1 startup using the wrong stack on the esp32 and esp32s3 (#1286)
- ESP32: Apply fix for Errata 3.6 in all the places necessary. (#1315)
- ESP32 & ESP32-S2: Fix I²C frequency (#1306)
- UART's TX/RX FIFOs are now cleared during initialization (#1344)
- Fixed `LCD_CAM I8080` driver potentially sending garbage to display (#1301)
- The TWAI driver can now be used without requiring the `embedded-hal` traits (#1355)
- USB pullup/pulldown now gets properly cleared and does not interfere anymore on esp32c3 and esp32s3 (#1244)
- Fixed GPIO counts so that using async code with the higher GPIO number should no longer panic (#1361, #1362)
- ESP32/ESP32-S2: Wait for I2S getting out of TX_IDLE when starting a transfer (#1375)
- Fixed writes to SPI not flushing before attempting to write, causing corrupted writes (#1381)
- fix AdcConfig::adc_calibrate for xtensa targets (#1379)
- Fixed a divide by zero panic when setting the LEDC duty cycle to 0 with `SetDutyCycle::set_duty_cycle` (#1403)
- Support 192 and 256-bit keys for AES (#1316)
- Fixed MCPWM DeadTimeCfg bit values (#1378)
- ESP32 LEDC `set_duty_cycle` used HighSpeedChannel for LowSpeedChannel (#1457)

### Changed

- TIMG: Allow use without the embedded-hal-02 traits in scope (#1367)
- DMA: use channel clusters (#1330)
- Remove `Ext32` and `RateExtU64` from prelude (#1298)
- Prefer mutable references over moving for DMA transactions (#1238)
- Support runtime interrupt binding, adapt GPIO driver (#1231)
- Renamed `eh1` feature to `embedded-hal`, feature-gated `embedded-hal@0.2.x` trait implementations (#1273)
- Enable `embedded-hal` feature by default, instead of the `embedded-hal-02` feature (#1313)
- `Uart` structs now take a `Mode` parameter which defines how the driver is initialized (#1294)
- `Rmt` can be created in async or blocking mode. The blocking constructor takes an optional interrupt handler argument. (#1341)
- All `Instance` traits are now sealed, and can no longer be implemented for arbitrary types (#1346)
- DMA channels can/have to be explicitly created for async or blocking drivers, added `set_interrupt_handler` to DMA channels, SPI, I2S, PARL_IO, don't enable interrupts on startup for DMA, I2S, PARL_IO, GPIO (#1300)
- UART: Rework `change_baud` so it is possible to set baud rate even after instantiation (#1350)
- Runtime ISR binding for SHA,ECC and RSA (#1354)
- Runtime ISR binding for I2C (#1376)
- `UsbSerialJtag` can be created in async or blocking mode. The blocking constructor takes an optional interrupt handler argument (#1377)
- SYSTIMER and TIMG instances can now be created in async or blocking mode (#1348)
- Runtime ISR binding for TWAI (#1384)
- ESP32-C6: The `gpio::lp_gpio` module has been renamed to `gpio::lp_io` to match the peripheral name (#1397)
- Runtime ISR binding for assist_debug (#1395)
- Runtime ISR binding for software interrupts, software interrupts are split now, interrupt-executor takes the software interrupt to use, interrupt-executor is easier to use (#1398)
- PCNT: Runtime ISR binding (#1396)
- Runtime ISR binding for RTC (#1405)
- Improve MCPWM DeadTimeCfg API (#1378)
- `SystemTimer`'s `Alarm` methods now require `&mut self` (#1455)

### Removed

- Remove package-level type exports (#1275)
- Removed `direct-vectoring` & `interrupt-preemption` features, as they are now enabled by default (#1310)
- Removed the `rt` and `vectored` features (#1380)
- Remove partial support for the ESP32-P4 (#1461)

## [0.16.1] - 2024-03-12

### Fixed

- Resolved an issue with the `defmt` dependency/feature (#1264)

### Changed

- Use ROM `memcpy` over compiler builtins (#1255)
- Do not ensure randomness or implement the `CryptoRng` trait for ESP32-P4/S2 (#1267)

## [0.16.0] - 2024-03-08

### Added

- Add initial support for the ESP32-P4 (#1101)
- Implement `embedded_hal::pwm::SetDutyCycle` trait for `ledc::channel::Channel` (#1097)
- ESP32-P4: Add initial GPIO support (#1109)
- ESP32-P4: Add initial support for interrupts (#1112)
- ESP32-P4: Add efuse reading support (#1114)
- ESP32-S3: Added LCD_CAM I8080 driver (#1086)
- Allow for splitting of the USB Serial JTAG peripheral into tx/rx components (#1024)
- `RngCore` trait is implemented (#1122)
- Support Rust's `stack-protector` feature (#1135)
- Adding clock support for `ESP32-P4` (#1145)
- Implementation OutputPin and InputPin for AnyPin (#1067)
- Implement `estimate_xtal_frequency` for ESP32-C6 / ESP32-H2 (#1174)
- A way to push into I2S DMA buffer via a closure (#1189)
- Added basic `LP-I2C` driver for C6 (#1185)
- Ensuring that the random number generator is TRNG. (#1200)
- ESP32-C6: Add timer wakeup source for deepsleep (#1201)
- Introduce `InterruptExecutor::spawner()` (#1211)
- Add `InterruptHandler` struct, which couples interrupt handlers and their priority together (#1299)

### Fixed

- Fix embassy-time tick rate not set when using systick as the embassy timebase (#1124)
- Fix `get_raw_core` on Xtensa (#1126)
- Fix docs.rs documentation builds (#1129)
- Fix circular DMA (#1144)
- Fix `hello_rgb` example for ESP32 (#1173)
- Fixed the multicore critical section on Xtensa (#1175)
- Fix timer `now` for esp32c3 and esp32c6 (#1178)
- Wait for registers to get synced before reading the timer count for all chips (#1183)
- Fix I2C error handling (#1184)
- Fix circular DMA (#1189)
- Fix esp32c3 uart initialization (#1156)
- Fix ESP32-S2 I2C read (#1214)
- Reset/init UART if it's not the console UART (#1213)

### Changed

- DmaDescriptor struct to better model the hardware (#1054)
- DMA descriptor count no longer needs to be multiplied by 3 (#1054)
- RMT channels no longer take the channel number as a generic param (#959)
- The `esp-hal-common` package is now called `esp-hal` (#1131)
- Refactor the `Trace` driver to be generic around its peripheral (#1140)
- Auto detect crystal frequency based on `RtcClock::estimate_xtal_frequency()` (#1165)
- ESP32-S3: Configure 32k ICACHE (#1169)
- Lift the minimal buffer size requirement for I2S (#1189)
- Replaced `SystemTimer::TICKS_PER_SEC` with `SystemTimer::ticks_per_sec()` (#1981)
- `ADC` and `DAC` drivers now take virtual peripherals in their constructors, instead of splitting `APB_SARADC`/`SENS` (#1100)
- The `DAC` driver's constructor is now `new` instead of `dac`, to be more consistent with other APIs (#1100)
- The DMA peripheral is now called `Dma` for devices with both PDMA and GDMA controllers (#1125)
- The `ADC` driver's constructor is now `new` instead of `adc`, to be more consistent with other APIs (#1133)
- `embassy-executor`'s `integrated-timers` is no longer enabled by default. (#1196)
- Renamed `embassy-time-systick` to `embassy-time-systick-16mhz` for use with all chips with a systimer, except `esp32s2`. Added `embassy-time-systick-80mhz` specifically for the `esp32s2`. (#1247)

### Removed

- Remove `xtal-26mhz` and `xtal-40mhz` features (#1165)
- All chip-specific HAL packages have been removed (#1196)

## [0.15.0] - 2024-01-19

### Added

- ESP32-C6: Properly initialize PMU (#974)
- Implement overriding base mac address (#1044)
- Add `rt-riscv` and `rt-xtensa` features to enable/disable runtime support (#1057)
- ESP32-C6: Implement deep sleep (#918)
- Add `embedded-io` feature to each chip-specific HAL (#1072)
- Add `embassy-time-driver` to `esp-hal-common` due to updating `embassy-time` to `v0.3.0` (#1075)
- ESP32-S3: Added support for 80Mhz PSRAM (#1069)
- ESP32-C3/S3: Add workaround for USB pin exchange on usb-serial-jtag (#1104)
- ESP32C6: Added LP_UART initialization (#1113)
- Add `place-spi-driver-in-ram` feature to `esp-hal-common` (#1096)

### Changed

- Set up interrupts for the DMA and async enabled peripherals only when `async` feature is provided (#1042)
- Update to `1.0.0` releases of the `embedded-hal-*` packages (#1068)
- Update `embassy-time` to `0.3.0` and embassy-executor to `0.5.0` release due to the release of the `embedded-hal-*` packages (#1075)
- No longer depend on `embassy-time` (#1092)
- Update to latest `smart-leds-trait` and `smart-leds` packages (#1094)
- Unify the low-power peripheral names (`RTC_CNTL` and `LP_CLKRST` to `LPWR`) (#1064)

### Fixed

- ESP32: correct gpio 32/33 in errata36() (#1053)
- ESP32: make gpio 4 usable as analog pin (#1078)
- Fix double &mut for the `SetDutyCycle` impl on `PwmPin` (#1033)
- ESP32/ESP32-S3: Fix stack-top calculation for app-core (#1081)
- ESP32/ESP32-S2/ESP32-S3: Fix embassy-time-timg0 driver (#1091)
- ESP32: ADC readings are no longer inverted (#1093)

## [0.14.1] - 2023-12-13

### Fixed

- Fix SHA for all targets (#1021)

## [0.14.0] - 2023-12-12

### Added

- ESP32-C6: LP core clock is configurable (#907)
- Derive `Clone` and `Copy` for `EspTwaiFrame` (#914)
- A way to configure inverted pins (#912)
- Added API to check a GPIO-pin's interrupt status bit (#929)
- A `embedded_io_async::Read` implementation for `UsbSerialJtag` (#889)
- `RtcClock::get_xtal_freq`, `RtcClock::get_slow_freq` (#957)
- Added Rx Timeout functionality to async Uart (#911)
- RISC-V: Thread-mode and interrupt-mode executors, `#[main]` macro (#947)
- A macro to make it easier to create DMA buffers and descriptors (#935)
- I2C timeout is configurable (#1011)
- ESP32-C6/ESP32-H2: `flip-link` feature gives zero-cost stack overflow protection (#1008)

### Changed

- Improve DMA documentation & clean up module (#915)
- Only allow a single version of `esp-hal-common` to be present in an application (#934)
- ESP32-C3/C6 and ESP32-H2 can now use the `zero-rtc-bss` feature to enable `esp-hal-common/rv-zero-rtc-bss` (#867)
- Reuse `ieee802154_clock_enable/disable()` functions for BLE and rename `ble_ieee802154_clock_enable()` (#953)
- The `embedded-io` trait implementations are now gated behind the `embedded-io` feature (#964)
- Simplifed RMT channels and channel creators (#958)
- Reworked construction of I2S driver instances (#983)
- ESP32-S2/S3: Don't require GPIO 18 to create a USB peripheral driver instance (#990)
- Updated to latest release candidate (`1.0.0-rc.2`) for `embedded-hal{-async,-nb}` (#994)
- Explicit panic when hitting the `DefaultHandler` (#1005)
- Relevant interrupts are now auto enabled in `embassy::init` (#1014)
- `Spi::new`/`Spi::new_half_duplex` takes no gpio pin now, instead you need to call `with_pins` to setup those (#901)
- ESP32-C2, ESP32-C3, ESP32-S2: atomic emulation trap has been removed. (#904, #985)

### Fixed

- ESP32-C2/C3 examples: fix build error (#899)
- ESP32-S3: Fix GPIO interrupt handler crashing when using GPIO48. (#898)
- Fixed short wait times in embassy causing hangs (#906)
- Make sure to clear LP/RTC RAM before loading code (#916)
- Async RMT channels can be used concurrently (#925)
- Xtensa: Allow using `embassy-executor`'s thread-mode executor if neither `embassy-executor-thread`, nor `embassy-executor-interrupt` is enabled. (#937)
- Uart Async: Improve interrupt handling and irq <--> future communication (#977)
- RISC-V: Fix stack allocation (#988)
- ESP32-C6: Fix used RAM (#997)
- ESP32-H2: Fix used RAM (#1003)
- Fix SPI slave DMA dma_read and dma_write (#1013)
- ESP32-C6/H2: Fix disabling of interrupts (#1040)

### Removed

- Direct boot support has been removed (#903)
- Removed the `mcu-boot` feature from `esp32c3-hal` (#938)
- Removed SpiBusController and SpiBusDevice in favour of embedded-hal-bus and embassy-embedded-hal implementataions. (#978)

## [0.13.1] - 2023-11-02

### Fixed

- ESP32-C3: Make sure BLE and WiFi are not powered down when esp-wifi needs them (#891)
- ESP32-C6/H2: Fix setting UART baud rate (#893)

## [0.13.0] - 2023-10-31

### Added

- Implement SetFrequencyCycle and PwmPin from embedded_hal for PwmPin of MCPWM. (#880)
- Added `embassy-time-systick` to ESP32-S2 (#827)
- Implement enabling/disabling BLE clock on ESP32-C6 (#784)
- Async support for RMT (#787)
- Implement `defmt::Format` for more types (#786)
- Add new_no_miso to Spi FullDuplexMode (#794)
- Add UART support for splitting into TX and RX (#754)
- Async support for I2S (#801)
- Async support for PARL_IO (#807)
- ETM driver, GPIO ETM (#819)
- (G)DMA AES support (#821)
- SYSTIMER ETM functionality (#828)
- Adding async support for RSA peripheral(doesn't work properly for `esp32` chip - issue will be created) (#790)
- Added sleep support for ESP32-C3 with timer and GPIO wakeups (#795)
- Support for ULP-RISCV including Delay and GPIO (#840, #845)
- Add bare-bones SPI slave support, DMA only (#580, #843)
- Embassy `#[main]` convenience macro (#841)
- Add a `defmt` feature to the `esp-hal-smartled` package (#846)
- Support 16MB octal PS-RAM for ESP32-S3 (#858)
- RISCV TRACE Encoder driver for ESP32-C6 / ESP32-H2 (#864)
- `embedded_hal` 1 `InputPin` and `embedded_hal_async` `Wait` impls for open drain outputs (#905)

### Changed

- Bumped MSRV to 1.67 (#798)
- Optimised multi-core critical section implementation (#797)
- Changed linear- and curve-calibrated ADC to provide readings in mV (#836)
- `Uart::new` now takes the `&Clocks` struct to ensure baudrate is correct for CPU/APB speed. (#808)
- `Uart::new_with_config` takes an `Config` instead of `Option<Config>`. (#808)
- `Alarm::set_period` takes a period (duration) instead of a frequency (#812)
- `Alarm::interrupt_clear` is now `Alarm::clear_interrupt` to be consistent (#812)
- The `PeripheralClockControl` struct is no longer public, drivers no longer take this as a parameter (#817)
- Unify the system peripheral, `SYSTEM`, `DPORT` and `PCR` are now all exposed as `SYSTEM` (#832)
- Unified the ESP32's and ESP32-C2's xtal frequency features (#831)
- Replace any underscores in feature names with dashes (#833)
- The `spi` and `spi_slave` modules have been refactored into the `spi`, `spi::master`, and `spi::slave` modules (#843)
- The `WithDmaSpi2`/`WithDmaSpi3` structs are no longer generic around the inner peripheral type (#853)
- The `SarAdcExt`/`SensExt` traits are now collectively named `AnalogExt` instead (#857)
- Replace the `radio` module with peripheral singleton structs (#852)
- The SPI traits are no longer re-exported in the main prelude, but from preludes in `spi::master`/`spi::slave` instead (#860)
- The `embedded-hal-1` and `embedded-hal-async` traits are no longer re-exported in the prelude (#860)

### Fixed

- S3: Allow powering down RC_FAST_CLK (#796)
- UART/ESP32: fix calculating FIFO counter with `get_rx_fifo_count()` (#804)
- Xtensa targets: Use ESP32Reset - not Reset (#823)
- Examples should now work with the `defmt` feature (#810)
- Fixed a race condition causing SpiDma to stop working unexpectedly (#869)
- Fixed async uart serial, and updated the embassy_serial examples (#871)
- Fix ESP32-S3 direct-boot (#873)
- Fix ESP32-C6 ADC (#876)
- Fix ADC Calibration not being used on ESP32-S2 and ESP32-S3 (#1000)

### Removed

- `Pin::is_pcore_interrupt_set` (#793)
- `Pin::is_pcore_non_maskable_interrupt_set` (#793)
- `Pin::is_acore_interrupt_set` (#793)
- `Pin::is_acore_non_maskable_interrupt_set` (#793)
- `Pin::enable_hold` (#793)
- Removed the generic return type for ADC reads (#792)

## [0.12.0] - 2023-09-05

### Added

- Implement RTCIO pullup, pulldown and hold control for Xtensa MCUs (#684)
- S3: Implement RTCIO wakeup source (#690)
- Add PARL_IO driver for ESP32-C6 / ESP32-H2 (#733, #760)
- Implement `ufmt_write::uWrite` trait for USB Serial JTAG (#751)
- Add HMAC peripheral support (#755)
- Add multicore-aware embassy executor for Xtensa MCUs (#723, #756)
- Add interrupt-executor for Xtensa MCUs (#723, #756)
- Add missing `Into<Gpio<Analog, GPIONUN>>` conversion (#764)
- Updated `clock` module documentation (#774)
- Add `log` feature to enable log output (#773)
- Add `defmt` feature to enable log output (#773)
- A new macro to load LP core code on ESP32-C6 (#779)
- Add `ECC`` peripheral driver (#785)
- Initial LLD support for Xtensa chips (#861)

### Changed

- Update the `embedded-hal-*` packages to `1.0.0-rc.1` and implement traits from `embedded-io` and `embedded-io-async` (#747)
- Moved AlignmentHelper to its own module (#753)
- Disable all watchdog timers by default at startup (#763)
- `log` crate is now opt-in (#773)
- `CpuControl::start_app_core()` now takes an `FnOnce` closure (#739)

### Fixed

- Fix `psram` availability lookup in `esp-hal-common` build script (#718)
- Fix wrong `dram_seg` length in `esp32s2-hal` linker script (#732)
- Fix setting alarm when a timer group is used as the alarm source. (#730)
- Fix `Instant::now()` not counting in some cases when using TIMG0 as the timebase (#737)
- Fix number of ADC attenuations for ESP32-C6 (#771)
- Fix SHA registers access (#805)

## [0.11.0] - 2023-08-10

### Added

- Add initial LP-IO support for ESP32-C6 (#639)
- Implement sleep with some wakeup methods for `esp32` (#574)
- Add a new RMT driver (#653, #667, #695)
- Implemented calibrated ADC API for ESP32-S3 (#641)
- Add MCPWM DeadTime configuration (#406)
- Implement sleep with some wakeup methods for `esp32-s3` (#660, #689, #696)
- Add feature enabling directly hooking the interrupt vector table (#621)
- Add `ClockControl::max` helper for all chips (#701)
- Added module-level documentation for all peripherals (#680)
- Implement sleep with some wakeup methods for `esp32-s3` (#660)
- Add `FlashSafeDma` wrapper for eh traits which ensure correct DMA transfer from source data in flash (ROM) (#678)

### Changed

- Update `embedded-hal-*` alpha packages to their latest versions (#640)
- Implement the `Clone` and `Copy` traits for the `Rng` driver (#650)
- Use all remaining memory as core-0's stack (#716)
- `DmaTransfer::wait` and `I2sReadDmaTransfer::wait_receive` now return `Result` (#665)
- `gpio::Pin` is now object-safe (#687)

### Fixed

- Fixed Async Uart `read` when `set_at_cmd` is not used (#652)
- USB device support is working again (#656)
- Add missing interrupt status read for esp32s3, which fixes USB-SERIAL-JTAG interrupts (#664)
- GPIO interrupt status bits are now properly cleared (#670)
- Increase frequency resolution in `set_periodic` (#686)
- Fixed ESP32-S2, ESP32-S3, ESP32-C2, ESP32-C3 radio clock gating (#679, #681)
- Partially fix ESP32 radio clocks (#709)
- Fixed "ESP32/ESP32-S2 RMT transmission with with data.len() > RMT_CHANNEL_RAM_SIZE results in TransmissionError" #707 (#710)

### Removed

- Remove the `allow-opt-level-z` feature from `esp32c3-hal` (#654)
- Remove the old `pulse_control` driver (#694)

## [0.10.0] - 2023-06-04

### Added

- Add `WithDmaSpi3` to prelude for ESP32S3 (#623)
- Add bare-bones PSRAM support for ESP32 (#506)
- Add initial support for the ESP32-H2 (#513, #526, #527, #528, #530, #538, #544, #548, #551, #556, #560, #566, #549, #564, #569, #576, #577, #589, #591, #597)
- Add bare-bones PSRAM support for ESP32-S3 (#517)
- Add async support to the I2C driver (#519)
- Implement Copy and Eq for EspTwaiError (#540)
- Add LEDC hardware fade support (#475)
- Added support for multicore async GPIO (#542)
- Add a fn to poll DMA transfers (#559)
- Add unified field-based efuse access (#567)
- Move `esp-riscv-rt` into esp-hal (#578)
- Add CRC functions from ESP ROM (#587)
- Add a `debug` feature to enable the PACs' `impl-register-debug` feature (#596)
- Add initial support for `I2S` in ESP32-H2 (#597)
- Add octal PSRAM support for ESP32-S3 (#610)
- Add MD5 functions from ESP ROM (#618)
- Add embassy async `read` support for `uart` (#620)
- Add bare-bones support to run code on ULP-RISCV / LP core (#631)
- Add ADC calibration implementation for a riscv chips (#555)
- Add `async` implementation for `USB Serial/JTAG` (#632)

### Changed

- Simplify the `Delay` driver, derive `Clone` and `Copy` (#568)
- DMA types can no longer be constructed by the user (#625)
- Move core interrupt handling from Flash to RAM for RISC-V chips (ESP32-H2, ESP32-C2, ESP32-C3, ESP32-C6) (#541)
- Change LED pin to GPIO2 in ESP32 blinky example (#581)
- Update ESP32-H2 and ESP32-C6 clocks and remove `i2c_clock` for all chips but ESP32 (#592)
- Use both timers in `TIMG0` for embassy time driver when able (#609)
- Re-work `RadioExt` implementations, add support for ESP32-H2 (#627)
- Improve examples documentation (#533)
- esp32h2-hal: added README (#585)
- Update `esp-hal-procmacros` package dependencies and features (#628)
- Simplified user-facing SpiDma and I2s types (#626)
- Significantly simplified user-facing GPIO pin types. (#553)
- No longer re-export the `soc` module and the contents of the `interrupt` module at the package level (#607)

### Fixed

- Corrected the expected DMA descriptor counts (#622, #625)
- DMA is supported for SPI3 on ESP32-S3 (#507)
- `change_bus_frequency` is now available on `SpiDma` (#529)
- Fixed a bug where a GPIO interrupt could erroneously fire again causing the next `await` on that pin to instantly return `Poll::Ok` (#537)
- Set `vecbase` on core 1 (ESP32, ESP32-S3) (#536)
- ESP32-S3: Move PSRAM related function to RAM (#546)
- ADC driver will now apply attenuation values to the correct ADC's channels. (#554)
- Sometimes half-duplex non-DMA SPI reads were reading garbage in non-release mode (#552)
- ESP32-C3: Fix GPIO5 ADC channel id (#562)
- ESP32-H2: Fix direct-boot feature (#570)
- Fix Async GPIO not disabling interupts on chips with multiple banks (#572)
- ESP32-C6: Support FOSC CLK calibration for ECO1+ chip revisions (#593)
- Fixed CI by pinning the log crate to 0.4.18 (#600)
- ESP32-S3: Fix calculation of PSRAM start address (#601)
- Fixed wrong variable access (FOSC CLK calibration for ESP32-C6) (#593)
- Fixed [trap location in ram](https://github.com/esp-rs/esp-hal/pull/605#issuecomment-1604039683) (#605)
- Fix rom::crc docs (#611)
- Fixed a possible overlap of `.data` and `.rwtext` (#616)
- Avoid SDA/SCL being low while configuring pins for I2C (#619)

## [0.9.0] - 2023-05-02

### Added

- Add bare-bones PSRAM support for ESP32-S2 (#493)
- Add `DEBUG_ASSIST` functionality (#484)
- Add RSA peripheral support (#467)
- Add PeripheralClockControl argument to `timg`, `wdt`, `sha`, `usb-serial-jtag` and `uart` constructors (#463)
- Added API to raise and reset software interrupts (#426)
- Implement `embedded_hal_nb::serial::*` traits for `UsbSerialJtag` (#498)

### Fixed

- Fix `get_wakeup_cause` comparison error (#472)
- Use 192 as mclk_multiple for 24-bit I2S (#471)
- Fix `CpuControl::start_app_core` signature (#466)
- Move `rwtext` after other RAM data sections (#464)
- ESP32-C3: Disable `usb_pad_enable` when setting GPIO18/19 to input/output (#461)
- Fix 802.15.4 clock enabling (ESP32-C6) (#458)
- ESP32-S3: Disable usb_pad_enable when setting GPIO19/20 to input/output (#645)

### Changed

- Update `embedded-hal-async` and `embassy-*` dependencies (#488)
- Update to `embedded-hal@1.0.0-alpha.10` and `embedded-hal-nb@1.0.0-alpha.2` (#487)
- Let users configure the LEDC output pin as open-drain (#474)
- Use bitflags to decode wakeup cause (#473)
- Minor linker script additions (#470)
- Minor documentation improvements (#460)

### Removed

- Remove unnecessary generic from `UsbSerialJtag` driver (#492)
- Remove `#[doc(inline)]` from esp-hal-common re-exports (#490)

## [0.8.0] - 2023-03-27

## [0.7.1] - 2023-02-22

## [0.7.0] - 2023-02-21

## [0.5.0] - 2023-01-26

## [0.4.0] - 2022-12-12

## [0.3.0] - 2022-11-17

## [0.2.0] - 2022-09-13

## [0.1.0] - 2022-08-05

[0.1.0]: https://github.com/esp-rs/esp-hal/releases/tag/v0.1.0
[0.2.0]: https://github.com/esp-rs/esp-hal/compare/v0.1.0...v0.2.0
[0.3.0]: https://github.com/esp-rs/esp-hal/compare/v0.2.0...v0.3.0
[0.4.0]: https://github.com/esp-rs/esp-hal/compare/v0.3.0...v0.4.0
[0.5.0]: https://github.com/esp-rs/esp-hal/compare/v0.4.0...v0.5.0
[0.7.0]: https://github.com/esp-rs/esp-hal/compare/v0.5.0...v0.7.0
[0.7.1]: https://github.com/esp-rs/esp-hal/compare/v0.7.0...v0.7.1
[0.8.0]: https://github.com/esp-rs/esp-hal/compare/v0.7.1...v0.8.0
[0.9.0]: https://github.com/esp-rs/esp-hal/compare/v0.8.0...v0.9.0
[0.10.0]: https://github.com/esp-rs/esp-hal/compare/v0.9.0...v0.10.0
[0.11.0]: https://github.com/esp-rs/esp-hal/compare/v0.10.0...v0.11.0
[0.12.0]: https://github.com/esp-rs/esp-hal/compare/v0.11.0...v0.12.0
[0.13.0]: https://github.com/esp-rs/esp-hal/compare/v0.12.0...v0.13.0
[0.13.1]: https://github.com/esp-rs/esp-hal/compare/v0.13.0...v0.13.1
[0.14.0]: https://github.com/esp-rs/esp-hal/compare/v0.13.1...v0.14.0
[0.14.1]: https://github.com/esp-rs/esp-hal/compare/v0.14.0...v0.14.1
[0.15.0]: https://github.com/esp-rs/esp-hal/compare/v0.14.1...v0.15.0
[0.16.0]: https://github.com/esp-rs/esp-hal/compare/v0.15.0...v0.16.0
[0.16.1]: https://github.com/esp-rs/esp-hal/compare/v0.16.0...v0.16.1
[0.17.0]: https://github.com/esp-rs/esp-hal/compare/v0.16.1...v0.17.0
[0.18.0]: https://github.com/esp-rs/esp-hal/compare/v0.17.0...v0.18.0
[0.19.0]: https://github.com/esp-rs/esp-hal/compare/v0.18.0...v0.19.0
[0.20.0]: https://github.com/esp-rs/esp-hal/compare/v0.19.0...v0.20.0
[0.20.1]: https://github.com/esp-rs/esp-hal/compare/v0.20.0...v0.20.1
[0.21.0]: https://github.com/esp-rs/esp-hal/compare/v0.20.1...v0.21.0
[0.21.1]: https://github.com/esp-rs/esp-hal/compare/v0.21.0...v0.21.1
[0.22.0]: https://github.com/esp-rs/esp-hal/compare/v0.21.1...v0.22.0
[0.23.0]: https://github.com/esp-rs/esp-hal/compare/v0.22.0...v0.23.0
[0.23.1]: https://github.com/esp-rs/esp-hal/compare/v0.23.0...v0.23.1
[v1.0.0-beta.0]: https://github.com/esp-rs/esp-hal/compare/v0.23.1...esp-hal-v1.0.0-beta.0
[v1.0.0-beta.1]: https://github.com/esp-rs/esp-hal/compare/esp-hal-v1.0.0-beta.0...esp-hal-v1.0.0-beta.1
[v1.0.0-rc.0]: https://github.com/esp-rs/esp-hal/compare/esp-hal-v1.0.0-beta.1...esp-hal-v1.0.0-rc.0
[Unreleased]: https://github.com/esp-rs/esp-hal/compare/esp-hal-v1.0.0-rc.0...HEAD<|MERGE_RESOLUTION|>--- conflicted
+++ resolved
@@ -88,12 +88,9 @@
 - I2S: Fixed RX half-sample bits configuration bug causing microphone noise (#4109)
 - RISC-V: Direct interrupt vectoring (#4171)
 - TWAI: Fixed unnecessary transmission abortions (#4227)
-<<<<<<< HEAD
 - TWAI: Fixed receive_async erroneously returning RX FIFO overrun errors (#4244)
-=======
 - Subtracting Instant values with large difference no longer panics (#4249)
 - ADC: Fixed integer overflow in curve calibration polynomial evaluation (#4240)
->>>>>>> ce9ace75
 
 ### Removed
 

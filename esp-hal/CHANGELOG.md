--- conflicted
+++ resolved
@@ -6,6 +6,8 @@
 and this project adheres to [Semantic Versioning](https://semver.org/spec/v2.0.0.html).
 
 ## [Unreleased]
+
+- ESP32-PICO-V3-02: Initial support (#1155)
 
 ### Added
 
@@ -31,13 +33,9 @@
 - Async uart now reports interrupt errors(overflow, glitch, frame error, parity) back to user of read/write. uart clock decimal part configured for c2,c3,s3 (#1168, #1445)
 - Add mechanism to configure UART source clock (#1416)
 - `GpioPin` got a function `set_state(bool)` (#1462)
-<<<<<<< HEAD
-- ESP32-PICO-V3-02: Initial support (#1155)
-=======
 - Add definitions of external USB PHY peripheral I/O signals
 - Expose e-hal ErrorKind::NoAcknowledge in I2C driver (#1454)
 - Add remaining peripheral signals for LCD_CAM (#1466)
->>>>>>> 3dfea214
 
 ### Fixed
 

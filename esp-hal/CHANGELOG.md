--- conflicted
+++ resolved
@@ -14,11 +14,8 @@
 
 ### Changed
 
-<<<<<<< HEAD
+- `Delay::new()` is now a `const` function (#1999)
 - You can now create an `AnyPin` out of an `ErasedPin`. (#2072)
-=======
-- `Delay::new()` is now a `const` function (#1999)
->>>>>>> 99bf3468
 
 ### Fixed
 

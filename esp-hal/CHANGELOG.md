# Changelog

All notable changes to this project will be documented in this file.

The format is based on [Keep a Changelog](https://keepachangelog.com/en/1.0.0/),
and this project adheres to [Semantic Versioning](https://semver.org/spec/v2.0.0.html).

## [Unreleased]

### Added
- uart: Added `with_cts`/`with_rts`s methods to configure CTS, and RTS pins (#1592)
- uart: Constructors now require TX and RX pins (#1592)
- uart: Added `Uart::new_with_default_pins` constructor (#1592)
- uart: Added `UartTx` and `UartRx` constructors (#1592)
- Add Flex / AnyFlex GPIO pin driver (#1659)
- Add new `DmaError::UnsupportedMemoryRegion` - used memory regions are checked when preparing a transfer now (#1670)
- Add DmaTransactionTxOwned, DmaTransactionRxOwned, DmaTransactionTxRxOwned, functions to do owning transfers added to SPI half-duplex (#1672)
- uart: Implement `embedded_io::ReadReady` for `Uart` and `UartRx` (#1702)
- ESP32-C6: Support lp-core as wake-up source (#1723)
- Add support for GPIO wake-up source (#1724)
<<<<<<< HEAD
- dma: add Mem2Mem to support memory to memory transfer (#1738)
=======
- Add `uart` wake source (#1727)
>>>>>>> bdd3e93d

### Fixed

- TIMG: Fix interrupt handler setup (#1714)
- Fix `sleep_light` for ESP32-C6 (#1720)
- ROM Functions: Fix address of `ets_update_cpu_frequency_rom` (#1722)
- Fix `regi2c_*` functions for `esp32h2` (#1737)

### Changed

- Refactor `Dac1`/`Dac2` drivers into a single `Dac` driver (#1661)
- esp-hal-embassy: make executor code optional (but default) again
- Improved interrupt latency on RISC-V based chips (#1679)
- `esp_wifi::initialize` no longer requires running maximum CPU clock, instead check it runs above 80MHz. (#1688)
- Move DMA descriptors from DMA Channel to each individual peripheral driver. (#1719)

### Removed
- uart: Removed `configure_pins` methods (#1592)
- Removed `DmaError::Exhausted` error by improving the implementation of the `pop` function (#1664)

## [0.18.0] - 2024-06-04

### Added

- i2c: implement `I2C:transaction` for `embedded-hal` and `embedded-hal-async` (#1505)
- spi: implement `with_bit_order` (#1537)
- ESP32-PICO-V3-02: Initial support (#1155)
- `time::current_time` API (#1503)
- ESP32-S3: Add LCD_CAM Camera driver (#1483)
- `embassy-usb` support (#1517)
- SPI Slave support for ESP32-S2 (#1562)
- Add new generic `OneShotTimer` and `PeriodicTimer` drivers, plus new `Timer` trait which is implemented for `TIMGx` and `SYSTIMER` (#1570)

### Fixed

- i2c: i2c1_handler used I2C0 register block by mistake (#1487)
- Removed ESP32 specific code for resolutions > 16 bit in ledc embedded_hal::pwm max_duty_cycle function. (#1441)
- Fixed division by zero in ledc embedded_hal::pwm set_duty_cycle function and converted to set_duty_hw instead of set_duty to eliminate loss of granularity. (#1441)
- Embassy examples now build on stable (#1485)
- Fix delay on esp32h2 (#1535)
- spi: fix dma wrong mode when using eh1 blocking api (#1541)
- uart: make `uart::UartRx::read_byte` public (#1547)
- Fix async serial-usb-jtag (#1561)
- Feeding `RWDT` now actually works (#1645)

### Changed

- Removed unneeded generic parameters on `Usb` (#1469)
- Created virtual peripherals for CPU control and radio clocks, rather than splitting them from `SYSTEM` (#1428)
- `IO`, `ADC`, `DAC`, `RTC*`, `LEDC`, `PWM` and `PCNT` drivers have been converted to camel case format (#1473)
- RNG is no longer TRNG, the `CryptoRng` implementation has been removed. To track this being re-added see #1499 (#1498)
- Make software interrupts shareable (#1500)
- The `SystemParts` struct has been renamed to `SystemControl`, and now has a constructor which takes the `SYSTEM` peripheral (#1495)
- Timer abstraction: refactor `systimer` and `timer` modules into a common `timer` module (#1527)
- Removed the `embassy-executor-thread` and `embassy-executor-interrupt` features, they are now enabled by default when `embassy` is enabled. (#1485)
- Software interrupt 3 is now used instead of software interrupt 0 on the thread aware executor on multicore systems (#1485)
- Timer abstraction: refactor `systimer` and `timer` modules into a common `timer` module (#1527)
- Refactoring of GPIO module, have drivers for Input,Output,OutputOpenDrain, all drivers setup their GPIOs correctly (#1542)
- DMA transactions are now found in the `dma` module (#1550)
- Remove unnecessary generics from PARL_IO driver (#1545)
- Use `Level enum` in GPIO constructors instead of plain bools (#1574)
- rmt: make ChannelCreator public (#1597)

### Removed

- Removed the `SystemExt` trait (#1495)
- Removed the `GpioExt` trait (#1496)
- Embassy support (and all related features) has been removed, now available in the `esp-hal-embassy` package instead (#1595)

## [0.17.0] - 2024-04-18

### Added

- Add `ADC::read_blocking` to xtensa chips (#1293)
- ESP32-C6 / ESP32-H2: Implement `ETM` for general purpose timers (#1274)
- `interrupt::enable` now has a direct CPU enable counter part, `interrupt::enable_direct` (#1310)
- `Delay::delay(time: fugit::MicrosDurationU64)`
- Added async support for TWAI (#1320)
- Add TWAI support for ESP32-C6 (#1323)
- `GpioPin::steal` unsafe API (#1363)
- Inherent implementions of GPIO pin `set_low`, `is_low`, etc.
- Warn users when attempting to build using the `dev` profile (#1420)
- Async uart now reports interrupt errors(overflow, glitch, frame error, parity) back to user of read/write. uart clock decimal part configured for c2,c3,s3 (#1168, #1445)
- Add mechanism to configure UART source clock (#1416)
- `GpioPin` got a function `set_state(bool)` (#1462)
- Add definitions of external USB PHY peripheral I/O signals
- Expose e-hal ErrorKind::NoAcknowledge in I2C driver (#1454)
- Add remaining peripheral signals for LCD_CAM (#1466)

### Fixed

- Reserve `esp32` ROM stacks to prevent the trashing of dram2 section (#1289)
- Fixing `esp-wifi` + `TRNG` issue on `ESP32-S2` (#1272)
- Fixed core1 startup using the wrong stack on the esp32 and esp32s3 (#1286).
- ESP32: Apply fix for Errata 3.6 in all the places necessary. (#1315)
- ESP32 & ESP32-S2: Fix I²C frequency (#1306)
- UART's TX/RX FIFOs are now cleared during initialization (#1344)
- Fixed `LCD_CAM I8080` driver potentially sending garbage to display (#1301)
- The TWAI driver can now be used without requiring the `embedded-hal` traits (#1355)
- USB pullup/pulldown now gets properly cleared and does not interfere anymore on esp32c3 and esp32s3 (#1244)
- Fixed GPIO counts so that using async code with the higher GPIO number should no longer panic (#1361, #1362)
- ESP32/ESP32-S2: Wait for I2S getting out of TX_IDLE when starting a transfer (#1375)
- Fixed writes to SPI not flushing before attempting to write, causing corrupted writes (#1381)
- fix AdcConfig::adc_calibrate for xtensa targets (#1379)
- Fixed a divide by zero panic when setting the LEDC duty cycle to 0 with `SetDutyCycle::set_duty_cycle` (#1403)
- Support 192 and 256-bit keys for AES (#1316)
- Fixed MCPWM DeadTimeCfg bit values (#1378)
- ESP32 LEDC `set_duty_cycle` used HighSpeedChannel for LowSpeedChannel (#1457)

### Changed

- TIMG: Allow use without the embedded-hal-02 traits in scope (#1367)
- DMA: use channel clusters
- Remove `Ext32` and `RateExtU64` from prelude
- Prefer mutable references over moving for DMA transactions (#1238)
- Support runtime interrupt binding, adapt GPIO driver (#1231)
- Renamed `eh1` feature to `embedded-hal`, feature-gated `embedded-hal@0.2.x` trait implementations (#1273)
- Enable `embedded-hal` feature by default, instead of the `embedded-hal-02` feature (#1313)
- `Uart` structs now take a `Mode` parameter which defines how the driver is initialized (#1294)
- `Rmt` can be created in async or blocking mode. The blocking constructor takes an optional interrupt handler argument. (#1341)
- All `Instance` traits are now sealed, and can no longer be implemented for arbitrary types (#1346)
- DMA channels can/have to be explicitly created for async or blocking drivers, added `set_interrupt_handler` to DMA channels, SPI, I2S, PARL_IO, don't enable interrupts on startup for DMA, I2S, PARL_IO, GPIO (#1300)
- UART: Rework `change_baud` so it is possible to set baud rate even after instantiation (#1350)
- Runtime ISR binding for SHA,ECC and RSA (#1354)
- Runtime ISR binding for I2C (#1376)
- `UsbSerialJtag` can be created in async or blocking mode. The blocking constructor takes an optional interrupt handler argument (#1377)
- SYSTIMER and TIMG instances can now be created in async or blocking mode (#1348)
- Runtime ISR binding for TWAI (#1384)
- ESP32-C6: The `gpio::lp_gpio` module has been renamed to `gpio::lp_io` to match the peripheral name (#1397)
- Runtime ISR binding for assist_debug (#1395)
- Runtime ISR binding for software interrupts, software interrupts are split now, interrupt-executor takes the software interrupt to use, interrupt-executor is easier to use (#1398)
- PCNT: Runtime ISR binding (#1396)
- Runtime ISR binding for RTC (#1405)
- Improve MCPWM DeadTimeCfg API (#1378)
- `SystemTimer`'s `Alarm` methods now require `&mut self` (#1455)

### Removed

- Remove package-level type exports (#1275)
- Removed `direct-vectoring` & `interrupt-preemption` features, as they are now enabled by default (#1310)
- Removed the `rt` and `vectored` features (#1380)
- Remove partial support for the ESP32-P4 (#1461)

## [0.16.1] - 2024-03-12

- Resolved an issue with the `defmt` dependency/feature (#1264)

### Changed

- Use ROM `memcpy` over compiler builtins (#1255)
- Do not ensure randomness or implement the `CryptoRng` trait for ESP32-P4/S2 (#1267)

## [0.16.0] - 2024-03-08

### Added

- Add initial support for the ESP32-P4 (#1101)
- Implement `embedded_hal::pwm::SetDutyCycle` trait for `ledc::channel::Channel` (#1097)
- ESP32-P4: Add initial GPIO support (#1109)
- ESP32-P4: Add initial support for interrupts (#1112)
- ESP32-P4: Add efuse reading support (#1114)
- ESP32-S3: Added LCD_CAM I8080 driver (#1086)
- Allow for splitting of the USB Serial JTAG peripheral into tx/rx components (#1024)
- `RngCore` trait is implemented (#1122)
- Support Rust's `stack-protector` feature (#1135)
- Adding clock support for `ESP32-P4` (#1145)
- Implementation OutputPin and InputPin for AnyPin (#1067)
- Implement `estimate_xtal_frequency` for ESP32-C6 / ESP32-H2 (#1174)
- A way to push into I2S DMA buffer via a closure (#1189)
- Added basic `LP-I2C` driver for C6 (#1185)
- Ensuring that the random number generator is TRNG. (#1200)
- ESP32-C6: Add timer wakeup source for deepsleep (#1201)
- Introduce `InterruptExecutor::spawner()` (#1211)
- Add `InterruptHandler` struct, which couples interrupt handlers and their priority together (#1299)

### Fixed

- Fix embassy-time tick rate not set when using systick as the embassy timebase (#1124)
- Fix `get_raw_core` on Xtensa (#1126)
- Fix docs.rs documentation builds (#1129)
- Fix circular DMA (#1144)
- Fix `hello_rgb` example for ESP32 (#1173)
- Fixed the multicore critical section on Xtensa (#1175)
- Fix timer `now` for esp32c3 and esp32c6 (#1178)
- Wait for registers to get synced before reading the timer count for all chips (#1183)
- Fix I2C error handling (#1184)
- Fix circular DMA (#1189)
- Fix esp32c3 uart initialization (#1156)
- Fix ESP32-S2 I2C read (#1214)
- Reset/init UART if it's not the console UART (#1213)

### Changed

- DmaDescriptor struct to better model the hardware (#1054)
- DMA descriptor count no longer needs to be multiplied by 3 (#1054)
- RMT channels no longer take the channel number as a generic param (#959)
- The `esp-hal-common` package is now called `esp-hal` (#1131)
- Refactor the `Trace` driver to be generic around its peripheral (#1140)
- Auto detect crystal frequency based on `RtcClock::estimate_xtal_frequency()` (#1165)
- ESP32-S3: Configure 32k ICACHE (#1169)
- Lift the minimal buffer size requirement for I2S (#1189)

### Removed

- Remove `xtal-26mhz` and `xtal-40mhz` features (#1165)
- All chip-specific HAL packages have been removed (#1196)

### Breaking

- `ADC` and `DAC` drivers now take virtual peripherals in their constructors, instead of splitting `APB_SARADC`/`SENS` (#1100)
- The `DAC` driver's constructor is now `new` instead of `dac`, to be more consistent with other APIs (#1100)
- The DMA peripheral is now called `Dma` for devices with both PDMA and GDMA controllers (#1125)
- The `ADC` driver's constructor is now `new` instead of `adc`, to be more consistent with other APIs (#1133)
- `embassy-executor`'s `integrated-timers` is no longer enabled by default.
- Renamed `embassy-time-systick` to `embassy-time-systick-16mhz` for use with all chips with a systimer, except `esp32s2`. Added `embassy-time-systick-80mhz` specifically for the `esp32s2`. (#1247)

## [0.15.0] - 2024-01-19

### Added

- ESP32-C6: Properly initialize PMU (#974)
- Implement overriding base mac address (#1044)
- Add `rt-riscv` and `rt-xtensa` features to enable/disable runtime support (#1057)
- ESP32-C6: Implement deep sleep (#918)
- Add `embedded-io` feature to each chip-specific HAL (#1072)
- Add `embassy-time-driver` to `esp-hal-common` due to updating `embassy-time` to `v0.3.0` (#1075)
- ESP32-S3: Added support for 80Mhz PSRAM (#1069)
- ESP32-C3/S3: Add workaround for USB pin exchange on usb-serial-jtag (#1104).
- ESP32C6: Added LP_UART initialization (#1113)
- Add `place-spi-driver-in-ram` feature to `esp-hal-common` (#1096)

### Changed

- Set up interrupts for the DMA and async enabled peripherals only when `async` feature is provided (#1042)
- Update to `1.0.0` releases of the `embedded-hal-*` packages (#1068)
- Update `embassy-time` to `0.3.0` and embassy-executor to `0.5.0` release due to the release of the `embedded-hal-*` packages (#1075)
- No longer depend on `embassy-time` (#1092)
- Update to latest `smart-leds-trait` and `smart-leds` packages (#1094)

### Fixed

- ESP32: correct gpio 32/33 in errata36() (#1053)
- ESP32: make gpio 4 usable as analog pin (#1078)
- Fix double &mut for the `SetDutyCycle` impl on `PwmPin` (#1033)
- ESP32/ESP32-S3: Fix stack-top calculation for app-core (#1081)
- ESP32/ESP32-S2/ESP32-S3: Fix embassy-time-timg0 driver (#1091)
- ESP32: ADC readings are no longer inverted (#1093)

### Removed

### Breaking

- Unify the low-power peripheral names (`RTC_CNTL` and `LP_CLKRST` to `LPWR`) (#1064)

## [0.14.1] - 2023-12-13

### Fixed

- Fix SHA for all targets (#1021)

## [0.14.0] - 2023-12-12

### Added

- ESP32-C6: LP core clock is configurable (#907)
- Derive `Clone` and `Copy` for `EspTwaiFrame` (#914)
- A way to configure inverted pins (#912)
- Added API to check a GPIO-pin's interrupt status bit (#929)
- A `embedded_io_async::Read` implementation for `UsbSerialJtag` (#889)
- `RtcClock::get_xtal_freq`, `RtcClock::get_slow_freq` (#957)
- Added Rx Timeout functionality to async Uart (#911)
- RISC-V: Thread-mode and interrupt-mode executors, `#[main]` macro (#947)
- A macro to make it easier to create DMA buffers and descriptors (#935)
- I2C timeout is configurable (#1011)
- ESP32-C6/ESP32-H2: `flip-link` feature gives zero-cost stack overflow protection (#1008)

### Changed

- Improve DMA documentation & clean up module (#915)
- Only allow a single version of `esp-hal-common` to be present in an application (#934)
- ESP32-C3/C6 and ESP32-H2 can now use the `zero-rtc-bss` feature to enable `esp-hal-common/rv-zero-rtc-bss` (#867)
- Reuse `ieee802154_clock_enable/disable()` functions for BLE and rename `ble_ieee802154_clock_enable()` (#953)
- The `embedded-io` trait implementations are now gated behind the `embedded-io` feature (#964)
- Simplifed RMT channels and channel creators (#958)
- Reworked construction of I2S driver instances (#983)
- ESP32-S2/S3: Don't require GPIO 18 to create a USB peripheral driver instance (#990)
- Updated to latest release candidate (`1.0.0-rc.2`) for `embedded-hal{-async,-nb}` (#994)
- Explicit panic when hitting the `DefaultHandler` (#1005)
- Relevant interrupts are now auto enabled in `embassy::init` (#1014).

### Fixed

- ESP32-C2/C3 examples: fix build error (#899)
- ESP32-S3: Fix GPIO interrupt handler crashing when using GPIO48. (#898)
- Fixed short wait times in embassy causing hangs (#906)
- Make sure to clear LP/RTC RAM before loading code (#916)
- Async RMT channels can be used concurrently (#925)
- Xtensa: Allow using `embassy-executor`'s thread-mode executor if neither `embassy-executor-thread`, nor `embassy-executor-interrupt` is enabled. (#937)
- Uart Async: Improve interrupt handling and irq <--> future communication (#977)
- RISC-V: Fix stack allocation (#988)
- ESP32-C6: Fix used RAM (#997)
- ESP32-H2: Fix used RAM (#1003)
- Fix SPI slave DMA dma_read and dma_write (#1013)
- ESP32-C6/H2: Fix disabling of interrupts (#1040)

### Removed

- Direct boot support has been removed (#903).
- Removed the `mcu-boot` feature from `esp32c3-hal` (#938)
- Removed SpiBusController and SpiBusDevice in favour of embedded-hal-bus and embassy-embedded-hal implementataions. (#978)

### Breaking

- `Spi::new`/`Spi::new_half_duplex` takes no gpio pin now, instead you need to call `with_pins` to setup those (#901).
- ESP32-C2, ESP32-C3, ESP32-S2: atomic emulation trap has been removed. (#904) (#985)
  - When upgrading you must either remove [these lines](https://github.com/esp-rs/riscv-atomic-emulation-trap#usage) from your `.cargo/config.toml`.
  - Usage of `core::sync::atomic::*` in dependent crates should be replaced with [portable-atomic](https://github.com/taiki-e/portable-atomic).
- RSA driver now takes `u32` words instead of `u8` bytes. The expected slice length is now 4 times shorter. (#981)

## [0.13.1] - 2023-11-02

### Fixed

- ESP32-C3: Make sure BLE and WiFi are not powered down when esp-wifi needs them (#891)
- ESP32-C6/H2: Fix setting UART baud rate (#893)

## [0.13.0] - 2023-10-31

### Added

- Implement SetFrequencyCycle and PwmPin from embedded_hal for PwmPin of MCPWM. (#880)
- Added `embassy-time-systick` to ESP32-S2 (#827)
- Implement enabling/disabling BLE clock on ESP32-C6 (#784)
- Async support for RMT (#787)
- Implement `defmt::Format` for more types (#786)
- Add new_no_miso to Spi FullDuplexMode (#794)
- Add UART support for splitting into TX and RX (#754)
- Async support for I2S (#801)
- Async support for PARL_IO (#807)
- ETM driver, GPIO ETM (#819)
- (G)DMA AES support (#821)
- SYSTIMER ETM functionality (#828)
- Adding async support for RSA peripheral(doesn't work properly for `esp32` chip - issue will be created)(#790)
- Added sleep support for ESP32-C3 with timer and GPIO wakeups (#795)
- Support for ULP-RISCV including Delay and GPIO (#840, #845)
- Add bare-bones SPI slave support, DMA only (#580, #843)
- Embassy `#[main]` convenience macro (#841)
- Add a `defmt` feature to the `esp-hal-smartled` package (#846)
- Support 16MB octal PS-RAM for ESP32-S3 (#858)
- RISCV TRACE Encoder driver for ESP32-C6 / ESP32-H2 (#864)
- `embedded_hal` 1 `InputPin` and `embedded_hal_async` `Wait` impls for open drain outputs (#905)

### Changed

- Bumped MSRV to 1.67 (#798)
- Optimised multi-core critical section implementation (#797)
- Changed linear- and curve-calibrated ADC to provide readings in mV (#836)

### Fixed

- S3: Allow powering down RC_FAST_CLK (#796)
- UART/ESP32: fix calculating FIFO counter with `get_rx_fifo_count()` (#804)
- Xtensa targets: Use ESP32Reset - not Reset (#823)
- Examples should now work with the `defmt` feature (#810)
- Fixed a race condition causing SpiDma to stop working unexpectedly (#869)
- Fixed async uart serial, and updated the embassy_serial examples (#871).
- Fix ESP32-S3 direct-boot (#873)
- Fix ESP32-C6 ADC (#876)
- Fix ADC Calibration not being used on ESP32-S2 and ESP32-S3 (#1000)

### Removed

- `Pin::is_pcore_interrupt_set` (#793)
- `Pin::is_pcore_non_maskable_interrupt_set` (#793)
- `Pin::is_acore_interrupt_set` (#793)
- `Pin::is_acore_non_maskable_interrupt_set` (#793)
- `Pin::enable_hold` (#793)
- Removed the generic return type for ADC reads (#792)

### Breaking

- `Uart::new` now takes the `&Clocks` struct to ensure baudrate is correct for CPU/APB speed. (#808)
- `Uart::new_with_config` takes an `Config` instead of `Option<Config>`. (#808)
- `Alarm::set_period` takes a period (duration) instead of a frequency (#812)
- `Alarm::interrupt_clear` is now `Alarm::clear_interrupt` to be consistent (#812)
- The `PeripheralClockControl` struct is no longer public, drivers no longer take this as a parameter (#817)
- Unify the system peripheral, `SYSTEM`, `DPORT` and `PCR` are now all exposed as `SYSTEM` (#832).
- Unified the ESP32's and ESP32-C2's xtal frequency features (#831)
- Replace any underscores in feature names with dashes (#833)
- The `spi` and `spi_slave` modules have been refactored into the `spi`, `spi::master`, and `spi::slave` modules (#843)
- The `WithDmaSpi2`/`WithDmaSpi3` structs are no longer generic around the inner peripheral type (#853)
- The `SarAdcExt`/`SensExt` traits are now collectively named `AnalogExt` instead (#857)
- Replace the `radio` module with peripheral singleton structs (#852)
- The SPI traits are no longer re-exported in the main prelude, but from preludes in `spi::master`/`spi::slave` instead (#860)
- The `embedded-hal-1` and `embedded-hal-async` traits are no longer re-exported in the prelude (#860)

## [0.12.0] - 2023-09-05

### Added

- Implement RTCIO pullup, pulldown and hold control for Xtensa MCUs (#684)
- S3: Implement RTCIO wakeup source (#690)
- Add PARL_IO driver for ESP32-C6 / ESP32-H2 (#733, #760)
- Implement `ufmt_write::uWrite` trait for USB Serial JTAG (#751)
- Add HMAC peripheral support (#755)
- Add multicore-aware embassy executor for Xtensa MCUs (#723, #756).
- Add interrupt-executor for Xtensa MCUs (#723, #756).
- Add missing `Into<Gpio<Analog, GPIONUN>>` conversion (#764)
- Updated `clock` module documentation (#774)
- Add `log` feature to enable log output (#773)
- Add `defmt` feature to enable log output (#773)
- A new macro to load LP core code on ESP32-C6 (#779)
- Add `ECC`` peripheral driver (#785)
- Initial LLD support for Xtensa chips (#861).

### Changed

- Update the `embedded-hal-*` packages to `1.0.0-rc.1` and implement traits from `embedded-io` and `embedded-io-async` (#747)
- Moved AlignmentHelper to its own module (#753)
- Disable all watchdog timers by default at startup (#763)
- `log` crate is now opt-in (#773)

### Fixed

- Fix `psram` availability lookup in `esp-hal-common` build script (#718)
- Fix wrong `dram_seg` length in `esp32s2-hal` linker script (#732)
- Fix setting alarm when a timer group is used as the alarm source. (#730)
- Fix `Instant::now()` not counting in some cases when using TIMG0 as the timebase (#737)
- Fix number of ADC attenuations for ESP32-C6 (#771)
- Fix SHA registers access (#805)

### Breaking

- `CpuControl::start_app_core()` now takes an `FnOnce` closure (#739)

## [0.11.0] - 2023-08-10

### Added

- Add initial LP-IO support for ESP32-C6 (#639)
- Implement sleep with some wakeup methods for `esp32` (#574)
- Add a new RMT driver (#653, #667, #695)
- Implemented calibrated ADC API for ESP32-S3 (#641)
- Add MCPWM DeadTime configuration (#406)
- Implement sleep with some wakeup methods for `esp32-s3` (#660, #689, #696)
- Add feature enabling directly hooking the interrupt vector table (#621)
- Add `ClockControl::max` helper for all chips (#701)
- Added module-level documentation for all peripherals (#680)
- Implement sleep with some wakeup methods for `esp32-s3` (#660)
- Add `FlashSafeDma` wrapper for eh traits which ensure correct DMA transfer from source data in flash (ROM) (#678)

### Changed

- Update `embedded-hal-*` alpha packages to their latest versions (#640)
- Implement the `Clone` and `Copy` traits for the `Rng` driver (#650)
- Use all remaining memory as core-0's stack (#716)

### Fixed

- Fixed Async Uart `read` when `set_at_cmd` is not used (#652)
- USB device support is working again (#656)
- Add missing interrupt status read for esp32s3, which fixes USB-SERIAL-JTAG interrupts (#664)
- GPIO interrupt status bits are now properly cleared (#670)
- Increase frequency resolution in `set_periodic` (#686)
- Fixed ESP32-S2, ESP32-S3, ESP32-C2, ESP32-C3 radio clock gating (#679, #681)
- Partially fix ESP32 radio clocks (#709)
- Fixed "ESP32/ESP32-S2 RMT transmission with with data.len() > RMT_CHANNEL_RAM_SIZE results in TransmissionError" #707 (#710)

### Removed

- Remove the `allow-opt-level-z` feature from `esp32c3-hal` (#654)
- Remove the old `pulse_control` driver (#694)

### Breaking

- `DmaTransfer::wait` and `I2sReadDmaTransfer::wait_receive` now return `Result` (#665)
- `gpio::Pin` is now object-safe (#687)

## [0.10.0] - 2023-06-04

### Added

- Add `WithDmaSpi3` to prelude for ESP32S3 (#623)
- Add bare-bones PSRAM support for ESP32 (#506)
- Add initial support for the ESP32-H2 (#513, #526, #527, #528, #530, #538, #544, #548, #551, #556, #560, #566, #549, #564, #569, #576, #577, #589, #591, #597)
- Add bare-bones PSRAM support for ESP32-S3 (#517)
- Add async support to the I2C driver (#519)
- Implement Copy and Eq for EspTwaiError (#540)
- Add LEDC hardware fade support (#475)
- Added support for multicore async GPIO (#542)
- Add a fn to poll DMA transfers (#559)
- Add unified field-based efuse access (#567)
- Move `esp-riscv-rt` into esp-hal (#578)
- Add CRC functions from ESP ROM (#587)
- Add a `debug` feature to enable the PACs' `impl-register-debug` feature (#596)
- Add initial support for `I2S` in ESP32-H2 (#597)
- Add octal PSRAM support for ESP32-S3 (#610)
- Add MD5 functions from ESP ROM (#618)
- Add embassy async `read` support for `uart` (#620)
- Add bare-bones support to run code on ULP-RISCV / LP core (#631)
- Add ADC calibration implementation for a riscv chips (#555)
- Add `async` implementation for `USB Serial/JTAG`(#632)

### Changed

- Simplify the `Delay` driver, derive `Clone` and `Copy` (#568)
- DMA types can no longer be constructed by the user (#625)
- Move core interrupt handling from Flash to RAM for RISC-V chips (ESP32-H2, ESP32-C2, ESP32-C3, ESP32-C6) (#541)
- Change LED pin to GPIO2 in ESP32 blinky example (#581)
- Update ESP32-H2 and ESP32-C6 clocks and remove `i2c_clock` for all chips but ESP32 (#592)
- Use both timers in `TIMG0` for embassy time driver when able (#609)
- Re-work `RadioExt` implementations, add support for ESP32-H2 (#627)
- Improve examples documentation (#533)
- esp32h2-hal: added README (#585)
- Update `esp-hal-procmacros` package dependencies and features (#628)

### Fixed

- Corrected the expected DMA descriptor counts (#622, #625)
- DMA is supported for SPI3 on ESP32-S3 (#507)
- `change_bus_frequency` is now available on `SpiDma` (#529)
- Fixed a bug where a GPIO interrupt could erroneously fire again causing the next `await` on that pin to instantly return `Poll::Ok` (#537)
- Set `vecbase` on core 1 (ESP32, ESP32-S3) (#536)
- ESP32-S3: Move PSRAM related function to RAM (#546)
- ADC driver will now apply attenuation values to the correct ADC's channels. (#554)
- Sometimes half-duplex non-DMA SPI reads were reading garbage in non-release mode (#552)
- ESP32-C3: Fix GPIO5 ADC channel id (#562)
- ESP32-H2: Fix direct-boot feature (#570)
- Fix Async GPIO not disabling interupts on chips with multiple banks (#572)
- ESP32-C6: Support FOSC CLK calibration for ECO1+ chip revisions (#593)
- Fixed CI by pinning the log crate to 0.4.18 (#600)
- ESP32-S3: Fix calculation of PSRAM start address (#601)
- Fixed wrong variable access (FOSC CLK calibration for ESP32-C6 #593)
- Fixed [trap location in ram](https://github.com/esp-rs/esp-hal/pull/605#issuecomment-1604039683) (#605)
- Fix rom::crc docs (#611)
- Fixed a possible overlap of `.data` and `.rwtext` (#616)
- Avoid SDA/SCL being low while configuring pins for I2C (#619)

### Breaking

- Simplified user-facing SpiDma and I2s types (#626)
- Significantly simplified user-facing GPIO pin types. (#553)
- No longer re-export the `soc` module and the contents of the `interrupt` module at the package level (#607)

## [0.9.0] - 2023-05-02

### Added

- Add bare-bones PSRAM support for ESP32-S2 (#493)
- Add `DEBUG_ASSIST` functionality (#484)
- Add RSA peripheral support (#467)
- Add PeripheralClockControl argument to `timg`, `wdt`, `sha`, `usb-serial-jtag` and `uart` constructors (#463)
- Added API to raise and reset software interrupts (#426)
- Implement `embedded_hal_nb::serial::*` traits for `UsbSerialJtag` (#498)

### Fixed

- Fix `get_wakeup_cause` comparison error (#472)
- Use 192 as mclk_multiple for 24-bit I2S (#471)
- Fix `CpuControl::start_app_core` signature (#466)
- Move `rwtext` after other RAM data sections (#464)
- ESP32-C3: Disable `usb_pad_enable` when setting GPIO18/19 to input/output (#461)
- Fix 802.15.4 clock enabling (ESP32-C6) (#458)
- ESP32-S3: Disable usb_pad_enable when setting GPIO19/20 to input/output (#645)

### Changed

- Update `embedded-hal-async` and `embassy-*` dependencies (#488)
- Update to `embedded-hal@1.0.0-alpha.10` and `embedded-hal-nb@1.0.0-alpha.2` (#487)
- Let users configure the LEDC output pin as open-drain (#474)
- Use bitflags to decode wakeup cause (#473)
- Minor linker script additions (#470)
- Minor documentation improvements (#460)

### Removed

- Remove unnecessary generic from `UsbSerialJtag` driver (#492)
- Remove `#[doc(inline)]` from esp-hal-common re-exports (#490)

## [0.8.0] - 2023-03-27

## [0.7.1] - 2023-02-22

## [0.7.0] - 2023-02-21

## [0.5.0] - 2023-01-26

## [0.4.0] - 2022-12-12

## [0.3.0] - 2022-11-17

## [0.2.0] - 2022-09-13

## [0.1.0] - 2022-08-05

[Unreleased]: https://github.com/esp-rs/esp-hal/compare/v0.18.0...HEAD
[0.18.0]: https://github.com/esp-rs/esp-hal/compare/v0.17.0...v0.18.0
[0.17.0]: https://github.com/esp-rs/esp-hal/compare/v0.16.1...v0.17.0
[0.16.1]: https://github.com/esp-rs/esp-hal/compare/v0.16.0...v0.16.1
[0.16.0]: https://github.com/esp-rs/esp-hal/compare/v0.15.0...v0.16.0
[0.15.0]: https://github.com/esp-rs/esp-hal/compare/v0.14.1...v0.15.0
[0.14.1]: https://github.com/esp-rs/esp-hal/compare/v0.14.0...v0.14.1
[0.14.0]: https://github.com/esp-rs/esp-hal/compare/v0.13.1...v0.14.0
[0.13.1]: https://github.com/esp-rs/esp-hal/compare/v0.13.0...v0.13.1
[0.13.0]: https://github.com/esp-rs/esp-hal/compare/v0.12.0...v0.13.0
[0.12.0]: https://github.com/esp-rs/esp-hal/compare/v0.11.0...v0.12.0
[0.11.0]: https://github.com/esp-rs/esp-hal/compare/v0.10.0...v0.11.0
[0.10.0]: https://github.com/esp-rs/esp-hal/compare/v0.9.0...v0.10.0
[0.9.0]: https://github.com/esp-rs/esp-hal/compare/v0.8.0...v0.9.0
[0.8.0]: https://github.com/esp-rs/esp-hal/compare/v0.7.1...v0.8.0
[0.7.1]: https://github.com/esp-rs/esp-hal/compare/v0.7.0...v0.7.1
[0.7.0]: https://github.com/esp-rs/esp-hal/compare/v0.5.0...v0.7.0
[0.5.0]: https://github.com/esp-rs/esp-hal/compare/v0.4.0...v0.5.0
[0.4.0]: https://github.com/esp-rs/esp-hal/compare/v0.3.0...v0.4.0
[0.3.0]: https://github.com/esp-rs/esp-hal/compare/v0.2.0...v0.3.0
[0.2.0]: https://github.com/esp-rs/esp-hal/compare/v0.1.0...v0.2.0
[0.1.0]: https://github.com/esp-rs/esp-hal/releases/tag/v0.1.0<|MERGE_RESOLUTION|>--- conflicted
+++ resolved
@@ -18,11 +18,8 @@
 - uart: Implement `embedded_io::ReadReady` for `Uart` and `UartRx` (#1702)
 - ESP32-C6: Support lp-core as wake-up source (#1723)
 - Add support for GPIO wake-up source (#1724)
-<<<<<<< HEAD
 - dma: add Mem2Mem to support memory to memory transfer (#1738)
-=======
 - Add `uart` wake source (#1727)
->>>>>>> bdd3e93d
 
 ### Fixed
 

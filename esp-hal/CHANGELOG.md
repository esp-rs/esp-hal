--- conflicted
+++ resolved
@@ -39,9 +39,7 @@
 - `SystemTimer` no longer uses peripheral ref (#2576)
 - `TIMGX` no longer uses peripheral ref (#2581)
 - `SystemTimer::now` has been renamed `SystemTimer::unit_value(Unit)` (#2576)
-<<<<<<< HEAD
 - `SpiDma` transfers now explicitly take a length along with the DMA buffer object (#2587)
-=======
 - `dma::{Channel, ChannelRx, ChannelTx}::set_priority` for GDMA devices (#2403)
 - `SystemTimer`s `Alarm`s are now type erased (#2576)
 - `TimerGroup` `Timer`s are now type erased (#2581)
@@ -56,7 +54,6 @@
 - Changed how `Spi`, (split or unsplit) `Uart`, `LpUart`, `I8080`, `Camera`, `DPI` and `I2C` drivers are constructed (#2610)
 - I8080, camera, DPI: The various standalone configuration options have been merged into `Config` (#2610)
 - Dropped GPIO futures stop listening for interrupts (#2625)
->>>>>>> a6a83d3b
 
 ### Fixed
 
@@ -70,14 +67,11 @@
 - The DMA channel objects no longer have `tx` and `rx` fields. (#2526)
 - `SysTimerAlarms` has been removed, alarms are now part of the `SystemTimer` struct (#2576)
 - `FrozenUnit`, `AnyUnit`, `SpecificUnit`, `SpecificComparator`, `AnyComparator` have been removed from `systimer` (#2576)
-<<<<<<< HEAD
 - Remove Dma[Rx|Tx]Buffer::length (#2587)
-=======
 - `esp_hal::psram::psram_range` (#2546)
 - The `Dma` structure has been removed. (#2545)
 - Removed `embedded-hal 0.2.x` impls and deps from `esp-hal` (#2593)
 - Removed `Camera::set_` functions (#2610)
->>>>>>> a6a83d3b
 
 ## [0.22.0] - 2024-11-20
 

# Changelog

All notable changes to this project will be documented in this file.

The format is based on [Keep a Changelog](https://keepachangelog.com/en/1.0.0/),
and this project adheres to [Semantic Versioning](https://semver.org/spec/v2.0.0.html).

## [Unreleased]

- Bump MSRV to 1.77.0 (#1971)

### Added

- Implement `embedded-hal` output pin traits for `DummyPin` (#2019)
- Added `esp_hal::init` to simplify HAL initialisation (#1970, #1999)
- Added GpioPin::degrade to create ErasePins easily. Same for AnyPin by accident. (#2075)
- Added missing functions to `Flex`: `unlisten`, `is_interrupt_set`, `wakeup_enable`, `wait_for_high`, `wait_for_low`, `wait_for_rising_edge`, `wait_for_falling_edge`, `wait_for_any_edge`. (#2075)
- `Flex` now implements `Wait`. (#2075)
- Added sleep and wakeup support for esp32c2 (#1922)
- `Input`, `Output`, `OutputOpenDrain` and `Flex` now implement `Peripheral`. (#2094)
- Previously unavailable memory is available via `.dram2_uninit` section (#2079)

### Changed

- Make saving and restoring SHA digest state an explicit operation (#2049)
- Reordered RX-TX pairs in all APIs to be consistent (#2074)
- Make saving and restoring SHA digest state an explicit operation (#2049)
- `Delay::new()` is now a `const` function (#1999)
- You can now create an `AnyPin` out of an `ErasedPin`. (#2072)
- `Input`, `Output`, `OutputOpenDrain` and `Flex` are now type-erased by default. Use the new `new_typed` constructor to keep using the ZST pin types. (#2075)
- To avoid confusion with the `Rtc::current_time` wall clock time APIs, we've renamed `esp_hal::time::current_time` to `esp_hal::time::now`. (#2091)
- Renamed `touch::Continous` to `touch::Continuous`. (#2094)
- The (previously undocumented) `ErasedPin` enum has been replaced with the `ErasedPin` struct. (#2094)

### Fixed

- SHA driver can now be safely used in multiple contexts concurrently (#2049)
- Fixed an issue with DMA transfers potentially not waking up the correct async task (#2065)
- Fixed an issue with LCD_CAM i8080 where it would send double the clocks in 16bit mode (#2085)
- Fix i2c embedded-hal transaction (#2028)

### Removed

- Removed `digest::Digest` implementation from SHA (#2049)
- Removed `NoPinType` in favour of `DummyPin`. (#2068)
- Removed the `async`, `embedded-hal-02`, `embedded-hal`, `embedded-io`, `embedded-io-async`, and `ufmt` features (#2070)
- Removed the `GpioN` type aliasses. Use `GpioPin<N>` instead. (#2073)
- Removed `Peripherals::take`. Use `esp_hal::init` to obtain `Peripherals` (#1999)
- Removed `AnyInputOnlyPin` in favour of `AnyPin`. (#2071)
- Removed the following functions from `GpioPin`: `is_high`, `is_low`, `set_high`, `set_low`, `set_state`, `is_set_high`, `is_set_low`, `toggle`. (#2094)

## [0.20.1] - 2024-08-30

### Fixed

- A build issue when including doc comment prelude (#2040)

## [0.20.0] - 2024-08-29

### Added

- Introduce DMA buffer objects (#1856, #1985)
- Added new `Io::new_no_bind_interrupt` constructor (#1861)
- Added touch pad support for esp32 (#1873, #1956)
- Allow configuration of period updating method for MCPWM timers (#1898)
- Add self-testing mode for TWAI peripheral. (#1929)
- Added a `PeripheralClockControl::reset` to the driver constructors where missing (#1893)
- Added `digest::Digest` implementation to SHA (#1908)
- Added `debugger::debugger_connected`. (#1961)
<<<<<<< HEAD
- Added `Rtc::set_current_time` to allow setting RTC time, and `Rtc::current_time` to getting RTC time while taking into account boot time (#1883)
=======
- DMA: don't require `Sealed` to implement `ReadBuffer` and `WriteBuffer` (#1921)
- Allow DMA to/from psram for esp32s3 (#1827)
- Added missing methods to `SpiDmaBus` (#2016).
- PARL_IO use ReadBuffer and WriteBuffer for Async DMA (#1996)
>>>>>>> d71434ad

### Changed

- Peripheral driver constructors don't take `InterruptHandler`s anymore. Use `set_interrupt_handler` to explicitly set the interrupt handler now. (#1819)
- Migrate SPI driver to use DMA buffer objects (#1856, #1985)
- Use the peripheral ref pattern for `OneShotTimer` and `PeriodicTimer` (#1855)
<<<<<<< HEAD
- Improve SYSTIMER API (#1870)
- DMA: don't require `Sealed` to implement `ReadBuffer` and `WriteBuffer` (#1921)
- Allow DMA to/from psram for esp32s3 (#1827)
- DMA buffers now don't require a static lifetime. Make sure to never `mem::forget` an in-progress DMA transfer (consider using `#[deny(clippy::mem_forget)]`) (#1837)
- Peripherals (where possible) are now explicitly reset and enabled in their constructors (#1893)
- Reset peripherals in driver constructors where missing (#1893, #1961)
- Renamed and merged `Rtc::get_time_us` and `Rtc::get_time_ms` into `Rtc::time_since_boot` (#1883)
=======
- Improve SYSTIMER API (#1871)
- SHA driver now use specific structs for the hashing algorithm instead of a parameter. (#1908)
- Remove `fn free(self)` in HMAC which goes against esp-hal API guidelines (#1972)
- `AnyPin`, `AnyInputOnyPin` and `DummyPin` are now accessible from `gpio` module (#1918)
- Changed the RSA modular multiplication API to be consistent across devices (#2002)
>>>>>>> d71434ad

### Fixed

- Improve error detection in the I2C driver (#1847)
- Fix I2S async-tx (#1833)
- Fix PARL_IO async-rx (#1851)
- SPI: Clear DMA interrupts before (not after) DMA starts (#1859)
- SPI: disable and re-enable MISO and MOSI in `start_transfer_dma`, `start_read_bytes_dma` and `start_write_bytes_dma` accordingly (#1894)
- TWAI: GPIO pins are not configured as input and output (#1906)
- ESP32C6: Make ADC usable after TRNG deinicialization (#1945)
- We should no longer generate 1GB .elf files for ESP32C2 and ESP32C3 (#1962)
- Reset peripherals in driver constructors where missing (#1893, #1961)
- Fixed ESP32-S2 systimer interrupts (#1979)
- Software interrupt 3 is no longer available when it is required by `esp-hal-embassy`. (#2011)
- ESP32: Fixed async RSA (#2002)

### Removed

- This package no longer re-exports the `esp_hal_procmacros::main` macro (#1828)
- The `AesFlavour` trait no longer has the `ENCRYPT_MODE`/`DECRYPT_MODE` associated constants (#1849)
<<<<<<< HEAD
- Removed `Rtc::get_time_raw` (#1883)
=======
- Removed `FlashSafeDma` (#1856)
- Remove redundant WithDmaSpi traits (#1975)
- `IsFullDuplex` and `IsHalfDuplex` traits (#1985)
>>>>>>> d71434ad

## [0.19.0] - 2024-07-15

### Added

- uart: Added `with_cts`/`with_rts`s methods to configure CTS, and RTS pins (#1592)
- uart: Constructors now require TX and RX pins (#1592)
- uart: Added `Uart::new_with_default_pins` constructor (#1592)
- uart: Added `UartTx` and `UartRx` constructors (#1592)
- Add Flex / AnyFlex GPIO pin driver (#1659)
- Add new `DmaError::UnsupportedMemoryRegion` - used memory regions are checked when preparing a transfer now (#1670)
- Add DmaTransactionTxOwned, DmaTransactionRxOwned, DmaTransactionTxRxOwned, functions to do owning transfers added to SPI half-duplex (#1672)
- uart: Implement `embedded_io::ReadReady` for `Uart` and `UartRx` (#1702)
- ESP32-S3: Expose optional HSYNC input in LCD_CAM (#1707)
- ESP32-S3: Add async support to the LCD_CAM I8080 driver (#1834)
- ESP32-C6: Support lp-core as wake-up source (#1723)
- Add support for GPIO wake-up source (#1724)
- gpio: add DummyPin (#1769)
- dma: add Mem2Mem to support memory to memory transfer (#1738)
- Add `uart` wake source (#1727)
- `#[ram(persistent)]` option to replace the unsound `uninitialized` option (#1677)
- uart: Make `rx_timeout` optional in Config struct (#1759)
- Add interrupt related functions to `PeriodicTimer`/`OneShotTimer`, added `ErasedTimer` (#1753)
- Added blocking `read_bytes` method to `Uart` and `UartRx` (#1784)
- Add method to expose `InputPin::is_interrupt_set` in `Input<InputPin>` for use in interrupt handlers (#1829)

### Fixed

- ESP32-S3: Fix DMA waiting check in LCD_CAM (#1707)
- TIMG: Fix interrupt handler setup (#1714)
- Fix `sleep_light` for ESP32-C6 (#1720)
- ROM Functions: Fix address of `ets_update_cpu_frequency_rom` (#1722)
- Fix `regi2c_*` functions for `esp32h2` (#1737)
- Improved `#[ram(zeroed)]` soundness by adding a `bytemuck::Zeroable` type bound (#1677)
- EESP32-S2 / ESP32-S3: Fix UsbDm and UsbDp for Gpio19 and Gpio20
- Fix reading/writing small buffers via SPI master async dma (#1760)
- Remove unnecessary delay in rtc_ctnl (#1794)

### Changed

- Refactor `Dac1`/`Dac2` drivers into a single `Dac` driver (#1661)
- esp-hal-embassy: make executor code optional (but default) again
- Improved interrupt latency on RISC-V based chips (#1679)
- `esp_wifi::initialize` no longer requires running maximum CPU clock, instead check it runs above 80MHz. (#1688)
- Move DMA descriptors from DMA Channel to each individual peripheral driver. (#1719)
- Allow users to easily name DMA channels (#1770)
- Support DMA chunk sizes other than the default 4092 (#1758)
- Improved interrupt latency on Xtensa based chips (#1735)
- Improve PCNT api (#1765)

### Removed

- uart: Removed `configure_pins` methods (#1592)
- Removed `DmaError::Exhausted` error by improving the implementation of the `pop` function (#1664)
- Unsound `#[ram(uninitialized)]` option in favor of the new `persistent` option (#1677)

## [0.18.0] - 2024-06-04

### Added

- i2c: implement `I2C:transaction` for `embedded-hal` and `embedded-hal-async` (#1505)
- spi: implement `with_bit_order` (#1537)
- ESP32-PICO-V3-02: Initial support (#1155)
- `time::current_time` API (#1503)
- ESP32-S3: Add LCD_CAM Camera driver (#1483)
- `embassy-usb` support (#1517)
- SPI Slave support for ESP32-S2 (#1562)
- Add new generic `OneShotTimer` and `PeriodicTimer` drivers, plus new `Timer` trait which is implemented for `TIMGx` and `SYSTIMER` (#1570)
- Feature: correct `TRNG` mechanism #1804

### Fixed

- i2c: i2c1_handler used I2C0 register block by mistake (#1487)
- Removed ESP32 specific code for resolutions > 16 bit in ledc embedded_hal::pwm max_duty_cycle function. (#1441)
- Fixed division by zero in ledc embedded_hal::pwm set_duty_cycle function and converted to set_duty_hw instead of set_duty to eliminate loss of granularity. (#1441)
- Embassy examples now build on stable (#1485)
- Fix delay on esp32h2 (#1535)
- spi: fix dma wrong mode when using eh1 blocking api (#1541)
- uart: make `uart::UartRx::read_byte` public (#1547)
- Fix async serial-usb-jtag (#1561)
- Feeding `RWDT` now actually works (#1645)

### Changed

- Removed unneeded generic parameters on `Usb` (#1469)
- Created virtual peripherals for CPU control and radio clocks, rather than splitting them from `SYSTEM` (#1428)
- `IO`, `ADC`, `DAC`, `RTC*`, `LEDC`, `PWM` and `PCNT` drivers have been converted to camel case format (#1473)
- RNG is no longer TRNG, the `CryptoRng` implementation has been removed. To track this being re-added see #1499 (#1498)
- Make software interrupts shareable (#1500)
- The `SystemParts` struct has been renamed to `SystemControl`, and now has a constructor which takes the `SYSTEM` peripheral (#1495)
- Timer abstraction: refactor `systimer` and `timer` modules into a common `timer` module (#1527)
- Removed the `embassy-executor-thread` and `embassy-executor-interrupt` features, they are now enabled by default when `embassy` is enabled. (#1485)
- Software interrupt 3 is now used instead of software interrupt 0 on the thread aware executor on multicore systems (#1485)
- Timer abstraction: refactor `systimer` and `timer` modules into a common `timer` module (#1527)
- Refactoring of GPIO module, have drivers for Input,Output,OutputOpenDrain, all drivers setup their GPIOs correctly (#1542)
- DMA transactions are now found in the `dma` module (#1550)
- Remove unnecessary generics from PARL_IO driver (#1545)
- Use `Level enum` in GPIO constructors instead of plain bools (#1574)
- rmt: make ChannelCreator public (#1597)

### Removed

- Removed the `SystemExt` trait (#1495)
- Removed the `GpioExt` trait (#1496)
- Embassy support (and all related features) has been removed, now available in the `esp-hal-embassy` package instead (#1595)

## [0.17.0] - 2024-04-18

### Added

- Add `ADC::read_blocking` to xtensa chips (#1293)
- ESP32-C6 / ESP32-H2: Implement `ETM` for general purpose timers (#1274)
- `interrupt::enable` now has a direct CPU enable counter part, `interrupt::enable_direct` (#1310)
- `Delay::delay(time: fugit::MicrosDurationU64)`
- Added async support for TWAI (#1320)
- Add TWAI support for ESP32-C6 (#1323)
- `GpioPin::steal` unsafe API (#1363)
- Inherent implementions of GPIO pin `set_low`, `is_low`, etc.
- Warn users when attempting to build using the `dev` profile (#1420)
- Async uart now reports interrupt errors(overflow, glitch, frame error, parity) back to user of read/write. uart clock decimal part configured for c2,c3,s3 (#1168, #1445)
- Add mechanism to configure UART source clock (#1416)
- `GpioPin` got a function `set_state(bool)` (#1462)
- Add definitions of external USB PHY peripheral I/O signals
- Expose e-hal ErrorKind::NoAcknowledge in I2C driver (#1454)
- Add remaining peripheral signals for LCD_CAM (#1466)

### Fixed

- Reserve `esp32` ROM stacks to prevent the trashing of dram2 section (#1289)
- Fixing `esp-wifi` + `TRNG` issue on `ESP32-S2` (#1272)
- Fixed core1 startup using the wrong stack on the esp32 and esp32s3 (#1286).
- ESP32: Apply fix for Errata 3.6 in all the places necessary. (#1315)
- ESP32 & ESP32-S2: Fix I²C frequency (#1306)
- UART's TX/RX FIFOs are now cleared during initialization (#1344)
- Fixed `LCD_CAM I8080` driver potentially sending garbage to display (#1301)
- The TWAI driver can now be used without requiring the `embedded-hal` traits (#1355)
- USB pullup/pulldown now gets properly cleared and does not interfere anymore on esp32c3 and esp32s3 (#1244)
- Fixed GPIO counts so that using async code with the higher GPIO number should no longer panic (#1361, #1362)
- ESP32/ESP32-S2: Wait for I2S getting out of TX_IDLE when starting a transfer (#1375)
- Fixed writes to SPI not flushing before attempting to write, causing corrupted writes (#1381)
- fix AdcConfig::adc_calibrate for xtensa targets (#1379)
- Fixed a divide by zero panic when setting the LEDC duty cycle to 0 with `SetDutyCycle::set_duty_cycle` (#1403)
- Support 192 and 256-bit keys for AES (#1316)
- Fixed MCPWM DeadTimeCfg bit values (#1378)
- ESP32 LEDC `set_duty_cycle` used HighSpeedChannel for LowSpeedChannel (#1457)

### Changed

- TIMG: Allow use without the embedded-hal-02 traits in scope (#1367)
- DMA: use channel clusters
- Remove `Ext32` and `RateExtU64` from prelude
- Prefer mutable references over moving for DMA transactions (#1238)
- Support runtime interrupt binding, adapt GPIO driver (#1231)
- Renamed `eh1` feature to `embedded-hal`, feature-gated `embedded-hal@0.2.x` trait implementations (#1273)
- Enable `embedded-hal` feature by default, instead of the `embedded-hal-02` feature (#1313)
- `Uart` structs now take a `Mode` parameter which defines how the driver is initialized (#1294)
- `Rmt` can be created in async or blocking mode. The blocking constructor takes an optional interrupt handler argument. (#1341)
- All `Instance` traits are now sealed, and can no longer be implemented for arbitrary types (#1346)
- DMA channels can/have to be explicitly created for async or blocking drivers, added `set_interrupt_handler` to DMA channels, SPI, I2S, PARL_IO, don't enable interrupts on startup for DMA, I2S, PARL_IO, GPIO (#1300)
- UART: Rework `change_baud` so it is possible to set baud rate even after instantiation (#1350)
- Runtime ISR binding for SHA,ECC and RSA (#1354)
- Runtime ISR binding for I2C (#1376)
- `UsbSerialJtag` can be created in async or blocking mode. The blocking constructor takes an optional interrupt handler argument (#1377)
- SYSTIMER and TIMG instances can now be created in async or blocking mode (#1348)
- Runtime ISR binding for TWAI (#1384)
- ESP32-C6: The `gpio::lp_gpio` module has been renamed to `gpio::lp_io` to match the peripheral name (#1397)
- Runtime ISR binding for assist_debug (#1395)
- Runtime ISR binding for software interrupts, software interrupts are split now, interrupt-executor takes the software interrupt to use, interrupt-executor is easier to use (#1398)
- PCNT: Runtime ISR binding (#1396)
- Runtime ISR binding for RTC (#1405)
- Improve MCPWM DeadTimeCfg API (#1378)
- `SystemTimer`'s `Alarm` methods now require `&mut self` (#1455)

### Removed

- Remove package-level type exports (#1275)
- Removed `direct-vectoring` & `interrupt-preemption` features, as they are now enabled by default (#1310)
- Removed the `rt` and `vectored` features (#1380)
- Remove partial support for the ESP32-P4 (#1461)

## [0.16.1] - 2024-03-12

- Resolved an issue with the `defmt` dependency/feature (#1264)

### Changed

- Use ROM `memcpy` over compiler builtins (#1255)
- Do not ensure randomness or implement the `CryptoRng` trait for ESP32-P4/S2 (#1267)

## [0.16.0] - 2024-03-08

### Added

- Add initial support for the ESP32-P4 (#1101)
- Implement `embedded_hal::pwm::SetDutyCycle` trait for `ledc::channel::Channel` (#1097)
- ESP32-P4: Add initial GPIO support (#1109)
- ESP32-P4: Add initial support for interrupts (#1112)
- ESP32-P4: Add efuse reading support (#1114)
- ESP32-S3: Added LCD_CAM I8080 driver (#1086)
- Allow for splitting of the USB Serial JTAG peripheral into tx/rx components (#1024)
- `RngCore` trait is implemented (#1122)
- Support Rust's `stack-protector` feature (#1135)
- Adding clock support for `ESP32-P4` (#1145)
- Implementation OutputPin and InputPin for AnyPin (#1067)
- Implement `estimate_xtal_frequency` for ESP32-C6 / ESP32-H2 (#1174)
- A way to push into I2S DMA buffer via a closure (#1189)
- Added basic `LP-I2C` driver for C6 (#1185)
- Ensuring that the random number generator is TRNG. (#1200)
- ESP32-C6: Add timer wakeup source for deepsleep (#1201)
- Introduce `InterruptExecutor::spawner()` (#1211)
- Add `InterruptHandler` struct, which couples interrupt handlers and their priority together (#1299)

### Fixed

- Fix embassy-time tick rate not set when using systick as the embassy timebase (#1124)
- Fix `get_raw_core` on Xtensa (#1126)
- Fix docs.rs documentation builds (#1129)
- Fix circular DMA (#1144)
- Fix `hello_rgb` example for ESP32 (#1173)
- Fixed the multicore critical section on Xtensa (#1175)
- Fix timer `now` for esp32c3 and esp32c6 (#1178)
- Wait for registers to get synced before reading the timer count for all chips (#1183)
- Fix I2C error handling (#1184)
- Fix circular DMA (#1189)
- Fix esp32c3 uart initialization (#1156)
- Fix ESP32-S2 I2C read (#1214)
- Reset/init UART if it's not the console UART (#1213)

### Changed

- DmaDescriptor struct to better model the hardware (#1054)
- DMA descriptor count no longer needs to be multiplied by 3 (#1054)
- RMT channels no longer take the channel number as a generic param (#959)
- The `esp-hal-common` package is now called `esp-hal` (#1131)
- Refactor the `Trace` driver to be generic around its peripheral (#1140)
- Auto detect crystal frequency based on `RtcClock::estimate_xtal_frequency()` (#1165)
- ESP32-S3: Configure 32k ICACHE (#1169)
- Lift the minimal buffer size requirement for I2S (#1189)
- Replaced `SystemTimer::TICKS_PER_SEC` with `SystemTimer::ticks_per_sec()` (#1981)

### Removed

- Remove `xtal-26mhz` and `xtal-40mhz` features (#1165)
- All chip-specific HAL packages have been removed (#1196)

### Breaking

- `ADC` and `DAC` drivers now take virtual peripherals in their constructors, instead of splitting `APB_SARADC`/`SENS` (#1100)
- The `DAC` driver's constructor is now `new` instead of `dac`, to be more consistent with other APIs (#1100)
- The DMA peripheral is now called `Dma` for devices with both PDMA and GDMA controllers (#1125)
- The `ADC` driver's constructor is now `new` instead of `adc`, to be more consistent with other APIs (#1133)
- `embassy-executor`'s `integrated-timers` is no longer enabled by default.
- Renamed `embassy-time-systick` to `embassy-time-systick-16mhz` for use with all chips with a systimer, except `esp32s2`. Added `embassy-time-systick-80mhz` specifically for the `esp32s2`. (#1247)

## [0.15.0] - 2024-01-19

### Added

- ESP32-C6: Properly initialize PMU (#974)
- Implement overriding base mac address (#1044)
- Add `rt-riscv` and `rt-xtensa` features to enable/disable runtime support (#1057)
- ESP32-C6: Implement deep sleep (#918)
- Add `embedded-io` feature to each chip-specific HAL (#1072)
- Add `embassy-time-driver` to `esp-hal-common` due to updating `embassy-time` to `v0.3.0` (#1075)
- ESP32-S3: Added support for 80Mhz PSRAM (#1069)
- ESP32-C3/S3: Add workaround for USB pin exchange on usb-serial-jtag (#1104).
- ESP32C6: Added LP_UART initialization (#1113)
- Add `place-spi-driver-in-ram` feature to `esp-hal-common` (#1096)

### Changed

- Set up interrupts for the DMA and async enabled peripherals only when `async` feature is provided (#1042)
- Update to `1.0.0` releases of the `embedded-hal-*` packages (#1068)
- Update `embassy-time` to `0.3.0` and embassy-executor to `0.5.0` release due to the release of the `embedded-hal-*` packages (#1075)
- No longer depend on `embassy-time` (#1092)
- Update to latest `smart-leds-trait` and `smart-leds` packages (#1094)

### Fixed

- ESP32: correct gpio 32/33 in errata36() (#1053)
- ESP32: make gpio 4 usable as analog pin (#1078)
- Fix double &mut for the `SetDutyCycle` impl on `PwmPin` (#1033)
- ESP32/ESP32-S3: Fix stack-top calculation for app-core (#1081)
- ESP32/ESP32-S2/ESP32-S3: Fix embassy-time-timg0 driver (#1091)
- ESP32: ADC readings are no longer inverted (#1093)

### Removed

### Breaking

- Unify the low-power peripheral names (`RTC_CNTL` and `LP_CLKRST` to `LPWR`) (#1064)

## [0.14.1] - 2023-12-13

### Fixed

- Fix SHA for all targets (#1021)

## [0.14.0] - 2023-12-12

### Added

- ESP32-C6: LP core clock is configurable (#907)
- Derive `Clone` and `Copy` for `EspTwaiFrame` (#914)
- A way to configure inverted pins (#912)
- Added API to check a GPIO-pin's interrupt status bit (#929)
- A `embedded_io_async::Read` implementation for `UsbSerialJtag` (#889)
- `RtcClock::get_xtal_freq`, `RtcClock::get_slow_freq` (#957)
- Added Rx Timeout functionality to async Uart (#911)
- RISC-V: Thread-mode and interrupt-mode executors, `#[main]` macro (#947)
- A macro to make it easier to create DMA buffers and descriptors (#935)
- I2C timeout is configurable (#1011)
- ESP32-C6/ESP32-H2: `flip-link` feature gives zero-cost stack overflow protection (#1008)

### Changed

- Improve DMA documentation & clean up module (#915)
- Only allow a single version of `esp-hal-common` to be present in an application (#934)
- ESP32-C3/C6 and ESP32-H2 can now use the `zero-rtc-bss` feature to enable `esp-hal-common/rv-zero-rtc-bss` (#867)
- Reuse `ieee802154_clock_enable/disable()` functions for BLE and rename `ble_ieee802154_clock_enable()` (#953)
- The `embedded-io` trait implementations are now gated behind the `embedded-io` feature (#964)
- Simplifed RMT channels and channel creators (#958)
- Reworked construction of I2S driver instances (#983)
- ESP32-S2/S3: Don't require GPIO 18 to create a USB peripheral driver instance (#990)
- Updated to latest release candidate (`1.0.0-rc.2`) for `embedded-hal{-async,-nb}` (#994)
- Explicit panic when hitting the `DefaultHandler` (#1005)
- Relevant interrupts are now auto enabled in `embassy::init` (#1014).

### Fixed

- ESP32-C2/C3 examples: fix build error (#899)
- ESP32-S3: Fix GPIO interrupt handler crashing when using GPIO48. (#898)
- Fixed short wait times in embassy causing hangs (#906)
- Make sure to clear LP/RTC RAM before loading code (#916)
- Async RMT channels can be used concurrently (#925)
- Xtensa: Allow using `embassy-executor`'s thread-mode executor if neither `embassy-executor-thread`, nor `embassy-executor-interrupt` is enabled. (#937)
- Uart Async: Improve interrupt handling and irq <--> future communication (#977)
- RISC-V: Fix stack allocation (#988)
- ESP32-C6: Fix used RAM (#997)
- ESP32-H2: Fix used RAM (#1003)
- Fix SPI slave DMA dma_read and dma_write (#1013)
- ESP32-C6/H2: Fix disabling of interrupts (#1040)

### Removed

- Direct boot support has been removed (#903).
- Removed the `mcu-boot` feature from `esp32c3-hal` (#938)
- Removed SpiBusController and SpiBusDevice in favour of embedded-hal-bus and embassy-embedded-hal implementataions. (#978)

### Breaking

- `Spi::new`/`Spi::new_half_duplex` takes no gpio pin now, instead you need to call `with_pins` to setup those (#901).
- ESP32-C2, ESP32-C3, ESP32-S2: atomic emulation trap has been removed. (#904) (#985)
  - When upgrading you must either remove [these lines](https://github.com/esp-rs/riscv-atomic-emulation-trap#usage) from your `.cargo/config.toml`.
  - Usage of `core::sync::atomic::*` in dependent crates should be replaced with [portable-atomic](https://github.com/taiki-e/portable-atomic).
- RSA driver now takes `u32` words instead of `u8` bytes. The expected slice length is now 4 times shorter. (#981)

## [0.13.1] - 2023-11-02

### Fixed

- ESP32-C3: Make sure BLE and WiFi are not powered down when esp-wifi needs them (#891)
- ESP32-C6/H2: Fix setting UART baud rate (#893)

## [0.13.0] - 2023-10-31

### Added

- Implement SetFrequencyCycle and PwmPin from embedded_hal for PwmPin of MCPWM. (#880)
- Added `embassy-time-systick` to ESP32-S2 (#827)
- Implement enabling/disabling BLE clock on ESP32-C6 (#784)
- Async support for RMT (#787)
- Implement `defmt::Format` for more types (#786)
- Add new_no_miso to Spi FullDuplexMode (#794)
- Add UART support for splitting into TX and RX (#754)
- Async support for I2S (#801)
- Async support for PARL_IO (#807)
- ETM driver, GPIO ETM (#819)
- (G)DMA AES support (#821)
- SYSTIMER ETM functionality (#828)
- Adding async support for RSA peripheral(doesn't work properly for `esp32` chip - issue will be created)(#790)
- Added sleep support for ESP32-C3 with timer and GPIO wakeups (#795)
- Support for ULP-RISCV including Delay and GPIO (#840, #845)
- Add bare-bones SPI slave support, DMA only (#580, #843)
- Embassy `#[main]` convenience macro (#841)
- Add a `defmt` feature to the `esp-hal-smartled` package (#846)
- Support 16MB octal PS-RAM for ESP32-S3 (#858)
- RISCV TRACE Encoder driver for ESP32-C6 / ESP32-H2 (#864)
- `embedded_hal` 1 `InputPin` and `embedded_hal_async` `Wait` impls for open drain outputs (#905)

### Changed

- Bumped MSRV to 1.67 (#798)
- Optimised multi-core critical section implementation (#797)
- Changed linear- and curve-calibrated ADC to provide readings in mV (#836)

### Fixed

- S3: Allow powering down RC_FAST_CLK (#796)
- UART/ESP32: fix calculating FIFO counter with `get_rx_fifo_count()` (#804)
- Xtensa targets: Use ESP32Reset - not Reset (#823)
- Examples should now work with the `defmt` feature (#810)
- Fixed a race condition causing SpiDma to stop working unexpectedly (#869)
- Fixed async uart serial, and updated the embassy_serial examples (#871).
- Fix ESP32-S3 direct-boot (#873)
- Fix ESP32-C6 ADC (#876)
- Fix ADC Calibration not being used on ESP32-S2 and ESP32-S3 (#1000)

### Removed

- `Pin::is_pcore_interrupt_set` (#793)
- `Pin::is_pcore_non_maskable_interrupt_set` (#793)
- `Pin::is_acore_interrupt_set` (#793)
- `Pin::is_acore_non_maskable_interrupt_set` (#793)
- `Pin::enable_hold` (#793)
- Removed the generic return type for ADC reads (#792)

### Breaking

- `Uart::new` now takes the `&Clocks` struct to ensure baudrate is correct for CPU/APB speed. (#808)
- `Uart::new_with_config` takes an `Config` instead of `Option<Config>`. (#808)
- `Alarm::set_period` takes a period (duration) instead of a frequency (#812)
- `Alarm::interrupt_clear` is now `Alarm::clear_interrupt` to be consistent (#812)
- The `PeripheralClockControl` struct is no longer public, drivers no longer take this as a parameter (#817)
- Unify the system peripheral, `SYSTEM`, `DPORT` and `PCR` are now all exposed as `SYSTEM` (#832).
- Unified the ESP32's and ESP32-C2's xtal frequency features (#831)
- Replace any underscores in feature names with dashes (#833)
- The `spi` and `spi_slave` modules have been refactored into the `spi`, `spi::master`, and `spi::slave` modules (#843)
- The `WithDmaSpi2`/`WithDmaSpi3` structs are no longer generic around the inner peripheral type (#853)
- The `SarAdcExt`/`SensExt` traits are now collectively named `AnalogExt` instead (#857)
- Replace the `radio` module with peripheral singleton structs (#852)
- The SPI traits are no longer re-exported in the main prelude, but from preludes in `spi::master`/`spi::slave` instead (#860)
- The `embedded-hal-1` and `embedded-hal-async` traits are no longer re-exported in the prelude (#860)

## [0.12.0] - 2023-09-05

### Added

- Implement RTCIO pullup, pulldown and hold control for Xtensa MCUs (#684)
- S3: Implement RTCIO wakeup source (#690)
- Add PARL_IO driver for ESP32-C6 / ESP32-H2 (#733, #760)
- Implement `ufmt_write::uWrite` trait for USB Serial JTAG (#751)
- Add HMAC peripheral support (#755)
- Add multicore-aware embassy executor for Xtensa MCUs (#723, #756).
- Add interrupt-executor for Xtensa MCUs (#723, #756).
- Add missing `Into<Gpio<Analog, GPIONUN>>` conversion (#764)
- Updated `clock` module documentation (#774)
- Add `log` feature to enable log output (#773)
- Add `defmt` feature to enable log output (#773)
- A new macro to load LP core code on ESP32-C6 (#779)
- Add `ECC`` peripheral driver (#785)
- Initial LLD support for Xtensa chips (#861).

### Changed

- Update the `embedded-hal-*` packages to `1.0.0-rc.1` and implement traits from `embedded-io` and `embedded-io-async` (#747)
- Moved AlignmentHelper to its own module (#753)
- Disable all watchdog timers by default at startup (#763)
- `log` crate is now opt-in (#773)

### Fixed

- Fix `psram` availability lookup in `esp-hal-common` build script (#718)
- Fix wrong `dram_seg` length in `esp32s2-hal` linker script (#732)
- Fix setting alarm when a timer group is used as the alarm source. (#730)
- Fix `Instant::now()` not counting in some cases when using TIMG0 as the timebase (#737)
- Fix number of ADC attenuations for ESP32-C6 (#771)
- Fix SHA registers access (#805)

### Breaking

- `CpuControl::start_app_core()` now takes an `FnOnce` closure (#739)

## [0.11.0] - 2023-08-10

### Added

- Add initial LP-IO support for ESP32-C6 (#639)
- Implement sleep with some wakeup methods for `esp32` (#574)
- Add a new RMT driver (#653, #667, #695)
- Implemented calibrated ADC API for ESP32-S3 (#641)
- Add MCPWM DeadTime configuration (#406)
- Implement sleep with some wakeup methods for `esp32-s3` (#660, #689, #696)
- Add feature enabling directly hooking the interrupt vector table (#621)
- Add `ClockControl::max` helper for all chips (#701)
- Added module-level documentation for all peripherals (#680)
- Implement sleep with some wakeup methods for `esp32-s3` (#660)
- Add `FlashSafeDma` wrapper for eh traits which ensure correct DMA transfer from source data in flash (ROM) (#678)

### Changed

- Update `embedded-hal-*` alpha packages to their latest versions (#640)
- Implement the `Clone` and `Copy` traits for the `Rng` driver (#650)
- Use all remaining memory as core-0's stack (#716)

### Fixed

- Fixed Async Uart `read` when `set_at_cmd` is not used (#652)
- USB device support is working again (#656)
- Add missing interrupt status read for esp32s3, which fixes USB-SERIAL-JTAG interrupts (#664)
- GPIO interrupt status bits are now properly cleared (#670)
- Increase frequency resolution in `set_periodic` (#686)
- Fixed ESP32-S2, ESP32-S3, ESP32-C2, ESP32-C3 radio clock gating (#679, #681)
- Partially fix ESP32 radio clocks (#709)
- Fixed "ESP32/ESP32-S2 RMT transmission with with data.len() > RMT_CHANNEL_RAM_SIZE results in TransmissionError" #707 (#710)

### Removed

- Remove the `allow-opt-level-z` feature from `esp32c3-hal` (#654)
- Remove the old `pulse_control` driver (#694)

### Breaking

- `DmaTransfer::wait` and `I2sReadDmaTransfer::wait_receive` now return `Result` (#665)
- `gpio::Pin` is now object-safe (#687)

## [0.10.0] - 2023-06-04

### Added

- Add `WithDmaSpi3` to prelude for ESP32S3 (#623)
- Add bare-bones PSRAM support for ESP32 (#506)
- Add initial support for the ESP32-H2 (#513, #526, #527, #528, #530, #538, #544, #548, #551, #556, #560, #566, #549, #564, #569, #576, #577, #589, #591, #597)
- Add bare-bones PSRAM support for ESP32-S3 (#517)
- Add async support to the I2C driver (#519)
- Implement Copy and Eq for EspTwaiError (#540)
- Add LEDC hardware fade support (#475)
- Added support for multicore async GPIO (#542)
- Add a fn to poll DMA transfers (#559)
- Add unified field-based efuse access (#567)
- Move `esp-riscv-rt` into esp-hal (#578)
- Add CRC functions from ESP ROM (#587)
- Add a `debug` feature to enable the PACs' `impl-register-debug` feature (#596)
- Add initial support for `I2S` in ESP32-H2 (#597)
- Add octal PSRAM support for ESP32-S3 (#610)
- Add MD5 functions from ESP ROM (#618)
- Add embassy async `read` support for `uart` (#620)
- Add bare-bones support to run code on ULP-RISCV / LP core (#631)
- Add ADC calibration implementation for a riscv chips (#555)
- Add `async` implementation for `USB Serial/JTAG`(#632)

### Changed

- Simplify the `Delay` driver, derive `Clone` and `Copy` (#568)
- DMA types can no longer be constructed by the user (#625)
- Move core interrupt handling from Flash to RAM for RISC-V chips (ESP32-H2, ESP32-C2, ESP32-C3, ESP32-C6) (#541)
- Change LED pin to GPIO2 in ESP32 blinky example (#581)
- Update ESP32-H2 and ESP32-C6 clocks and remove `i2c_clock` for all chips but ESP32 (#592)
- Use both timers in `TIMG0` for embassy time driver when able (#609)
- Re-work `RadioExt` implementations, add support for ESP32-H2 (#627)
- Improve examples documentation (#533)
- esp32h2-hal: added README (#585)
- Update `esp-hal-procmacros` package dependencies and features (#628)

### Fixed

- Corrected the expected DMA descriptor counts (#622, #625)
- DMA is supported for SPI3 on ESP32-S3 (#507)
- `change_bus_frequency` is now available on `SpiDma` (#529)
- Fixed a bug where a GPIO interrupt could erroneously fire again causing the next `await` on that pin to instantly return `Poll::Ok` (#537)
- Set `vecbase` on core 1 (ESP32, ESP32-S3) (#536)
- ESP32-S3: Move PSRAM related function to RAM (#546)
- ADC driver will now apply attenuation values to the correct ADC's channels. (#554)
- Sometimes half-duplex non-DMA SPI reads were reading garbage in non-release mode (#552)
- ESP32-C3: Fix GPIO5 ADC channel id (#562)
- ESP32-H2: Fix direct-boot feature (#570)
- Fix Async GPIO not disabling interupts on chips with multiple banks (#572)
- ESP32-C6: Support FOSC CLK calibration for ECO1+ chip revisions (#593)
- Fixed CI by pinning the log crate to 0.4.18 (#600)
- ESP32-S3: Fix calculation of PSRAM start address (#601)
- Fixed wrong variable access (FOSC CLK calibration for ESP32-C6 #593)
- Fixed [trap location in ram](https://github.com/esp-rs/esp-hal/pull/605#issuecomment-1604039683) (#605)
- Fix rom::crc docs (#611)
- Fixed a possible overlap of `.data` and `.rwtext` (#616)
- Avoid SDA/SCL being low while configuring pins for I2C (#619)

### Breaking

- Simplified user-facing SpiDma and I2s types (#626)
- Significantly simplified user-facing GPIO pin types. (#553)
- No longer re-export the `soc` module and the contents of the `interrupt` module at the package level (#607)

## [0.9.0] - 2023-05-02

### Added

- Add bare-bones PSRAM support for ESP32-S2 (#493)
- Add `DEBUG_ASSIST` functionality (#484)
- Add RSA peripheral support (#467)
- Add PeripheralClockControl argument to `timg`, `wdt`, `sha`, `usb-serial-jtag` and `uart` constructors (#463)
- Added API to raise and reset software interrupts (#426)
- Implement `embedded_hal_nb::serial::*` traits for `UsbSerialJtag` (#498)

### Fixed

- Fix `get_wakeup_cause` comparison error (#472)
- Use 192 as mclk_multiple for 24-bit I2S (#471)
- Fix `CpuControl::start_app_core` signature (#466)
- Move `rwtext` after other RAM data sections (#464)
- ESP32-C3: Disable `usb_pad_enable` when setting GPIO18/19 to input/output (#461)
- Fix 802.15.4 clock enabling (ESP32-C6) (#458)
- ESP32-S3: Disable usb_pad_enable when setting GPIO19/20 to input/output (#645)

### Changed

- Update `embedded-hal-async` and `embassy-*` dependencies (#488)
- Update to `embedded-hal@1.0.0-alpha.10` and `embedded-hal-nb@1.0.0-alpha.2` (#487)
- Let users configure the LEDC output pin as open-drain (#474)
- Use bitflags to decode wakeup cause (#473)
- Minor linker script additions (#470)
- Minor documentation improvements (#460)

### Removed

- Remove unnecessary generic from `UsbSerialJtag` driver (#492)
- Remove `#[doc(inline)]` from esp-hal-common re-exports (#490)

## [0.8.0] - 2023-03-27

## [0.7.1] - 2023-02-22

## [0.7.0] - 2023-02-21

## [0.5.0] - 2023-01-26

## [0.4.0] - 2022-12-12

## [0.3.0] - 2022-11-17

## [0.2.0] - 2022-09-13

## [0.1.0] - 2022-08-05

[Unreleased]: https://github.com/esp-rs/esp-hal/compare/v0.20.1...HEAD
[0.20.1]: https://github.com/esp-rs/esp-hal/compare/v0.20.0...v0.20.1
[0.20.0]: https://github.com/esp-rs/esp-hal/compare/v0.19.0...v0.20.0
[0.19.0]: https://github.com/esp-rs/esp-hal/compare/v0.18.0...v0.19.0
[0.18.0]: https://github.com/esp-rs/esp-hal/compare/v0.17.0...v0.18.0
[0.17.0]: https://github.com/esp-rs/esp-hal/compare/v0.16.1...v0.17.0
[0.16.1]: https://github.com/esp-rs/esp-hal/compare/v0.16.0...v0.16.1
[0.16.0]: https://github.com/esp-rs/esp-hal/compare/v0.15.0...v0.16.0
[0.15.0]: https://github.com/esp-rs/esp-hal/compare/v0.14.1...v0.15.0
[0.14.1]: https://github.com/esp-rs/esp-hal/compare/v0.14.0...v0.14.1
[0.14.0]: https://github.com/esp-rs/esp-hal/compare/v0.13.1...v0.14.0
[0.13.1]: https://github.com/esp-rs/esp-hal/compare/v0.13.0...v0.13.1
[0.13.0]: https://github.com/esp-rs/esp-hal/compare/v0.12.0...v0.13.0
[0.12.0]: https://github.com/esp-rs/esp-hal/compare/v0.11.0...v0.12.0
[0.11.0]: https://github.com/esp-rs/esp-hal/compare/v0.10.0...v0.11.0
[0.10.0]: https://github.com/esp-rs/esp-hal/compare/v0.9.0...v0.10.0
[0.9.0]: https://github.com/esp-rs/esp-hal/compare/v0.8.0...v0.9.0
[0.8.0]: https://github.com/esp-rs/esp-hal/compare/v0.7.1...v0.8.0
[0.7.1]: https://github.com/esp-rs/esp-hal/compare/v0.7.0...v0.7.1
[0.7.0]: https://github.com/esp-rs/esp-hal/compare/v0.5.0...v0.7.0
[0.5.0]: https://github.com/esp-rs/esp-hal/compare/v0.4.0...v0.5.0
[0.4.0]: https://github.com/esp-rs/esp-hal/compare/v0.3.0...v0.4.0
[0.3.0]: https://github.com/esp-rs/esp-hal/compare/v0.2.0...v0.3.0
[0.2.0]: https://github.com/esp-rs/esp-hal/compare/v0.1.0...v0.2.0
[0.1.0]: https://github.com/esp-rs/esp-hal/releases/tag/v0.1.0<|MERGE_RESOLUTION|>--- conflicted
+++ resolved
@@ -67,21 +67,17 @@
 - Added a `PeripheralClockControl::reset` to the driver constructors where missing (#1893)
 - Added `digest::Digest` implementation to SHA (#1908)
 - Added `debugger::debugger_connected`. (#1961)
-<<<<<<< HEAD
 - Added `Rtc::set_current_time` to allow setting RTC time, and `Rtc::current_time` to getting RTC time while taking into account boot time (#1883)
-=======
 - DMA: don't require `Sealed` to implement `ReadBuffer` and `WriteBuffer` (#1921)
 - Allow DMA to/from psram for esp32s3 (#1827)
 - Added missing methods to `SpiDmaBus` (#2016).
 - PARL_IO use ReadBuffer and WriteBuffer for Async DMA (#1996)
->>>>>>> d71434ad
 
 ### Changed
 
 - Peripheral driver constructors don't take `InterruptHandler`s anymore. Use `set_interrupt_handler` to explicitly set the interrupt handler now. (#1819)
 - Migrate SPI driver to use DMA buffer objects (#1856, #1985)
 - Use the peripheral ref pattern for `OneShotTimer` and `PeriodicTimer` (#1855)
-<<<<<<< HEAD
 - Improve SYSTIMER API (#1870)
 - DMA: don't require `Sealed` to implement `ReadBuffer` and `WriteBuffer` (#1921)
 - Allow DMA to/from psram for esp32s3 (#1827)
@@ -89,13 +85,11 @@
 - Peripherals (where possible) are now explicitly reset and enabled in their constructors (#1893)
 - Reset peripherals in driver constructors where missing (#1893, #1961)
 - Renamed and merged `Rtc::get_time_us` and `Rtc::get_time_ms` into `Rtc::time_since_boot` (#1883)
-=======
 - Improve SYSTIMER API (#1871)
 - SHA driver now use specific structs for the hashing algorithm instead of a parameter. (#1908)
 - Remove `fn free(self)` in HMAC which goes against esp-hal API guidelines (#1972)
 - `AnyPin`, `AnyInputOnyPin` and `DummyPin` are now accessible from `gpio` module (#1918)
 - Changed the RSA modular multiplication API to be consistent across devices (#2002)
->>>>>>> d71434ad
 
 ### Fixed
 
@@ -116,13 +110,10 @@
 
 - This package no longer re-exports the `esp_hal_procmacros::main` macro (#1828)
 - The `AesFlavour` trait no longer has the `ENCRYPT_MODE`/`DECRYPT_MODE` associated constants (#1849)
-<<<<<<< HEAD
 - Removed `Rtc::get_time_raw` (#1883)
-=======
 - Removed `FlashSafeDma` (#1856)
 - Remove redundant WithDmaSpi traits (#1975)
 - `IsFullDuplex` and `IsHalfDuplex` traits (#1985)
->>>>>>> d71434ad
 
 ## [0.19.0] - 2024-07-15
 

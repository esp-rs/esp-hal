--- conflicted
+++ resolved
@@ -26,11 +26,8 @@
 - Fix I2S async-tx (#1833)
 - Fix PARL_IO async-rx (#1851)
 - SPI: Clear DMA interrupts before (not after) DMA starts (#1859)
-<<<<<<< HEAD
+- SPI: disable and re-enable MISO and MOSI in `start_transfer_dma`, `start_read_bytes_dma` and `start_write_bytes_dma` accordingly (#1894)
 - TWAI: GPIO pins are not configured as input and output (#1906)
-=======
-- SPI: disable and re-enable MISO and MOSI in `start_transfer_dma`, `start_read_bytes_dma` and `start_write_bytes_dma` accordingly (#1894)
->>>>>>> e58b4d8d
 
 ### Removed
 

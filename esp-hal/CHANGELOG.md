# Changelog

All notable changes to this project will be documented in this file.

The format is based on [Keep a Changelog](https://keepachangelog.com/en/1.0.0/),
and this project adheres to [Semantic Versioning](https://semver.org/spec/v2.0.0.html).

## [Unreleased]

### Added
- uart: Added `with_cts`/`with_rts`s methods to configure CTS, and RTS pins (#1592)
- uart: Constructors now require TX and RX pins (#1592)
- uart: Added `Uart::new_with_default_pins` constructor (#1592)
- uart: Added `UartTx` and `UartRx` constructors (#1592)
- Add Flex / AnyFlex GPIO pin driver (#1659)
- Add new `DmaError::UnsupportedMemoryRegion` - used memory regions are checked when preparing a transfer now (#1670)
- Add DmaTransactionTxOwned, DmaTransactionRxOwned, DmaTransactionTxRxOwned, functions to do owning transfers added to SPI half-duplex (#1672)
- uart: Implement `embedded_io::ReadReady` for `Uart` and `UartRx` (#1702)
- ESP32-S3: Expose optional HSYNC input in LCD_CAM (#1707)
- ESP32-C6: Support lp-core as wake-up source (#1723)
- Add support for GPIO wake-up source (#1724)
- dma: add Mem2Mem to support memory to memory transfer (#1738)
- Add `uart` wake source (#1727)
<<<<<<< HEAD
- Add interrupt related functions to `PeriodicTimer`/`OneShotTimer`, added `ErasedTimer` (#1753)
=======
- uart: Make `rx_timeout` optional in Config struct (#1759)
>>>>>>> eb541682

### Fixed

- ESP32-S3: Fix DMA waiting check in LCD_CAM (#1707)
- TIMG: Fix interrupt handler setup (#1714)
- Fix `sleep_light` for ESP32-C6 (#1720)
- ROM Functions: Fix address of `ets_update_cpu_frequency_rom` (#1722)
- Fix `regi2c_*` functions for `esp32h2` (#1737)
- EESP32-S2 / ESP32-S3: Fix UsbDm and UsbDp for Gpio19 and Gpio20

### Changed

- Refactor `Dac1`/`Dac2` drivers into a single `Dac` driver (#1661)
- esp-hal-embassy: make executor code optional (but default) again
- Improved interrupt latency on RISC-V based chips (#1679)
- `esp_wifi::initialize` no longer requires running maximum CPU clock, instead check it runs above 80MHz. (#1688)
- Move DMA descriptors from DMA Channel to each individual peripheral driver. (#1719)
- Improved interrupt latency on Xtensa based chips (#1735)

### Removed
- uart: Removed `configure_pins` methods (#1592)
- Removed `DmaError::Exhausted` error by improving the implementation of the `pop` function (#1664)

## [0.18.0] - 2024-06-04

### Added

- i2c: implement `I2C:transaction` for `embedded-hal` and `embedded-hal-async` (#1505)
- spi: implement `with_bit_order` (#1537)
- ESP32-PICO-V3-02: Initial support (#1155)
- `time::current_time` API (#1503)
- ESP32-S3: Add LCD_CAM Camera driver (#1483)
- `embassy-usb` support (#1517)
- SPI Slave support for ESP32-S2 (#1562)
- Add new generic `OneShotTimer` and `PeriodicTimer` drivers, plus new `Timer` trait which is implemented for `TIMGx` and `SYSTIMER` (#1570)
- Feature: correct `TRNG` mechanism #1804

### Fixed

- i2c: i2c1_handler used I2C0 register block by mistake (#1487)
- Removed ESP32 specific code for resolutions > 16 bit in ledc embedded_hal::pwm max_duty_cycle function. (#1441)
- Fixed division by zero in ledc embedded_hal::pwm set_duty_cycle function and converted to set_duty_hw instead of set_duty to eliminate loss of granularity. (#1441)
- Embassy examples now build on stable (#1485)
- Fix delay on esp32h2 (#1535)
- spi: fix dma wrong mode when using eh1 blocking api (#1541)
- uart: make `uart::UartRx::read_byte` public (#1547)
- Fix async serial-usb-jtag (#1561)
- Feeding `RWDT` now actually works (#1645)

### Changed

- Removed unneeded generic parameters on `Usb` (#1469)
- Created virtual peripherals for CPU control and radio clocks, rather than splitting them from `SYSTEM` (#1428)
- `IO`, `ADC`, `DAC`, `RTC*`, `LEDC`, `PWM` and `PCNT` drivers have been converted to camel case format (#1473)
- RNG is no longer TRNG, the `CryptoRng` implementation has been removed. To track this being re-added see #1499 (#1498)
- Make software interrupts shareable (#1500)
- The `SystemParts` struct has been renamed to `SystemControl`, and now has a constructor which takes the `SYSTEM` peripheral (#1495)
- Timer abstraction: refactor `systimer` and `timer` modules into a common `timer` module (#1527)
- Removed the `embassy-executor-thread` and `embassy-executor-interrupt` features, they are now enabled by default when `embassy` is enabled. (#1485)
- Software interrupt 3 is now used instead of software interrupt 0 on the thread aware executor on multicore systems (#1485)
- Timer abstraction: refactor `systimer` and `timer` modules into a common `timer` module (#1527)
- Refactoring of GPIO module, have drivers for Input,Output,OutputOpenDrain, all drivers setup their GPIOs correctly (#1542)
- DMA transactions are now found in the `dma` module (#1550)
- Remove unnecessary generics from PARL_IO driver (#1545)
- Use `Level enum` in GPIO constructors instead of plain bools (#1574)
- rmt: make ChannelCreator public (#1597)

### Removed

- Removed the `SystemExt` trait (#1495)
- Removed the `GpioExt` trait (#1496)
- Embassy support (and all related features) has been removed, now available in the `esp-hal-embassy` package instead (#1595)

## [0.17.0] - 2024-04-18

### Added

- Add `ADC::read_blocking` to xtensa chips (#1293)
- ESP32-C6 / ESP32-H2: Implement `ETM` for general purpose timers (#1274)
- `interrupt::enable` now has a direct CPU enable counter part, `interrupt::enable_direct` (#1310)
- `Delay::delay(time: fugit::MicrosDurationU64)`
- Added async support for TWAI (#1320)
- Add TWAI support for ESP32-C6 (#1323)
- `GpioPin::steal` unsafe API (#1363)
- Inherent implementions of GPIO pin `set_low`, `is_low`, etc.
- Warn users when attempting to build using the `dev` profile (#1420)
- Async uart now reports interrupt errors(overflow, glitch, frame error, parity) back to user of read/write. uart clock decimal part configured for c2,c3,s3 (#1168, #1445)
- Add mechanism to configure UART source clock (#1416)
- `GpioPin` got a function `set_state(bool)` (#1462)
- Add definitions of external USB PHY peripheral I/O signals
- Expose e-hal ErrorKind::NoAcknowledge in I2C driver (#1454)
- Add remaining peripheral signals for LCD_CAM (#1466)

### Fixed

- Reserve `esp32` ROM stacks to prevent the trashing of dram2 section (#1289)
- Fixing `esp-wifi` + `TRNG` issue on `ESP32-S2` (#1272)
- Fixed core1 startup using the wrong stack on the esp32 and esp32s3 (#1286).
- ESP32: Apply fix for Errata 3.6 in all the places necessary. (#1315)
- ESP32 & ESP32-S2: Fix I²C frequency (#1306)
- UART's TX/RX FIFOs are now cleared during initialization (#1344)
- Fixed `LCD_CAM I8080` driver potentially sending garbage to display (#1301)
- The TWAI driver can now be used without requiring the `embedded-hal` traits (#1355)
- USB pullup/pulldown now gets properly cleared and does not interfere anymore on esp32c3 and esp32s3 (#1244)
- Fixed GPIO counts so that using async code with the higher GPIO number should no longer panic (#1361, #1362)
- ESP32/ESP32-S2: Wait for I2S getting out of TX_IDLE when starting a transfer (#1375)
- Fixed writes to SPI not flushing before attempting to write, causing corrupted writes (#1381)
- fix AdcConfig::adc_calibrate for xtensa targets (#1379)
- Fixed a divide by zero panic when setting the LEDC duty cycle to 0 with `SetDutyCycle::set_duty_cycle` (#1403)
- Support 192 and 256-bit keys for AES (#1316)
- Fixed MCPWM DeadTimeCfg bit values (#1378)
- ESP32 LEDC `set_duty_cycle` used HighSpeedChannel for LowSpeedChannel (#1457)

### Changed

- TIMG: Allow use without the embedded-hal-02 traits in scope (#1367)
- DMA: use channel clusters
- Remove `Ext32` and `RateExtU64` from prelude
- Prefer mutable references over moving for DMA transactions (#1238)
- Support runtime interrupt binding, adapt GPIO driver (#1231)
- Renamed `eh1` feature to `embedded-hal`, feature-gated `embedded-hal@0.2.x` trait implementations (#1273)
- Enable `embedded-hal` feature by default, instead of the `embedded-hal-02` feature (#1313)
- `Uart` structs now take a `Mode` parameter which defines how the driver is initialized (#1294)
- `Rmt` can be created in async or blocking mode. The blocking constructor takes an optional interrupt handler argument. (#1341)
- All `Instance` traits are now sealed, and can no longer be implemented for arbitrary types (#1346)
- DMA channels can/have to be explicitly created for async or blocking drivers, added `set_interrupt_handler` to DMA channels, SPI, I2S, PARL_IO, don't enable interrupts on startup for DMA, I2S, PARL_IO, GPIO (#1300)
- UART: Rework `change_baud` so it is possible to set baud rate even after instantiation (#1350)
- Runtime ISR binding for SHA,ECC and RSA (#1354)
- Runtime ISR binding for I2C (#1376)
- `UsbSerialJtag` can be created in async or blocking mode. The blocking constructor takes an optional interrupt handler argument (#1377)
- SYSTIMER and TIMG instances can now be created in async or blocking mode (#1348)
- Runtime ISR binding for TWAI (#1384)
- ESP32-C6: The `gpio::lp_gpio` module has been renamed to `gpio::lp_io` to match the peripheral name (#1397)
- Runtime ISR binding for assist_debug (#1395)
- Runtime ISR binding for software interrupts, software interrupts are split now, interrupt-executor takes the software interrupt to use, interrupt-executor is easier to use (#1398)
- PCNT: Runtime ISR binding (#1396)
- Runtime ISR binding for RTC (#1405)
- Improve MCPWM DeadTimeCfg API (#1378)
- `SystemTimer`'s `Alarm` methods now require `&mut self` (#1455)

### Removed

- Remove package-level type exports (#1275)
- Removed `direct-vectoring` & `interrupt-preemption` features, as they are now enabled by default (#1310)
- Removed the `rt` and `vectored` features (#1380)
- Remove partial support for the ESP32-P4 (#1461)

## [0.16.1] - 2024-03-12

- Resolved an issue with the `defmt` dependency/feature (#1264)

### Changed

- Use ROM `memcpy` over compiler builtins (#1255)
- Do not ensure randomness or implement the `CryptoRng` trait for ESP32-P4/S2 (#1267)

## [0.16.0] - 2024-03-08

### Added

- Add initial support for the ESP32-P4 (#1101)
- Implement `embedded_hal::pwm::SetDutyCycle` trait for `ledc::channel::Channel` (#1097)
- ESP32-P4: Add initial GPIO support (#1109)
- ESP32-P4: Add initial support for interrupts (#1112)
- ESP32-P4: Add efuse reading support (#1114)
- ESP32-S3: Added LCD_CAM I8080 driver (#1086)
- Allow for splitting of the USB Serial JTAG peripheral into tx/rx components (#1024)
- `RngCore` trait is implemented (#1122)
- Support Rust's `stack-protector` feature (#1135)
- Adding clock support for `ESP32-P4` (#1145)
- Implementation OutputPin and InputPin for AnyPin (#1067)
- Implement `estimate_xtal_frequency` for ESP32-C6 / ESP32-H2 (#1174)
- A way to push into I2S DMA buffer via a closure (#1189)
- Added basic `LP-I2C` driver for C6 (#1185)
- Ensuring that the random number generator is TRNG. (#1200)
- ESP32-C6: Add timer wakeup source for deepsleep (#1201)
- Introduce `InterruptExecutor::spawner()` (#1211)
- Add `InterruptHandler` struct, which couples interrupt handlers and their priority together (#1299)

### Fixed

- Fix embassy-time tick rate not set when using systick as the embassy timebase (#1124)
- Fix `get_raw_core` on Xtensa (#1126)
- Fix docs.rs documentation builds (#1129)
- Fix circular DMA (#1144)
- Fix `hello_rgb` example for ESP32 (#1173)
- Fixed the multicore critical section on Xtensa (#1175)
- Fix timer `now` for esp32c3 and esp32c6 (#1178)
- Wait for registers to get synced before reading the timer count for all chips (#1183)
- Fix I2C error handling (#1184)
- Fix circular DMA (#1189)
- Fix esp32c3 uart initialization (#1156)
- Fix ESP32-S2 I2C read (#1214)
- Reset/init UART if it's not the console UART (#1213)

### Changed

- DmaDescriptor struct to better model the hardware (#1054)
- DMA descriptor count no longer needs to be multiplied by 3 (#1054)
- RMT channels no longer take the channel number as a generic param (#959)
- The `esp-hal-common` package is now called `esp-hal` (#1131)
- Refactor the `Trace` driver to be generic around its peripheral (#1140)
- Auto detect crystal frequency based on `RtcClock::estimate_xtal_frequency()` (#1165)
- ESP32-S3: Configure 32k ICACHE (#1169)
- Lift the minimal buffer size requirement for I2S (#1189)

### Removed

- Remove `xtal-26mhz` and `xtal-40mhz` features (#1165)
- All chip-specific HAL packages have been removed (#1196)

### Breaking

- `ADC` and `DAC` drivers now take virtual peripherals in their constructors, instead of splitting `APB_SARADC`/`SENS` (#1100)
- The `DAC` driver's constructor is now `new` instead of `dac`, to be more consistent with other APIs (#1100)
- The DMA peripheral is now called `Dma` for devices with both PDMA and GDMA controllers (#1125)
- The `ADC` driver's constructor is now `new` instead of `adc`, to be more consistent with other APIs (#1133)
- `embassy-executor`'s `integrated-timers` is no longer enabled by default.
- Renamed `embassy-time-systick` to `embassy-time-systick-16mhz` for use with all chips with a systimer, except `esp32s2`. Added `embassy-time-systick-80mhz` specifically for the `esp32s2`. (#1247)

## [0.15.0] - 2024-01-19

### Added

- ESP32-C6: Properly initialize PMU (#974)
- Implement overriding base mac address (#1044)
- Add `rt-riscv` and `rt-xtensa` features to enable/disable runtime support (#1057)
- ESP32-C6: Implement deep sleep (#918)
- Add `embedded-io` feature to each chip-specific HAL (#1072)
- Add `embassy-time-driver` to `esp-hal-common` due to updating `embassy-time` to `v0.3.0` (#1075)
- ESP32-S3: Added support for 80Mhz PSRAM (#1069)
- ESP32-C3/S3: Add workaround for USB pin exchange on usb-serial-jtag (#1104).
- ESP32C6: Added LP_UART initialization (#1113)
- Add `place-spi-driver-in-ram` feature to `esp-hal-common` (#1096)

### Changed

- Set up interrupts for the DMA and async enabled peripherals only when `async` feature is provided (#1042)
- Update to `1.0.0` releases of the `embedded-hal-*` packages (#1068)
- Update `embassy-time` to `0.3.0` and embassy-executor to `0.5.0` release due to the release of the `embedded-hal-*` packages (#1075)
- No longer depend on `embassy-time` (#1092)
- Update to latest `smart-leds-trait` and `smart-leds` packages (#1094)

### Fixed

- ESP32: correct gpio 32/33 in errata36() (#1053)
- ESP32: make gpio 4 usable as analog pin (#1078)
- Fix double &mut for the `SetDutyCycle` impl on `PwmPin` (#1033)
- ESP32/ESP32-S3: Fix stack-top calculation for app-core (#1081)
- ESP32/ESP32-S2/ESP32-S3: Fix embassy-time-timg0 driver (#1091)
- ESP32: ADC readings are no longer inverted (#1093)

### Removed

### Breaking

- Unify the low-power peripheral names (`RTC_CNTL` and `LP_CLKRST` to `LPWR`) (#1064)

## [0.14.1] - 2023-12-13

### Fixed

- Fix SHA for all targets (#1021)

## [0.14.0] - 2023-12-12

### Added

- ESP32-C6: LP core clock is configurable (#907)
- Derive `Clone` and `Copy` for `EspTwaiFrame` (#914)
- A way to configure inverted pins (#912)
- Added API to check a GPIO-pin's interrupt status bit (#929)
- A `embedded_io_async::Read` implementation for `UsbSerialJtag` (#889)
- `RtcClock::get_xtal_freq`, `RtcClock::get_slow_freq` (#957)
- Added Rx Timeout functionality to async Uart (#911)
- RISC-V: Thread-mode and interrupt-mode executors, `#[main]` macro (#947)
- A macro to make it easier to create DMA buffers and descriptors (#935)
- I2C timeout is configurable (#1011)
- ESP32-C6/ESP32-H2: `flip-link` feature gives zero-cost stack overflow protection (#1008)

### Changed

- Improve DMA documentation & clean up module (#915)
- Only allow a single version of `esp-hal-common` to be present in an application (#934)
- ESP32-C3/C6 and ESP32-H2 can now use the `zero-rtc-bss` feature to enable `esp-hal-common/rv-zero-rtc-bss` (#867)
- Reuse `ieee802154_clock_enable/disable()` functions for BLE and rename `ble_ieee802154_clock_enable()` (#953)
- The `embedded-io` trait implementations are now gated behind the `embedded-io` feature (#964)
- Simplifed RMT channels and channel creators (#958)
- Reworked construction of I2S driver instances (#983)
- ESP32-S2/S3: Don't require GPIO 18 to create a USB peripheral driver instance (#990)
- Updated to latest release candidate (`1.0.0-rc.2`) for `embedded-hal{-async,-nb}` (#994)
- Explicit panic when hitting the `DefaultHandler` (#1005)
- Relevant interrupts are now auto enabled in `embassy::init` (#1014).

### Fixed

- ESP32-C2/C3 examples: fix build error (#899)
- ESP32-S3: Fix GPIO interrupt handler crashing when using GPIO48. (#898)
- Fixed short wait times in embassy causing hangs (#906)
- Make sure to clear LP/RTC RAM before loading code (#916)
- Async RMT channels can be used concurrently (#925)
- Xtensa: Allow using `embassy-executor`'s thread-mode executor if neither `embassy-executor-thread`, nor `embassy-executor-interrupt` is enabled. (#937)
- Uart Async: Improve interrupt handling and irq <--> future communication (#977)
- RISC-V: Fix stack allocation (#988)
- ESP32-C6: Fix used RAM (#997)
- ESP32-H2: Fix used RAM (#1003)
- Fix SPI slave DMA dma_read and dma_write (#1013)
- ESP32-C6/H2: Fix disabling of interrupts (#1040)

### Removed

- Direct boot support has been removed (#903).
- Removed the `mcu-boot` feature from `esp32c3-hal` (#938)
- Removed SpiBusController and SpiBusDevice in favour of embedded-hal-bus and embassy-embedded-hal implementataions. (#978)

### Breaking

- `Spi::new`/`Spi::new_half_duplex` takes no gpio pin now, instead you need to call `with_pins` to setup those (#901).
- ESP32-C2, ESP32-C3, ESP32-S2: atomic emulation trap has been removed. (#904) (#985)
  - When upgrading you must either remove [these lines](https://github.com/esp-rs/riscv-atomic-emulation-trap#usage) from your `.cargo/config.toml`.
  - Usage of `core::sync::atomic::*` in dependent crates should be replaced with [portable-atomic](https://github.com/taiki-e/portable-atomic).
- RSA driver now takes `u32` words instead of `u8` bytes. The expected slice length is now 4 times shorter. (#981)

## [0.13.1] - 2023-11-02

### Fixed

- ESP32-C3: Make sure BLE and WiFi are not powered down when esp-wifi needs them (#891)
- ESP32-C6/H2: Fix setting UART baud rate (#893)

## [0.13.0] - 2023-10-31

### Added

- Implement SetFrequencyCycle and PwmPin from embedded_hal for PwmPin of MCPWM. (#880)
- Added `embassy-time-systick` to ESP32-S2 (#827)
- Implement enabling/disabling BLE clock on ESP32-C6 (#784)
- Async support for RMT (#787)
- Implement `defmt::Format` for more types (#786)
- Add new_no_miso to Spi FullDuplexMode (#794)
- Add UART support for splitting into TX and RX (#754)
- Async support for I2S (#801)
- Async support for PARL_IO (#807)
- ETM driver, GPIO ETM (#819)
- (G)DMA AES support (#821)
- SYSTIMER ETM functionality (#828)
- Adding async support for RSA peripheral(doesn't work properly for `esp32` chip - issue will be created)(#790)
- Added sleep support for ESP32-C3 with timer and GPIO wakeups (#795)
- Support for ULP-RISCV including Delay and GPIO (#840, #845)
- Add bare-bones SPI slave support, DMA only (#580, #843)
- Embassy `#[main]` convenience macro (#841)
- Add a `defmt` feature to the `esp-hal-smartled` package (#846)
- Support 16MB octal PS-RAM for ESP32-S3 (#858)
- RISCV TRACE Encoder driver for ESP32-C6 / ESP32-H2 (#864)
- `embedded_hal` 1 `InputPin` and `embedded_hal_async` `Wait` impls for open drain outputs (#905)

### Changed

- Bumped MSRV to 1.67 (#798)
- Optimised multi-core critical section implementation (#797)
- Changed linear- and curve-calibrated ADC to provide readings in mV (#836)

### Fixed

- S3: Allow powering down RC_FAST_CLK (#796)
- UART/ESP32: fix calculating FIFO counter with `get_rx_fifo_count()` (#804)
- Xtensa targets: Use ESP32Reset - not Reset (#823)
- Examples should now work with the `defmt` feature (#810)
- Fixed a race condition causing SpiDma to stop working unexpectedly (#869)
- Fixed async uart serial, and updated the embassy_serial examples (#871).
- Fix ESP32-S3 direct-boot (#873)
- Fix ESP32-C6 ADC (#876)
- Fix ADC Calibration not being used on ESP32-S2 and ESP32-S3 (#1000)

### Removed

- `Pin::is_pcore_interrupt_set` (#793)
- `Pin::is_pcore_non_maskable_interrupt_set` (#793)
- `Pin::is_acore_interrupt_set` (#793)
- `Pin::is_acore_non_maskable_interrupt_set` (#793)
- `Pin::enable_hold` (#793)
- Removed the generic return type for ADC reads (#792)

### Breaking

- `Uart::new` now takes the `&Clocks` struct to ensure baudrate is correct for CPU/APB speed. (#808)
- `Uart::new_with_config` takes an `Config` instead of `Option<Config>`. (#808)
- `Alarm::set_period` takes a period (duration) instead of a frequency (#812)
- `Alarm::interrupt_clear` is now `Alarm::clear_interrupt` to be consistent (#812)
- The `PeripheralClockControl` struct is no longer public, drivers no longer take this as a parameter (#817)
- Unify the system peripheral, `SYSTEM`, `DPORT` and `PCR` are now all exposed as `SYSTEM` (#832).
- Unified the ESP32's and ESP32-C2's xtal frequency features (#831)
- Replace any underscores in feature names with dashes (#833)
- The `spi` and `spi_slave` modules have been refactored into the `spi`, `spi::master`, and `spi::slave` modules (#843)
- The `WithDmaSpi2`/`WithDmaSpi3` structs are no longer generic around the inner peripheral type (#853)
- The `SarAdcExt`/`SensExt` traits are now collectively named `AnalogExt` instead (#857)
- Replace the `radio` module with peripheral singleton structs (#852)
- The SPI traits are no longer re-exported in the main prelude, but from preludes in `spi::master`/`spi::slave` instead (#860)
- The `embedded-hal-1` and `embedded-hal-async` traits are no longer re-exported in the prelude (#860)

## [0.12.0] - 2023-09-05

### Added

- Implement RTCIO pullup, pulldown and hold control for Xtensa MCUs (#684)
- S3: Implement RTCIO wakeup source (#690)
- Add PARL_IO driver for ESP32-C6 / ESP32-H2 (#733, #760)
- Implement `ufmt_write::uWrite` trait for USB Serial JTAG (#751)
- Add HMAC peripheral support (#755)
- Add multicore-aware embassy executor for Xtensa MCUs (#723, #756).
- Add interrupt-executor for Xtensa MCUs (#723, #756).
- Add missing `Into<Gpio<Analog, GPIONUN>>` conversion (#764)
- Updated `clock` module documentation (#774)
- Add `log` feature to enable log output (#773)
- Add `defmt` feature to enable log output (#773)
- A new macro to load LP core code on ESP32-C6 (#779)
- Add `ECC`` peripheral driver (#785)
- Initial LLD support for Xtensa chips (#861).

### Changed

- Update the `embedded-hal-*` packages to `1.0.0-rc.1` and implement traits from `embedded-io` and `embedded-io-async` (#747)
- Moved AlignmentHelper to its own module (#753)
- Disable all watchdog timers by default at startup (#763)
- `log` crate is now opt-in (#773)

### Fixed

- Fix `psram` availability lookup in `esp-hal-common` build script (#718)
- Fix wrong `dram_seg` length in `esp32s2-hal` linker script (#732)
- Fix setting alarm when a timer group is used as the alarm source. (#730)
- Fix `Instant::now()` not counting in some cases when using TIMG0 as the timebase (#737)
- Fix number of ADC attenuations for ESP32-C6 (#771)
- Fix SHA registers access (#805)

### Breaking

- `CpuControl::start_app_core()` now takes an `FnOnce` closure (#739)

## [0.11.0] - 2023-08-10

### Added

- Add initial LP-IO support for ESP32-C6 (#639)
- Implement sleep with some wakeup methods for `esp32` (#574)
- Add a new RMT driver (#653, #667, #695)
- Implemented calibrated ADC API for ESP32-S3 (#641)
- Add MCPWM DeadTime configuration (#406)
- Implement sleep with some wakeup methods for `esp32-s3` (#660, #689, #696)
- Add feature enabling directly hooking the interrupt vector table (#621)
- Add `ClockControl::max` helper for all chips (#701)
- Added module-level documentation for all peripherals (#680)
- Implement sleep with some wakeup methods for `esp32-s3` (#660)
- Add `FlashSafeDma` wrapper for eh traits which ensure correct DMA transfer from source data in flash (ROM) (#678)

### Changed

- Update `embedded-hal-*` alpha packages to their latest versions (#640)
- Implement the `Clone` and `Copy` traits for the `Rng` driver (#650)
- Use all remaining memory as core-0's stack (#716)

### Fixed

- Fixed Async Uart `read` when `set_at_cmd` is not used (#652)
- USB device support is working again (#656)
- Add missing interrupt status read for esp32s3, which fixes USB-SERIAL-JTAG interrupts (#664)
- GPIO interrupt status bits are now properly cleared (#670)
- Increase frequency resolution in `set_periodic` (#686)
- Fixed ESP32-S2, ESP32-S3, ESP32-C2, ESP32-C3 radio clock gating (#679, #681)
- Partially fix ESP32 radio clocks (#709)
- Fixed "ESP32/ESP32-S2 RMT transmission with with data.len() > RMT_CHANNEL_RAM_SIZE results in TransmissionError" #707 (#710)

### Removed

- Remove the `allow-opt-level-z` feature from `esp32c3-hal` (#654)
- Remove the old `pulse_control` driver (#694)

### Breaking

- `DmaTransfer::wait` and `I2sReadDmaTransfer::wait_receive` now return `Result` (#665)
- `gpio::Pin` is now object-safe (#687)

## [0.10.0] - 2023-06-04

### Added

- Add `WithDmaSpi3` to prelude for ESP32S3 (#623)
- Add bare-bones PSRAM support for ESP32 (#506)
- Add initial support for the ESP32-H2 (#513, #526, #527, #528, #530, #538, #544, #548, #551, #556, #560, #566, #549, #564, #569, #576, #577, #589, #591, #597)
- Add bare-bones PSRAM support for ESP32-S3 (#517)
- Add async support to the I2C driver (#519)
- Implement Copy and Eq for EspTwaiError (#540)
- Add LEDC hardware fade support (#475)
- Added support for multicore async GPIO (#542)
- Add a fn to poll DMA transfers (#559)
- Add unified field-based efuse access (#567)
- Move `esp-riscv-rt` into esp-hal (#578)
- Add CRC functions from ESP ROM (#587)
- Add a `debug` feature to enable the PACs' `impl-register-debug` feature (#596)
- Add initial support for `I2S` in ESP32-H2 (#597)
- Add octal PSRAM support for ESP32-S3 (#610)
- Add MD5 functions from ESP ROM (#618)
- Add embassy async `read` support for `uart` (#620)
- Add bare-bones support to run code on ULP-RISCV / LP core (#631)
- Add ADC calibration implementation for a riscv chips (#555)
- Add `async` implementation for `USB Serial/JTAG`(#632)

### Changed

- Simplify the `Delay` driver, derive `Clone` and `Copy` (#568)
- DMA types can no longer be constructed by the user (#625)
- Move core interrupt handling from Flash to RAM for RISC-V chips (ESP32-H2, ESP32-C2, ESP32-C3, ESP32-C6) (#541)
- Change LED pin to GPIO2 in ESP32 blinky example (#581)
- Update ESP32-H2 and ESP32-C6 clocks and remove `i2c_clock` for all chips but ESP32 (#592)
- Use both timers in `TIMG0` for embassy time driver when able (#609)
- Re-work `RadioExt` implementations, add support for ESP32-H2 (#627)
- Improve examples documentation (#533)
- esp32h2-hal: added README (#585)
- Update `esp-hal-procmacros` package dependencies and features (#628)

### Fixed

- Corrected the expected DMA descriptor counts (#622, #625)
- DMA is supported for SPI3 on ESP32-S3 (#507)
- `change_bus_frequency` is now available on `SpiDma` (#529)
- Fixed a bug where a GPIO interrupt could erroneously fire again causing the next `await` on that pin to instantly return `Poll::Ok` (#537)
- Set `vecbase` on core 1 (ESP32, ESP32-S3) (#536)
- ESP32-S3: Move PSRAM related function to RAM (#546)
- ADC driver will now apply attenuation values to the correct ADC's channels. (#554)
- Sometimes half-duplex non-DMA SPI reads were reading garbage in non-release mode (#552)
- ESP32-C3: Fix GPIO5 ADC channel id (#562)
- ESP32-H2: Fix direct-boot feature (#570)
- Fix Async GPIO not disabling interupts on chips with multiple banks (#572)
- ESP32-C6: Support FOSC CLK calibration for ECO1+ chip revisions (#593)
- Fixed CI by pinning the log crate to 0.4.18 (#600)
- ESP32-S3: Fix calculation of PSRAM start address (#601)
- Fixed wrong variable access (FOSC CLK calibration for ESP32-C6 #593)
- Fixed [trap location in ram](https://github.com/esp-rs/esp-hal/pull/605#issuecomment-1604039683) (#605)
- Fix rom::crc docs (#611)
- Fixed a possible overlap of `.data` and `.rwtext` (#616)
- Avoid SDA/SCL being low while configuring pins for I2C (#619)

### Breaking

- Simplified user-facing SpiDma and I2s types (#626)
- Significantly simplified user-facing GPIO pin types. (#553)
- No longer re-export the `soc` module and the contents of the `interrupt` module at the package level (#607)

## [0.9.0] - 2023-05-02

### Added

- Add bare-bones PSRAM support for ESP32-S2 (#493)
- Add `DEBUG_ASSIST` functionality (#484)
- Add RSA peripheral support (#467)
- Add PeripheralClockControl argument to `timg`, `wdt`, `sha`, `usb-serial-jtag` and `uart` constructors (#463)
- Added API to raise and reset software interrupts (#426)
- Implement `embedded_hal_nb::serial::*` traits for `UsbSerialJtag` (#498)

### Fixed

- Fix `get_wakeup_cause` comparison error (#472)
- Use 192 as mclk_multiple for 24-bit I2S (#471)
- Fix `CpuControl::start_app_core` signature (#466)
- Move `rwtext` after other RAM data sections (#464)
- ESP32-C3: Disable `usb_pad_enable` when setting GPIO18/19 to input/output (#461)
- Fix 802.15.4 clock enabling (ESP32-C6) (#458)
- ESP32-S3: Disable usb_pad_enable when setting GPIO19/20 to input/output (#645)

### Changed

- Update `embedded-hal-async` and `embassy-*` dependencies (#488)
- Update to `embedded-hal@1.0.0-alpha.10` and `embedded-hal-nb@1.0.0-alpha.2` (#487)
- Let users configure the LEDC output pin as open-drain (#474)
- Use bitflags to decode wakeup cause (#473)
- Minor linker script additions (#470)
- Minor documentation improvements (#460)

### Removed

- Remove unnecessary generic from `UsbSerialJtag` driver (#492)
- Remove `#[doc(inline)]` from esp-hal-common re-exports (#490)

## [0.8.0] - 2023-03-27

## [0.7.1] - 2023-02-22

## [0.7.0] - 2023-02-21

## [0.5.0] - 2023-01-26

## [0.4.0] - 2022-12-12

## [0.3.0] - 2022-11-17

## [0.2.0] - 2022-09-13

## [0.1.0] - 2022-08-05

[Unreleased]: https://github.com/esp-rs/esp-hal/compare/v0.18.0...HEAD
[0.18.0]: https://github.com/esp-rs/esp-hal/compare/v0.17.0...v0.18.0
[0.17.0]: https://github.com/esp-rs/esp-hal/compare/v0.16.1...v0.17.0
[0.16.1]: https://github.com/esp-rs/esp-hal/compare/v0.16.0...v0.16.1
[0.16.0]: https://github.com/esp-rs/esp-hal/compare/v0.15.0...v0.16.0
[0.15.0]: https://github.com/esp-rs/esp-hal/compare/v0.14.1...v0.15.0
[0.14.1]: https://github.com/esp-rs/esp-hal/compare/v0.14.0...v0.14.1
[0.14.0]: https://github.com/esp-rs/esp-hal/compare/v0.13.1...v0.14.0
[0.13.1]: https://github.com/esp-rs/esp-hal/compare/v0.13.0...v0.13.1
[0.13.0]: https://github.com/esp-rs/esp-hal/compare/v0.12.0...v0.13.0
[0.12.0]: https://github.com/esp-rs/esp-hal/compare/v0.11.0...v0.12.0
[0.11.0]: https://github.com/esp-rs/esp-hal/compare/v0.10.0...v0.11.0
[0.10.0]: https://github.com/esp-rs/esp-hal/compare/v0.9.0...v0.10.0
[0.9.0]: https://github.com/esp-rs/esp-hal/compare/v0.8.0...v0.9.0
[0.8.0]: https://github.com/esp-rs/esp-hal/compare/v0.7.1...v0.8.0
[0.7.1]: https://github.com/esp-rs/esp-hal/compare/v0.7.0...v0.7.1
[0.7.0]: https://github.com/esp-rs/esp-hal/compare/v0.5.0...v0.7.0
[0.5.0]: https://github.com/esp-rs/esp-hal/compare/v0.4.0...v0.5.0
[0.4.0]: https://github.com/esp-rs/esp-hal/compare/v0.3.0...v0.4.0
[0.3.0]: https://github.com/esp-rs/esp-hal/compare/v0.2.0...v0.3.0
[0.2.0]: https://github.com/esp-rs/esp-hal/compare/v0.1.0...v0.2.0
[0.1.0]: https://github.com/esp-rs/esp-hal/releases/tag/v0.1.0<|MERGE_RESOLUTION|>--- conflicted
+++ resolved
@@ -21,11 +21,8 @@
 - Add support for GPIO wake-up source (#1724)
 - dma: add Mem2Mem to support memory to memory transfer (#1738)
 - Add `uart` wake source (#1727)
-<<<<<<< HEAD
+- uart: Make `rx_timeout` optional in Config struct (#1759)
 - Add interrupt related functions to `PeriodicTimer`/`OneShotTimer`, added `ErasedTimer` (#1753)
-=======
-- uart: Make `rx_timeout` optional in Config struct (#1759)
->>>>>>> eb541682
 
 ### Fixed
 

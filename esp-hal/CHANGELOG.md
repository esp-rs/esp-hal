--- conflicted
+++ resolved
@@ -9,11 +9,8 @@
 
 ### Added
 
-<<<<<<< HEAD
 - Implement `embedded-hal` output pin traits for `DummyPin` (#2019)
-=======
 - Added `esp_hal::init` to simplify HAL initialisation (#1970)
->>>>>>> 671003ac
 
 ### Changed
 

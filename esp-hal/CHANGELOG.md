# Changelog

All notable changes to this project will be documented in this file.

The format is based on [Keep a Changelog](https://keepachangelog.com/en/1.0.0/),
and this project adheres to [Semantic Versioning](https://semver.org/spec/v2.0.0.html).

## [Unreleased]

### Added

- Support for `rand_core` 0.9 (#3211)
- `ESP_HAL_CONFIG_STACK_GUARD_OFFSET` and `ESP_HAL_CONFIG_STACK_GUARD_VALUE` to configure Rust's [Stack smashing protection](https://doc.rust-lang.org/rustc/exploit-mitigations.html#stack-smashing-protection) (#3203)
- Experimental metadata in the output `.elf` (#3276)
- `PeripheralInput::connect_input_to_peripheral` and `PeripheralOuptut::{connect_peripheral_to_output, disconnect_from_peripheral_output}` (#3302)
- `ESP_HAL_CONFIG_CRITICAL_SECTION_IMPL` to allow opting out of the default `critical-section` implementation (#3293)
- All peripheral singletons (`GpioPin<...>`, `SPIn`, ...) now have a lifetime, as well as `steal`, `reborrow` and `clone_unchecked` methods (#3305)
- `i2c::master::Operation` now implements `defmt::Format` (#3348)
<<<<<<< HEAD
- Add DMA memcpy support to the S2 (#3352)
=======
- ESP32-S2: Support for light-/deep-sleep(#375) 
- ESP32-S2: Support for light-/deep-sleep (#3341) 
>>>>>>> 689c3624

### Changed

- Replaced `chrono::NaiveDateTime` on the RTC API by raw `u64` timestamps (#3200)
- `esp_hal::i2s::master::AnyI2s` has been moved to `esp_hal::i2s::AnyI2s` (#3226)
- `esp_hal::i2c::master::AnyI2c` has been moved to `esp_hal::i2c::AnyI2c` (#3226)
- `SpiDmaBus` no longer adjusts the DMA buffer length for each transfer (#3263)
- `SpiDma<Async>` now uses the SPI interrupt (instead of DMA) to wait for completion (#3303)
- I2S driver now takes `DmaDescriptor`s later in construction (#3324)
- `gpio::interconnect` types now have a lifetime associated with them (#3302)
- Make `ParlIo` driver construction more consistent (#3345)
- The `critical-section` implementation is now gated behind the `critical-section-impl` feature (#3293)
- `Trace` is no longer generic (#3305)
- Migrate SPI slave driver to newer DMA API (#3326)
- Migrate DMA memcpy driver to newer DMA API (#3327)
- Moved numbered GPIO pin types from `esp_hal::gpio::GpioPin<N>` to `esp_hal::peripherals::GPION<'_>` (#3349)

### Fixed

- RMT now uses correct max filter threshold of 255 instead of 127 (#3192)
- Full-duplex SPI works when mixed with half-duplex SPI (#3176)
- `Uart::flush_async` should no longer return prematurely (#3186)
- Detecting a UART overflow now clears the RX FIFO. (#3190)
- ESP32-S2: Fixed PSRAM initialization (#3196)
- `Uart::{with_tx, with_rx}` can now be called on the async driver as well (#3212)
- ESP32: Fixed SPI3 QSPI signals (#3201)
- ESP32-C6/H2: The `flip_link` feature should no longer crash (#3203)
- SPI: `Spi::transfer_in_place_async` now stops the transfer when cancelled (#3242)
- ESP32/ESP32-S2: Avoid running into timeouts with reads/writes larger than the FIFO (#3199)
- ESP32: Enforce required pointer alignments in DMA buffers (#3296)
- ESP32-C6: Keep ADC enabled to improve radio signal strength (#3249)
- Flex: Revert removal of `Flex::set_as_input` (#3250)
- Fix off-by-one in the allowed range of the spi clock calculations (#3266)
- Fix PCNT counter not keeping the peripheral enabled (#3334)
- Fixed an issue where inverting a pin via the interconnect matrix was ineffective (#3312)
- The half-duplex SPI APIs should accept more valid line width combinations (#3325)
- Async I2C is doesn't do blocking reads anymore (#3344)
- Passing an invalid seven bit I2C address is now rejected (#3343)
- PARL_IO: Use correct max transfer size (#3346)

### Removed

- The `Peripheral` trait and `PeripheralRef` struct have been removed (#3302, #3305)
- Removed the inherent `degrade` method from peripheral singletons. (#3305)

## v1.0.0-beta.0

### Added

- SPI: Added support for 3-wire SPI (#2919)
- UART: Add separate config for Rx and Tx (#2965)
- UART: `read_exact_async` (unstable) (#3142)
- UART: `TxConfig::fifo_empty_threshold` (#3142)
- Added accessor methods to config structs (#3011)
- `esp_hal::time::{Rate, Duration, Instant}` (#3083)
- Async support for ADC oneshot reads for ESP32C2, ESP32C3, ESP32C6 and ESP32H2 (#2925, #3082)
- `ESP_HAL_CONFIG_XTAL_FREQUENCY` configuration. For now, chips other than ESP32 and ESP32-C2 have a single option only. (#3054)
- Added more validation to UART and SPI. User can now specify the baudrate tolerance of UART config (#3074)
- Add auto-writeback support to DMA buffers (#3107)

### Changed

- LEDC: Derive `Clone` and `Copy` for ledc speed types to make `ledc::channel::Config` derive them too. (#3139)
- The `unstable` feature is no longer enabled by default (#3136)
- RMT: `TxChannelConfig` and `RxChannelConfig` now support the builder-lite pattern (#2978)
- RMT: Some fields of `TxChannelConfig` and `RxChannelConfig` are now `gpio::Level`-valued instead of `bool` (#2989)
- RMT: The `PulseCode` trait now uses `gpio::Level` to specify output levels instead of `bool` (#2989)
- Removed `embedded-hal-nb` traits (#2882)
- `timer::wait` is now blocking (#2882)
- By default, set `tx_idle_num` to 0 so that bytes written to TX FIFO are always immediately transmitted. (#2859)
- `Rng` and `Trng` now implement `Peripheral<P = Self>` (#2992)
- SPI, UART, I2C: `with_<pin>` functions of peripheral drivers now disconnect the previously assigned pins from the peripheral. (#3012)
- SPI, UART, I2C: Dropping a driver now disconnects pins from their peripherals. (#3012)
- TWAI: Async transmission future resolves after successful transmission and can be aborted by dropping the future.
- Migrate PARL_IO driver to DMA move API (#3033)
- `Async` drivers are no longer `Send` (#2980)
- GPIO drivers now take configuration structs (#2990, #3029)
- `flip-link` feature is now a config option (`ESP_HAL_CONFIG_FLIP_LINK`) (#3001)
- Migrate AES driver to DMA move API (#3084)
- Removed features `psram-quad` and `psram-octal` - replaced by `psram` and the `ESP_HAL_CONFIG_PSRAM_MODE` (`quad`/`octal`) (#3001)
- The `esp_hal::time` module no longer reexports `fugit` types (#3083)
- The `system::RadioClockController` trait has been replaced by the `clock::RadioClockController` struct. (#3100)
- The `Cpu` struct and contents of the `reset` and `cpu_control` modules have been moved into `cpu`. (#3099)
- The `software_reset_cpu` now takes which CPU to reset as parameter. (#3099)
- `read_bytes` and `write_bytes` methods on drivers have been renamed to `read` and `write` (#3137)
- `Uart::write` and `Uart::read` are now blocking and return the number of bytes written/read (#2882)
- `Uart::flush` is now blocking (#2882)
- `Uart::split` and the respective split halves have been marked as unstable (#3137)
- Uart errors have been split into `RxError` and `TxError`. A combined `IoError` has been created for embedded-io. (#3138)
- `{Uart, UartTx}::flush()` is now fallible. (#3138)
- `Uart::{read_async, write_async}` are now cancellation-safe (#3142)
- I2C: Async functions are postfixed with `_async`, non-async functions are available in async-mode (#3056)
- ESP32-H2/ESP32-C6: Don't rely on the bootloader to deconfigure permission control (#3150)

### Fixed

- `DmaDescriptor` is now `#[repr(C)]` (#2988)
- Fixed an issue that caused LCD_CAM drivers to turn off their clocks unexpectedly (#3007)
- Fixed an issue where DMA-driver peripherals started transferring before the data was ready (#3003)
- Fixed an issue on ESP32 and S2 where short asynchronous Timer delays would never resolve (#3093)
- Fixed an issue setting higher UART baud rates (#3104)
- ESP32-S2: Fixed linker script (#3096)
- Fix auto writeback on Crypto DMA (#3108)
- `Uart::flush()` now correctly blocks until the TX FIFO is empty (#3151)

### Removed

- Removed `Pin`, `RtcPin` and `RtcPinWithResistors` implementations from `Flex` (#2938)
- OutputOpenDrain has been removed (#3029)
- The fields of config structs are no longer public (#3011)
- Removed the dysfunctional `DmaChannel::set_priority` function (#3088)
- `esp_hal::time::now()`, which has been replaced by `esp_hal::time::Instant::now()` (#3083)
- `peripherals::Interrupts` (#3152)

## [0.23.1] - 2025-01-15

### Fixed

- Fixed `PriorityLock` being ineffective with `Priority::max()` on RISC-V CPUs (#2964)

## [0.23.0] - 2025-01-15

### Added

- ESP32-S3: Added SDMMC signals (#2556)
- Added `set_priority` to the `DmaChannel` trait on GDMA devices (#2403, #2526)
- Added `into_async` and `into_blocking` functions for `ParlIoTxOnly`, `ParlIoRxOnly` (#2526)
- ESP32-C6, H2, S3: Added `split` function to the `DmaChannel` trait. (#2526, #2532)
- DMA: `PeripheralDmaChannel` type aliasses and `DmaChannelFor` traits to improve usability. (#2532)
- `dma::{Channel, ChannelRx, ChannelTx}::set_priority` for GDMA devices (#2403)
- `esp_hal::asynch::AtomicWaker` that does not hold a global critical section (#2555)
- `esp_hal::sync::RawMutex` for embassy-sync. (#2555)
- ESP32-C6, H2, S3: Added `split` function to the `DmaChannel` trait. (#2526)
- Added PSRAM configuration to `esp_hal::Config` if `quad-psram` or `octal-psram` is enabled (#2546)
- Added `esp_hal::psram::psram_raw_parts` (#2546)
- The timer drivers `OneShotTimer` & `PeriodicTimer` have `into_async` and `new_typed` methods (#2586)
- `timer::Timer` trait has three new methods, `wait`, `async_interrupt_handler` and `peripheral_interrupt` (#2586)
- Configuration structs in the I2C, SPI, and UART drivers now implement the Builder Lite pattern (#2614)
- Added `I8080::apply_config`, `DPI::apply_config` and `Camera::apply_config` (#2610)
- Introduced the `unstable` feature which will be used to restrict stable APIs to a subset of esp-hal. (#2628)
- HAL configuration structs now implement the Builder Lite pattern (#2645)
- Added `OutputOpenDrain::unlisten` (#2625)
- Added `{Input, Flex}::wait_for` (#2625)
- Peripheral singletons now implement `Debug` and `defmt::Format` (#2682, #2834)
- `BurstConfig`, a device-specific configuration for configuring DMA transfers in burst mode (#2543)
- `{DmaRxBuf, DmaTxBuf, DmaRxTxBuf}::set_burst_config` (#2543)
- Added `SpiDmaBus::split` for moving between manual & automatic DMA buffers (#2824)
- ESP32-S2: DMA support for AES (#2699)
- Added `transfer_in_place_async` and embedded-hal-async implementation to `Spi` (#2691)
- `InterruptHandler` now implements `Hash` and `defmt::Format` (#2830)
- `uart::ConfigError` now implements `Eq` (#2825)
- `i2c::master::Error` now implements `Eq` and `Hash` (#2825)
- `i2c::master::Operation` now implements `Debug`, `PartialEq`, `Eq`, `Hash`, and `Display` (#2825)
- `i2c::master::Config` now implements `PartialEq`, `Eq`, ans `Hash` (#2825)
- `i2c::master::I2c` now implements `Debug`, `PartialEq`, and `Eq` (#2825)
- `i2c::master::Info` now implements `Debug` (#2825)
- `spi::master::Config` now implements `Hash` (#2823)
- `spi::master` drivers now implement `Debug` and `defmt::Format` (#2823)
- `DmaRxBuf`, `DmaTxBuf` and `DmaRxTxBuf` now implement `Debug` and `defmt::Format` (#2823)
- DMA channels (`AnyGdmaChannel`, `SpiDmaChannel`, `I2sDmaChannel`, `CryptoDmaChannel`) and their RX/TX halves now implement `Debug` and `defmt::Format` (#2823)
- `DmaDescriptor` and `DmaDescriptorFlags` now implement `PartialEq` and `Eq` (#2823)
- `gpio::{Event, WakeEvent, GpioRegisterAccess}` now implement `Debug`, `Eq`, `PartialEq` and `Hash` (#2842)
- `gpio::{Level, Pull, AlternateFunction, RtcFunction}` now implement `Hash` (#2842)
- `gpio::{GpioPin, AnyPin, Io, Output, OutputOpenDrain, Input, Flex}` now implement `Debug`, `defmt::Format` (#2842)
- More interrupts are available in `esp_hal::spi::master::SpiInterrupt`, add `enable_listen`,`interrupts` and `clear_interrupts` for ESP32/ESP32-S2 (#2833)
- The `ExtU64` and `RateExtU32` traits have been added to `esp_hal::time` (#2845)
- Added `AnyPin::steal(pin_number)` (#2854)
- `adc::{AdcCalSource, Attenuation, Resolution}` now implement `Hash` and `defmt::Format` (#2840)
- `rtc_cntl::{RtcFastClock, RtcSlowClock, RtcCalSel}` now implement `PartialEq`, `Eq`, `Hash` and `defmt::Format` (#2840)
- Added `tsens::TemperatureSensor` peripheral for ESP32C6 and ESP32C3 (#2875)
- Added `with_rx()` and `with_tx()` methods to Uart, UartRx, and UartTx (#2904)
- ESP32-S2: Made Wi-Fi peripheral non virtual. (#2942)
- `UartRx::check_for_errors`, `Uart::check_for_rx_errors`, `{Uart, UartRx}::read_buffered_bytes` (#2935)
- Added `i2c` interrupt API (#2944)

### Changed

- In addition to taking by value, peripheral drivers can now mutably borrow DMA channel objects. (#2526)
- DMA channel objects are no longer wrapped in `Channel`. The `Channel` drivers are now managed by DMA enabled peripheral drivers. (#2526)
- The `Dpi` driver and `DpiTransfer` now have a `Mode` type parameter. The driver's asyncness is determined by the asyncness of the `Lcd` used to create it. (#2526)
- `dma::{Channel, ChannelRx, ChannelTx}::set_priority` for GDMA devices (#2403)
- `SystemTimer::set_unit_value` & `SystemTimer::configure_unit` (#2576)
- `SystemTimer` no longer uses peripheral ref (#2576)
- `TIMGX` no longer uses peripheral ref (#2581)
- `SystemTimer::now` has been renamed `SystemTimer::unit_value(Unit)` (#2576)
- `SpiDma` transfers now explicitly take a length along with the DMA buffer object (#2587)
- `dma::{Channel, ChannelRx, ChannelTx}::set_priority` for GDMA devices (#2403)
- `SystemTimer`s `Alarm`s are now type erased (#2576)
- `TimerGroup` `Timer`s are now type erased (#2581)
- PSRAM is now initialized automatically if `quad-psram` or `octal-psram` is enabled (#2546)
- DMA channels are now available via the `Peripherals` struct, and have been renamed accordingly. (#2545)
- Moved interrupt related items from lib.rs, moved to the `interrupt` module (#2613)
- The timer drivers `OneShotTimer` & `PeriodicTimer` now have a `Mode` parameter and type erase the underlying driver by default (#2586)
- `timer::Timer` has new trait requirements of `Into<AnyTimer>`, `'static` and `InterruptConfigurable` (#2586)
- `systimer::etm::Event` no longer borrows the alarm indefinitely (#2586)
- A number of public enums and structs in the I2C, SPI, and UART drivers have been marked with `#[non_exhaustive]` (#2614)
- Interrupt handling related functions are only provided for Blocking UART. (#2610)
- Changed how `Spi`, (split or unsplit) `Uart`, `LpUart`, `I8080`, `Camera`, `DPI` and `I2C` drivers are constructed (#2610)
- I8080, camera, DPI: The various standalone configuration options have been merged into `Config` (#2610)
- Dropped GPIO futures stop listening for interrupts (#2625)
- UART driver's `StopBits` enum variants now correctly use UpperCamelCase (#2669)
- The `PeripheralInput` and `PeripheralOutput` traits are now sealed (#2690)
- `esp_hal::sync::Lock` has been renamed to RawMutex (#2684)
- Updated `esp-pacs` with support for Wi-Fi on the ESP32 and made the peripheral non virtual
- `SpiBitOrder`, `SpiDataMode`, `SpiMode` were renamed to `BitOder`, `DataMode` and `Mode` (#2828)
- `crate::Mode` was renamed to `crate::DriverMode` (#2828)
- `Spi::with_miso` has been overloaded into `Spi::with_miso` and `Spi::with_sio1` (#2557)
- Renamed some I2C error variants (#2844)
- I2C: Replaced potential panics with errors. (#2831)
- UART: Make `AtCmdConfig` and `ConfigError` non-exhaustive (#2851)
- UART: Make `AtCmdConfig` use builder-lite pattern (#2851)
- UART: Fix naming violations for `DataBits`, `Parity`, and `StopBits` enum variants (#2893)
- UART: Remove blocking version of `read_bytes` and rename `drain_fifo` to `read_bytes` instead (#2895)
- Renamed variants of `CpuClock`, made the enum non-exhaustive (#2899)
- SPI: Fix naming violations for `Mode` enum variants (#2902)
- SPI: Fix naming violations for `Address` and `Command` enum variants (#2906)
- `ClockSource` enums are now `#[non_exhaustive]` (#2912)
- `macros` module is now private (#2900)
- `gpio::{Input, Flex}::wakeup_enable` now returns an error instead of panicking. (#2916)
- I2C: Have a dedicated enum to specify the timeout (#2864)
- Removed the `I` prefix from `DriveStrength` enum variants. (#2922)
- Removed the `Attenuation` prefix from `Attenuation` enum variants. (#2922)
- Renamed / changed some I2C error variants (#2844, #2862)
- The `entry` macro is replaced by the `main` macro (#2941)
- `{Uart, UartRx}::read_bytes` now blocks until the buffer is filled. (#2935)
- Bump MSRV to 1.84 (#2951)

### Fixed

- Xtensa devices now correctly enable the `esp-hal-procmacros/rtc-slow` feature (#2594)
- User-bound GPIO interrupt handlers should no longer interfere with async pins. (#2625)
- `spi::master::Spi::{into_async, into_blocking}` are now correctly available on the typed driver, to. (#2674)
- It is no longer possible to safely conjure `GpioPin` instances (#2688)
- UART: Public API follows `C-WORD_ORDER` Rust API standard (`VerbObject` order) (#2851)
- `DmaRxStreamBuf` now correctly resets the descriptors the next time it's used (#2890)
- i2s: fix pin offset logic for parallel output on i2s1 (#2886)

### Removed

- Remove more examples. Update doctests. (#2547)
- The `configure` and `configure_for_async` DMA channel functions has been removed (#2403)
- The DMA channel objects no longer have `tx` and `rx` fields. (#2526)
- `SysTimerAlarms` has been removed, alarms are now part of the `SystemTimer` struct (#2576)
- `FrozenUnit`, `AnyUnit`, `SpecificUnit`, `SpecificComparator`, `AnyComparator` have been removed from `systimer` (#2576)
- Remove Dma[Rx|Tx]Buffer::length (#2587)
- `esp_hal::psram::psram_range` (#2546)
- The `Dma` structure has been removed. (#2545)
- Removed `embedded-hal 0.2.x` impls and deps from `esp-hal` (#2593)
- Removed `Camera::set_` functions (#2610)
- `DmaTxBuf::{compute_chunk_size, compute_descriptor_count, new_with_block_size}` (#2543)
- The `prelude` module has been removed (#2845)
- SPI: Removed `pub fn read_byte` and `pub fn write_byte` (#2915)
- Removed all peripheral instance type parameters and `new_typed` constructors (#2907)

## [0.22.0] - 2024-11-20

### Added

- A new config option `PLACE_SWITCH_TABLES_IN_RAM` to improve performance (especially for interrupts) at the cost of slightly more RAM usage (#2331)
- A new config option `PLACE_ANON_IN_RAM` to improve performance (especially for interrupts) at the cost of RAM usage (#2331)
- Add burst transfer support to DMA buffers (#2336)
- `AnyPin` now implements `From<GpioPin<N>>`. (#2326)
- Added `AnySpi` and `AnySpiDmaChannel`. (#2334)
- Added `AnyI2s` and `AnyI2sDmaChannel`. (#2367)
- Added `AnyTwai`. (#2359)
- Added `AnyUart`. (#2381)
- `Pins::steal()` to unsafely obtain GPIO. (#2335)
- `I2c::with_timeout` (#2361)
- `Spi::half_duplex_read` and `Spi::half_duplex_write` (#2373)
- Add RGB/DPI driver (#2415)
- Add `DmaLoopBuf` (#2415)
- `Cpu::COUNT` and `Cpu::current()` (#2411)
- `UartInterrupt` and related functions (#2406)
- I2S Parallel output driver for ESP32. (#2348, #2436, #2472)
- Add an option to configure `WDT` action (#2330)
- `DmaDescriptor` is now `Send` (#2456)
- `into_async` and `into_blocking` functions for most peripherals (#2430, #2461)
- API mode type parameter (currently always `Blocking`) to `master::Spi` and `slave::Spi` (#2430)
- `gpio::{GpioPin, AnyPin, Flex, Output, OutputOpenDrain}::split()` to obtain peripheral interconnect signals. (#2418)
- `gpio::Input::{split(), into_peripheral_output()}` when used with output pins. (#2418)
- `gpio::Output::peripheral_input()` (#2418)
- `{Uart, UartRx, UartTx}::apply_config()` (#2449)
- `{Uart, UartRx, UartTx}` now implement `embassy_embedded_hal::SetConfig` (#2449)
- GPIO ETM tasks and events now accept `InputSignal` and `OutputSignal` (#2427)
- `spi::master::Config` and `{Spi, SpiDma, SpiDmaBus}::apply_config` (#2448)
- `embassy_embedded_hal::SetConfig` is now implemented for `spi::master::{Spi, SpiDma, SpiDmaBus}`, `i2c::master::I2c` (#2448, #2477)
- `slave::Spi::{with_mosi(), with_miso(), with_sclk(), with_cs()}` functions (#2485)
- I8080: Added `set_8bits_order()` to set the byte order in 8-bit mode (#2487)
- `I2c::{apply_config(), with_sda(), with_scl()}` (#2477)
- ESP32-S2: Added missing GPIO alternate functions (#2512)

### Changed

- Peripheral type erasure for SPI (#2334)
- Peripheral type erasure for I2S (#2367)
- Peripheral type erasure for I2C (#2361)
- Peripheral type erasure for TWAI (#2359)
- The SPI driver has been rewritten to allow using half-duplex and full-duplex functionality on the same bus. See the migration guide for details. (#2373)
- Renamed `SpiDma` functions: `dma_transfer` to `transfer`, `dma_write` to `write`, `dma_read` to `read`. (#2373)
- Peripheral type erasure for UART (#2381)
- Changed listening for UART events (#2406)
- Circular DMA transfers now correctly error, `available` returns `Result<usize,DmaError>` now (#2409)
- Interrupt listen/unlisten/clear functions now accept any type that converts into `EnumSet` (i.e. single interrupt flags). (#2442)
- SPI interrupt listening is now only available in Blocking mode. The `set_interrupt_handler` is available via `InterruptConfigurable` (#2442)
- Allow users to create DMA `Preparation`s (#2455)
- The `rmt::asynch::RxChannelAsync` and `rmt::asynch::TxChannelAsync` traits have been moved to `rmt` (#2430)
- Calling `AnyPin::output_signals` on an input-only pin (ESP32 GPIO 34-39) will now result in a panic. (#2418)
- UART configuration types have been moved to `esp_hal::uart` (#2449)
- `spi::master::Spi::new()` no longer takes `frequency` and `mode` as a parameter. (#2448)
- Peripheral interconnections via GPIO pins now use the GPIO matrix. (#2419)
- The I2S driver has been moved to `i2s::master` (#2472)
- `slave::Spi` constructors no longer take pins (#2485)
- The `I2c` master driver has been moved from `esp_hal::i2c` to `esp_hal::i2c::master`. (#2476)
- `I2c` SCL timeout is now defined in bus clock cycles. (#2477)
- Trying to send a single-shot RMT transmission will result in an error now, `RMT` deals with `u32` now, `PulseCode` is a convenience trait now (#2463)
- Removed `get_` prefixes from functions (#2528)
- The `Camera` and `I8080` drivers' constructors now only accepts blocking-mode DMA channels. (#2519)
- Many peripherals are now disabled by default and also get disabled when the driver is dropped (#2544)
- Updated embassy-time to v0.4 (#2701)

- Config: Crate prefixes and configuration keys are now separated by `_CONFIG_` (#2848)
- UART: `read_byte` and `write_byte` made private. (#2915)

### Fixed

- Fix conflict between `RtcClock::get_xtal_freq` and `Rtc::disable_rom_message_printing` (#2360)
- Fixed an issue where interrupts enabled before `esp_hal::init` were disabled. This issue caused the executor created by `#[esp_hal_embassy::main]` to behave incorrectly in multi-core applications. (#2377)
- Fixed `TWAI::transmit_async`: bus-off state is not reached when CANH and CANL are shorted. (#2421)
- ESP32: added UART-specific workaround for <https://docs.espressif.com/projects/esp-chip-errata/en/latest/esp32/03-errata-description/esp32/cpu-subsequent-access-halted-when-get-interrupted.html> (#2441)
- Fixed some SysTimer race conditions and panics (#2451)
- TWAI: accept all messages by default (#2467)
- I8080: `set_byte_order()` now works correctly in 16-bit mode (#2487)
- ESP32-C6/ESP32-H2: Make higher LEDC frequencies work (#2520)

### Removed

- The `i2s::{I2sWrite, I2sWriteDma, I2sRead, I2sReadDma, I2sWriteDmaAsync, I2sReadDmaAsync}` traits have been removed. (#2316)
- The `ledc::ChannelHW` trait is no longer generic. (#2387)
- The `I2c::new_with_timeout` constructors have been removed (#2361)
- `I2c::new()` no longer takes `frequency` and pins as parameters. (#2477)
- The `spi::master::HalfDuplexReadWrite` trait has been removed. (#2373)
- The `Spi::with_pins` methods have been removed. (#2373)
- The `Spi::new_half_duplex` constructor have been removed. (#2373)
- The `HalfDuplexMode` and `FullDuplexMode` parameters have been removed from `Spi`. (#2373)
- Removed the output pin type parameter from `ledc::{Channel, ChannelIFace}` (#2388)
- Removed the output pin type parameter from `mcpwm::operator::{PwmPin, LinkedPins}` (#2388)
- Removed the output pin type parameter from `parl_io::{ClkOutPin, ClkInPin, RxClkInPin}` (#2388)
- Removed the valid pin type parameter from `parl_io::{TxPinConfigWithValidPin, RxPinConfigWithValidPin}` (#2388)
- Removed the pin type parameters from `parl_io::{TxOneBit, TxTwoBits, TxFourBits, TxEightBits, TxSixteenBits}` (#2388)
- Removed the pin type parameters from `parl_io::{RxOneBit, RxTwoBits, RxFourBits, RxEightBits, RxSixteenBits}` (#2388)
- Removed the pin type parameters from `lcd_cam::lcd::i8080::{TxEightBits, TxSixteenBits}` (#2388)
- Removed the pin type parameters from `lcd_cam::cam::{RxEightBits, RxSixteenBits}` (#2388)
- Most of the async-specific constructors (`new_async`, `new_async_no_transceiver`) have been removed. (#2430)
- The `configure_for_async` DMA functions have been removed (#2430)
- The `Uart::{change_baud, change_stop_bits}` functions have been removed (#2449)
- `gpio::{Input, Output, OutputOpenDrain, Flex, GpioPin}::{peripheral_input, into_peripheral_output}` have been removed. (#2418)
- The `GpioEtm` prefix has been removed from `gpio::etm` types (#2427)
- The `TimerEtm` prefix has been removed from `timer::timg::etm` types (#2427)
- The `SysTimerEtm` prefix has been removed from `timer::systimer::etm` types (#2427)
- The `GpioEtmEventRising`, `GpioEtmEventFalling`, `GpioEtmEventAny` types have been replaced with `Event` (#2427)
- The `TaskSet`, `TaskClear`, `TaskToggle` types have been replaced with `Task` (#2427)
- `{Spi, SpiDma, SpiDmaBus}` configuration methods (#2448)
- `Io::new_with_priority` and `Io::new_no_bind_interrupt`. (#2486)
- `parl_io::{no_clk_pin(), NoClkPin}` (#2531)
- Removed `get_core` function in favour of `Cpu::current` (#2533)

- Removed `uart::Config` setters and `symbol_length`. (#2847)

## [0.21.1]

### Fixed

- Restored blocking `embedded_hal` compatibility for async I2C driver (#2343)
- I2c::transaction is now able to transmit data of arbitrary length (#2481)

## [0.21.0]

### Added

- Introduce traits for the DMA buffer objects (#1976, #2213)
- Implement `embedded-hal` output pin traits for `NoPin` (#2019, #2133)
- Added `esp_hal::init` to simplify HAL initialisation (#1970, #1999)
- Added GpioPin::degrade to create ErasePins easily. Same for AnyPin by accident. (#2075)
- Added missing functions to `Flex`: `unlisten`, `is_interrupt_set`, `wakeup_enable`, `wait_for_high`, `wait_for_low`, `wait_for_rising_edge`, `wait_for_falling_edge`, `wait_for_any_edge`. (#2075)
- `Flex` now implements `Wait`. (#2075)
- Added sleep and wakeup support for esp32c2 (#1922)
- `Input`, `Output`, `OutputOpenDrain` and `Flex` now implement `Peripheral`. (#2094)
- Previously unavailable memory is available via `.dram2_uninit` section (#2079)
- You can now use `Input`, `Output`, `OutputOpenDrain` and `Flex` pins as EXTI and RTCIO wakeup sources (#2095)
- Added `Rtc::set_current_time` to allow setting RTC time, and `Rtc::current_time` to getting RTC time while taking into account boot time (#1883)
- Added APIs to allow connecting signals through the GPIO matrix. (#2128)
- Allow I8080 transfers to be cancelled on the spot (#2191)
- Implement `TryFrom<u32>` for `ledc::timer::config::Duty` (#1984)
- Expose `RtcClock::get_xtal_freq` and `RtcClock::get_slow_freq` publically for all chips (#2183)
- TWAI support for ESP32-H2 (#2199)
- Make `DmaDescriptor` methods public (#2237)
- Added a way to configure watchdogs in `esp_hal::init` (#2180)
- Introduce `DmaRxStreamBuf` (#2242)
- Implement `embedded_hal_async::delay::DelayNs` for `TIMGx` timers (#2084)
- Added `Efuse::read_bit` (#2259)
- Limited SPI slave support for ESP32 (Modes 1 and 3 only) (#2278)
- Added `Rtc::disable_rom_message_printing` (S3 and H2 only) (#2280)
- Added `esp_hal::time::{Duration, Instant}` (#2304)

### Changed

- Make saving and restoring SHA digest state an explicit operation (#2049)
- Reordered RX-TX pairs in all APIs to be consistent (#2074)
- Make saving and restoring SHA digest state an explicit operation (#2049)
- `Delay::new()` is now a `const` function (#1999)
- `Input`, `Output`, `OutputOpenDrain` and `Flex` are now type-erased by default. Use the new `new_typed` constructor to keep using the ZST pin types. (#2075)
- To avoid confusion with the `Rtc::current_time` wall clock time APIs, we've renamed `esp_hal::time::current_time` to `esp_hal::time::now`. (#2091)
- Renamed `touch::Continous` to `touch::Continuous`. (#2094)
- Faster SHA (#2112)
- The (previously undocumented) `ErasedPin` enum has been replaced with the `ErasedPin` struct. (#2094)
- Renamed and merged `Rtc::get_time_us` and `Rtc::get_time_ms` into `Rtc::time_since_boot` (#1883)
- ESP32: Added support for touch sensing on GPIO32 and 33 (#2109)
- Removed gpio pin generics from I8080 driver type. (#2171)
- I8080 driver now decides bus width at transfer time rather than construction time. (#2171)
- Migrate the I8080 driver to a move based API (#2191)
- Replaced `AnyPin` with `InputSignal` and `OutputSignal` and renamed `ErasedPin` to `AnyPin` (#2128)
- Replaced the `ErasedTimer` enum with the `AnyTimer` struct. (#2144)
- `Camera` and `AesDma` now support erasing the DMA channel type (#2258)
- Changed the parameters of `Spi::with_pins` to no longer be optional (#2133)
- Renamed `DummyPin` to `NoPin` and removed all internal logic from it. (#2133)
- The `NO_PIN` constant has been removed. (#2133)
- MSRV bump to 1.79 (#2156)
- Allow handling interrupts while trying to lock critical section on multi-core chips. (#2197)
- Migrate `Camera` to a move based API (#2242).
- Removed the PS-RAM related features, replaced by `quad-psram`/`octal-psram`, `init_psram` takes a configuration parameter, it's now possible to auto-detect PS-RAM size (#2178)
- `EspTwaiFrame` constructors now accept any type that converts into `esp_hal::twai::Id` (#2207)
- Change `DmaTxBuf` to support PSRAM on `esp32s3` (#2161)
- I2c `transaction` is now also available as a inherent function, lift size limit on `write`,`read` and `write_read` (#2262)
- SPI transactions are now cancelled if the transfer object (or async Future) is dropped. (#2216)
- The DMA channel types have been removed from peripherals (#2261)
- `I2C` driver renamed to `I2c` (#2320)
- The GPIO pins are now accessible via `Peripherals` and are no longer part of the `Io` struct (#2508)
- `dma::{ChannelRx, ChannelTx}` now have a `Mode` type parameter (#2519)

### Fixed

- SHA driver can now be safely used in multiple contexts concurrently (#2049)
- Fixed an issue with DMA transfers potentially not waking up the correct async task (#2065)
- Fixed an issue with LCD_CAM i8080 where it would send double the clocks in 16bit mode (#2085)
- Fix i2c embedded-hal transaction (#2028)
- Fix some inconsistencies in DMA interrupt bits (#2169)
- Fix SPI DMA alternating `write` and `read` for ESP32 and ESP32-S2 (#2131)
- Fix I2C ending up in a state when only re-creating the peripheral makes it useable again (#2141)
- Fix `SpiBus::transfer` transferring data twice in some cases (#2159)
- Fixed UART freezing when using `RcFast` clock source on ESP32-C2/C3 (#2170)
- I2S: on ESP32 and ESP32-S2 data is now output to the right (WS=1) channel first. (#2194)
- SPI: Fixed an issue where unexpected data was written outside of the read buffer (#2179)
- SPI: Fixed an issue where `wait` has returned before the DMA has finished writing the memory (#2179)
- SPI: Fixed an issue where repeated calls to `dma_transfer` may end up looping indefinitely (#2179)
- SPI: Fixed an issue that prevented correctly reading the first byte in a transaction (#2179)
- SPI: ESP32: Send address with correct data mode even when no data is sent. (#2231)
- SPI: ESP32: Allow using QSPI mode on SPI3. (#2245)
- PARL_IO: Fixed an issue that caused garbage to be output at the start of some requests (#2211)
- TWAI on ESP32 (#2207)
- TWAI should no longer panic when receiving a non-compliant frame (#2255)
- OneShotTimer: fixed `delay_nanos` behaviour (#2256)
- Fixed unsoundness around `Efuse` (#2259)
- Empty I2C writes to unknown addresses now correctly fail with `AckCheckFailed`. (#2506)

### Removed

- Removed `digest::Digest` implementation from SHA (#2049)
- Removed `NoPinType` in favour of `DummyPin`. (#2068)
- Removed the `async`, `embedded-hal-02`, `embedded-hal`, `embedded-io`, `embedded-io-async`, and `ufmt` features (#2070)
- Removed the `GpioN` type aliasses. Use `GpioPin<N>` instead. (#2073)
- Removed `Peripherals::take`. Use `esp_hal::init` to obtain `Peripherals` (#1999)
- Removed `AnyInputOnlyPin` in favour of `AnyPin`. (#2071)
- Removed the following functions from `GpioPin`: `is_high`, `is_low`, `set_high`, `set_low`, `set_state`, `is_set_high`, `is_set_low`, `toggle`. (#2094)
- Removed `Rtc::get_time_raw` (#1883)
- Removed `_with_default_pins` UART constructors (#2132)
- Removed transfer methods `send`, `send_dma` and `send_dma_async` from `I8080` (#2191)
- Removed `uart::{DefaultRxPin, DefaultTxPin}` (#2132)
- Removed `PcntSource` and `PcntInputConfig`. (#2134)
- Removed the `place-spi-driver-in-ram` feature, this is now enabled via [esp-config](https://docs.rs/esp-config) (#2156)
- Removed `esp_hal::spi::slave::prelude` (#2260)
- Removed `esp_hal::spi::slave::WithDmaSpiN` traits (#2260)
- The `WithDmaAes` trait has been removed (#2261)
- The `I2s::new_i2s1` constructor has been removed (#2261)
- `Peripherals.GPIO` has been removed (#2508)

## [0.20.1] - 2024-08-30

### Fixed

- A build issue when including doc comment prelude (#2040)

## [0.20.0] - 2024-08-29

### Added

- Introduce DMA buffer objects (#1856, #1985)
- Added new `Io::new_no_bind_interrupt` constructor (#1861)
- Added touch pad support for esp32 (#1873, #1956)
- Allow configuration of period updating method for MCPWM timers (#1898)
- Add self-testing mode for TWAI peripheral. (#1929)
- Added a `PeripheralClockControl::reset` to the driver constructors where missing (#1893)
- Added `digest::Digest` implementation to SHA (#1908)
- Added `debugger::debugger_connected`. (#1961)
- DMA: don't require `Sealed` to implement `ReadBuffer` and `WriteBuffer` (#1921)
- Allow DMA to/from psram for esp32s3 (#1827)
- Added missing methods to `SpiDmaBus` (#2016).
- PARL_IO use ReadBuffer and WriteBuffer for Async DMA (#1996)

### Changed

- Peripheral driver constructors don't take `InterruptHandler`s anymore. Use `set_interrupt_handler` to explicitly set the interrupt handler now. (#1819)
- Migrate SPI driver to use DMA buffer objects (#1856, #1985)
- Use the peripheral ref pattern for `OneShotTimer` and `PeriodicTimer` (#1855)
- Improve SYSTIMER API (#1871)
- SHA driver now use specific structs for the hashing algorithm instead of a parameter. (#1908)
- Remove `fn free(self)` in HMAC which goes against esp-hal API guidelines (#1972)
- `AnyPin`, `AnyInputOnyPin` and `DummyPin` are now accessible from `gpio` module (#1918)
- Changed the RSA modular multiplication API to be consistent across devices (#2002)

### Fixed

- Improve error detection in the I2C driver (#1847)
- Fix I2S async-tx (#1833)
- Fix PARL_IO async-rx (#1851)
- SPI: Clear DMA interrupts before (not after) DMA starts (#1859)
- SPI: disable and re-enable MISO and MOSI in `start_transfer_dma`, `start_read_bytes_dma` and `start_write_bytes_dma` accordingly (#1894)
- TWAI: GPIO pins are not configured as input and output (#1906)
- ESP32C6: Make ADC usable after TRNG deinicialization (#1945)
- We should no longer generate 1GB .elf files for ESP32C2 and ESP32C3 (#1962)
- Reset peripherals in driver constructors where missing (#1893, #1961)
- Fixed ESP32-S2 systimer interrupts (#1979)
- Software interrupt 3 is no longer available when it is required by `esp-hal-embassy`. (#2011)
- ESP32: Fixed async RSA (#2002)

### Removed

- This package no longer re-exports the `esp_hal_procmacros::main` macro (#1828)
- The `AesFlavour` trait no longer has the `ENCRYPT_MODE`/`DECRYPT_MODE` associated constants (#1849)
- Removed `FlashSafeDma` (#1856)
- Remove redundant WithDmaSpi traits (#1975)
- `IsFullDuplex` and `IsHalfDuplex` traits (#1985)

## [0.19.0] - 2024-07-15

### Added

- uart: Added `with_cts`/`with_rts`s methods to configure CTS, and RTS pins (#1592)
- uart: Constructors now require TX and RX pins (#1592)
- uart: Added `Uart::new_with_default_pins` constructor (#1592)
- uart: Added `UartTx` and `UartRx` constructors (#1592)
- Add Flex / AnyFlex GPIO pin driver (#1659)
- Add new `DmaError::UnsupportedMemoryRegion` - used memory regions are checked when preparing a transfer now (#1670)
- Add DmaTransactionTxOwned, DmaTransactionRxOwned, DmaTransactionTxRxOwned, functions to do owning transfers added to SPI half-duplex (#1672)
- uart: Implement `embedded_io::ReadReady` for `Uart` and `UartRx` (#1702)
- ESP32-S3: Expose optional HSYNC input in LCD_CAM (#1707)
- ESP32-S3: Add async support to the LCD_CAM I8080 driver (#1834)
- ESP32-C6: Support lp-core as wake-up source (#1723)
- Add support for GPIO wake-up source (#1724)
- gpio: add DummyPin (#1769)
- dma: add Mem2Mem to support memory to memory transfer (#1738)
- Add `uart` wake source (#1727)
- `#[ram(persistent)]` option to replace the unsound `uninitialized` option (#1677)
- uart: Make `rx_timeout` optional in Config struct (#1759)
- Add interrupt related functions to `PeriodicTimer`/`OneShotTimer`, added `ErasedTimer` (#1753)
- Added blocking `read_bytes` method to `Uart` and `UartRx` (#1784)
- Add method to expose `InputPin::is_interrupt_set` in `Input<InputPin>` for use in interrupt handlers (#1829)

### Fixed

- ESP32-S3: Fix DMA waiting check in LCD_CAM (#1707)
- TIMG: Fix interrupt handler setup (#1714)
- Fix `sleep_light` for ESP32-C6 (#1720)
- ROM Functions: Fix address of `ets_update_cpu_frequency_rom` (#1722)
- Fix `regi2c_*` functions for `esp32h2` (#1737)
- Improved `#[ram(zeroed)]` soundness by adding a `bytemuck::Zeroable` type bound (#1677)
- EESP32-S2 / ESP32-S3: Fix UsbDm and UsbDp for Gpio19 and Gpio20
- Fix reading/writing small buffers via SPI master async dma (#1760)
- Remove unnecessary delay in rtc_ctnl (#1794)

### Changed

- Refactor `Dac1`/`Dac2` drivers into a single `Dac` driver (#1661)
- esp-hal-embassy: make executor code optional (but default) again
- Improved interrupt latency on RISC-V based chips (#1679)
- `esp_wifi::initialize` no longer requires running maximum CPU clock, instead check it runs above 80MHz. (#1688)
- Move DMA descriptors from DMA Channel to each individual peripheral driver. (#1719)
- Allow users to easily name DMA channels (#1770)
- Support DMA chunk sizes other than the default 4092 (#1758)
- Improved interrupt latency on Xtensa based chips (#1735)
- Improve PCNT api (#1765)

### Removed

- uart: Removed `configure_pins` methods (#1592)
- Removed `DmaError::Exhausted` error by improving the implementation of the `pop` function (#1664)
- Unsound `#[ram(uninitialized)]` option in favor of the new `persistent` option (#1677)

## [0.18.0] - 2024-06-04

### Added

- i2c: implement `I2C:transaction` for `embedded-hal` and `embedded-hal-async` (#1505)
- spi: implement `with_bit_order` (#1537)
- ESP32-PICO-V3-02: Initial support (#1155)
- `time::current_time` API (#1503)
- ESP32-S3: Add LCD_CAM Camera driver (#1483)
- `embassy-usb` support (#1517)
- SPI Slave support for ESP32-S2 (#1562)
- Add new generic `OneShotTimer` and `PeriodicTimer` drivers, plus new `Timer` trait which is implemented for `TIMGx` and `SYSTIMER` (#1570)
- Feature: correct `TRNG` mechanism #1804

### Fixed

- i2c: i2c1_handler used I2C0 register block by mistake (#1487)
- Removed ESP32 specific code for resolutions > 16 bit in ledc embedded_hal::pwm max_duty_cycle function. (#1441)
- Fixed division by zero in ledc embedded_hal::pwm set_duty_cycle function and converted to set_duty_hw instead of set_duty to eliminate loss of granularity. (#1441)
- Embassy examples now build on stable (#1485)
- Fix delay on esp32h2 (#1535)
- spi: fix dma wrong mode when using eh1 blocking api (#1541)
- uart: make `uart::UartRx::read_byte` public (#1547)
- Fix async serial-usb-jtag (#1561)
- Feeding `RWDT` now actually works (#1645)

### Changed

- Removed unneeded generic parameters on `Usb` (#1469)
- Created virtual peripherals for CPU control and radio clocks, rather than splitting them from `SYSTEM` (#1428)
- `IO`, `ADC`, `DAC`, `RTC*`, `LEDC`, `PWM` and `PCNT` drivers have been converted to camel case format (#1473)
- RNG is no longer TRNG, the `CryptoRng` implementation has been removed. To track this being re-added see #1499 (#1498)
- Make software interrupts shareable (#1500)
- The `SystemParts` struct has been renamed to `SystemControl`, and now has a constructor which takes the `SYSTEM` peripheral (#1495)
- Timer abstraction: refactor `systimer` and `timer` modules into a common `timer` module (#1527)
- Removed the `embassy-executor-thread` and `embassy-executor-interrupt` features, they are now enabled by default when `embassy` is enabled. (#1485)
- Software interrupt 3 is now used instead of software interrupt 0 on the thread aware executor on multicore systems (#1485)
- Timer abstraction: refactor `systimer` and `timer` modules into a common `timer` module (#1527)
- Refactoring of GPIO module, have drivers for Input,Output,OutputOpenDrain, all drivers setup their GPIOs correctly (#1542)
- DMA transactions are now found in the `dma` module (#1550)
- Remove unnecessary generics from PARL_IO driver (#1545)
- Use `Level enum` in GPIO constructors instead of plain bools (#1574)
- rmt: make ChannelCreator public (#1597)

### Removed

- Removed the `SystemExt` trait (#1495)
- Removed the `GpioExt` trait (#1496)
- Embassy support (and all related features) has been removed, now available in the `esp-hal-embassy` package instead (#1595)

## [0.17.0] - 2024-04-18

### Added

- Add `ADC::read_blocking` to xtensa chips (#1293)
- ESP32-C6 / ESP32-H2: Implement `ETM` for general purpose timers (#1274)
- `interrupt::enable` now has a direct CPU enable counter part, `interrupt::enable_direct` (#1310)
- `Delay::delay(time: fugit::MicrosDurationU64)`
- Added async support for TWAI (#1320)
- Add TWAI support for ESP32-C6 (#1323)
- `GpioPin::steal` unsafe API (#1363)
- Inherent implementions of GPIO pin `set_low`, `is_low`, etc.
- Warn users when attempting to build using the `dev` profile (#1420)
- Async uart now reports interrupt errors(overflow, glitch, frame error, parity) back to user of read/write. uart clock decimal part configured for c2,c3,s3 (#1168, #1445)
- Add mechanism to configure UART source clock (#1416)
- `GpioPin` got a function `set_state(bool)` (#1462)
- Add definitions of external USB PHY peripheral I/O signals
- Expose e-hal ErrorKind::NoAcknowledge in I2C driver (#1454)
- Add remaining peripheral signals for LCD_CAM (#1466)

### Fixed

- Reserve `esp32` ROM stacks to prevent the trashing of dram2 section (#1289)
- Fixing `esp-wifi` + `TRNG` issue on `ESP32-S2` (#1272)
- Fixed core1 startup using the wrong stack on the esp32 and esp32s3 (#1286).
- ESP32: Apply fix for Errata 3.6 in all the places necessary. (#1315)
- ESP32 & ESP32-S2: Fix I²C frequency (#1306)
- UART's TX/RX FIFOs are now cleared during initialization (#1344)
- Fixed `LCD_CAM I8080` driver potentially sending garbage to display (#1301)
- The TWAI driver can now be used without requiring the `embedded-hal` traits (#1355)
- USB pullup/pulldown now gets properly cleared and does not interfere anymore on esp32c3 and esp32s3 (#1244)
- Fixed GPIO counts so that using async code with the higher GPIO number should no longer panic (#1361, #1362)
- ESP32/ESP32-S2: Wait for I2S getting out of TX_IDLE when starting a transfer (#1375)
- Fixed writes to SPI not flushing before attempting to write, causing corrupted writes (#1381)
- fix AdcConfig::adc_calibrate for xtensa targets (#1379)
- Fixed a divide by zero panic when setting the LEDC duty cycle to 0 with `SetDutyCycle::set_duty_cycle` (#1403)
- Support 192 and 256-bit keys for AES (#1316)
- Fixed MCPWM DeadTimeCfg bit values (#1378)
- ESP32 LEDC `set_duty_cycle` used HighSpeedChannel for LowSpeedChannel (#1457)

### Changed

- TIMG: Allow use without the embedded-hal-02 traits in scope (#1367)
- DMA: use channel clusters
- Remove `Ext32` and `RateExtU64` from prelude
- Prefer mutable references over moving for DMA transactions (#1238)
- Support runtime interrupt binding, adapt GPIO driver (#1231)
- Renamed `eh1` feature to `embedded-hal`, feature-gated `embedded-hal@0.2.x` trait implementations (#1273)
- Enable `embedded-hal` feature by default, instead of the `embedded-hal-02` feature (#1313)
- `Uart` structs now take a `Mode` parameter which defines how the driver is initialized (#1294)
- `Rmt` can be created in async or blocking mode. The blocking constructor takes an optional interrupt handler argument. (#1341)
- All `Instance` traits are now sealed, and can no longer be implemented for arbitrary types (#1346)
- DMA channels can/have to be explicitly created for async or blocking drivers, added `set_interrupt_handler` to DMA channels, SPI, I2S, PARL_IO, don't enable interrupts on startup for DMA, I2S, PARL_IO, GPIO (#1300)
- UART: Rework `change_baud` so it is possible to set baud rate even after instantiation (#1350)
- Runtime ISR binding for SHA,ECC and RSA (#1354)
- Runtime ISR binding for I2C (#1376)
- `UsbSerialJtag` can be created in async or blocking mode. The blocking constructor takes an optional interrupt handler argument (#1377)
- SYSTIMER and TIMG instances can now be created in async or blocking mode (#1348)
- Runtime ISR binding for TWAI (#1384)
- ESP32-C6: The `gpio::lp_gpio` module has been renamed to `gpio::lp_io` to match the peripheral name (#1397)
- Runtime ISR binding for assist_debug (#1395)
- Runtime ISR binding for software interrupts, software interrupts are split now, interrupt-executor takes the software interrupt to use, interrupt-executor is easier to use (#1398)
- PCNT: Runtime ISR binding (#1396)
- Runtime ISR binding for RTC (#1405)
- Improve MCPWM DeadTimeCfg API (#1378)
- `SystemTimer`'s `Alarm` methods now require `&mut self` (#1455)

### Removed

- Remove package-level type exports (#1275)
- Removed `direct-vectoring` & `interrupt-preemption` features, as they are now enabled by default (#1310)
- Removed the `rt` and `vectored` features (#1380)
- Remove partial support for the ESP32-P4 (#1461)

## [0.16.1] - 2024-03-12

- Resolved an issue with the `defmt` dependency/feature (#1264)

### Changed

- Use ROM `memcpy` over compiler builtins (#1255)
- Do not ensure randomness or implement the `CryptoRng` trait for ESP32-P4/S2 (#1267)

## [0.16.0] - 2024-03-08

### Added

- Add initial support for the ESP32-P4 (#1101)
- Implement `embedded_hal::pwm::SetDutyCycle` trait for `ledc::channel::Channel` (#1097)
- ESP32-P4: Add initial GPIO support (#1109)
- ESP32-P4: Add initial support for interrupts (#1112)
- ESP32-P4: Add efuse reading support (#1114)
- ESP32-S3: Added LCD_CAM I8080 driver (#1086)
- Allow for splitting of the USB Serial JTAG peripheral into tx/rx components (#1024)
- `RngCore` trait is implemented (#1122)
- Support Rust's `stack-protector` feature (#1135)
- Adding clock support for `ESP32-P4` (#1145)
- Implementation OutputPin and InputPin for AnyPin (#1067)
- Implement `estimate_xtal_frequency` for ESP32-C6 / ESP32-H2 (#1174)
- A way to push into I2S DMA buffer via a closure (#1189)
- Added basic `LP-I2C` driver for C6 (#1185)
- Ensuring that the random number generator is TRNG. (#1200)
- ESP32-C6: Add timer wakeup source for deepsleep (#1201)
- Introduce `InterruptExecutor::spawner()` (#1211)
- Add `InterruptHandler` struct, which couples interrupt handlers and their priority together (#1299)

### Fixed

- Fix embassy-time tick rate not set when using systick as the embassy timebase (#1124)
- Fix `get_raw_core` on Xtensa (#1126)
- Fix docs.rs documentation builds (#1129)
- Fix circular DMA (#1144)
- Fix `hello_rgb` example for ESP32 (#1173)
- Fixed the multicore critical section on Xtensa (#1175)
- Fix timer `now` for esp32c3 and esp32c6 (#1178)
- Wait for registers to get synced before reading the timer count for all chips (#1183)
- Fix I2C error handling (#1184)
- Fix circular DMA (#1189)
- Fix esp32c3 uart initialization (#1156)
- Fix ESP32-S2 I2C read (#1214)
- Reset/init UART if it's not the console UART (#1213)

### Changed

- DmaDescriptor struct to better model the hardware (#1054)
- DMA descriptor count no longer needs to be multiplied by 3 (#1054)
- RMT channels no longer take the channel number as a generic param (#959)
- The `esp-hal-common` package is now called `esp-hal` (#1131)
- Refactor the `Trace` driver to be generic around its peripheral (#1140)
- Auto detect crystal frequency based on `RtcClock::estimate_xtal_frequency()` (#1165)
- ESP32-S3: Configure 32k ICACHE (#1169)
- Lift the minimal buffer size requirement for I2S (#1189)
- Replaced `SystemTimer::TICKS_PER_SEC` with `SystemTimer::ticks_per_sec()` (#1981)

### Removed

- Remove `xtal-26mhz` and `xtal-40mhz` features (#1165)
- All chip-specific HAL packages have been removed (#1196)

### Breaking

- `ADC` and `DAC` drivers now take virtual peripherals in their constructors, instead of splitting `APB_SARADC`/`SENS` (#1100)
- The `DAC` driver's constructor is now `new` instead of `dac`, to be more consistent with other APIs (#1100)
- The DMA peripheral is now called `Dma` for devices with both PDMA and GDMA controllers (#1125)
- The `ADC` driver's constructor is now `new` instead of `adc`, to be more consistent with other APIs (#1133)
- `embassy-executor`'s `integrated-timers` is no longer enabled by default.
- Renamed `embassy-time-systick` to `embassy-time-systick-16mhz` for use with all chips with a systimer, except `esp32s2`. Added `embassy-time-systick-80mhz` specifically for the `esp32s2`. (#1247)

## [0.15.0] - 2024-01-19

### Added

- ESP32-C6: Properly initialize PMU (#974)
- Implement overriding base mac address (#1044)
- Add `rt-riscv` and `rt-xtensa` features to enable/disable runtime support (#1057)
- ESP32-C6: Implement deep sleep (#918)
- Add `embedded-io` feature to each chip-specific HAL (#1072)
- Add `embassy-time-driver` to `esp-hal-common` due to updating `embassy-time` to `v0.3.0` (#1075)
- ESP32-S3: Added support for 80Mhz PSRAM (#1069)
- ESP32-C3/S3: Add workaround for USB pin exchange on usb-serial-jtag (#1104).
- ESP32C6: Added LP_UART initialization (#1113)
- Add `place-spi-driver-in-ram` feature to `esp-hal-common` (#1096)

### Changed

- Set up interrupts for the DMA and async enabled peripherals only when `async` feature is provided (#1042)
- Update to `1.0.0` releases of the `embedded-hal-*` packages (#1068)
- Update `embassy-time` to `0.3.0` and embassy-executor to `0.5.0` release due to the release of the `embedded-hal-*` packages (#1075)
- No longer depend on `embassy-time` (#1092)
- Update to latest `smart-leds-trait` and `smart-leds` packages (#1094)

### Fixed

- ESP32: correct gpio 32/33 in errata36() (#1053)
- ESP32: make gpio 4 usable as analog pin (#1078)
- Fix double &mut for the `SetDutyCycle` impl on `PwmPin` (#1033)
- ESP32/ESP32-S3: Fix stack-top calculation for app-core (#1081)
- ESP32/ESP32-S2/ESP32-S3: Fix embassy-time-timg0 driver (#1091)
- ESP32: ADC readings are no longer inverted (#1093)

### Removed

### Breaking

- Unify the low-power peripheral names (`RTC_CNTL` and `LP_CLKRST` to `LPWR`) (#1064)

## [0.14.1] - 2023-12-13

### Fixed

- Fix SHA for all targets (#1021)

## [0.14.0] - 2023-12-12

### Added

- ESP32-C6: LP core clock is configurable (#907)
- Derive `Clone` and `Copy` for `EspTwaiFrame` (#914)
- A way to configure inverted pins (#912)
- Added API to check a GPIO-pin's interrupt status bit (#929)
- A `embedded_io_async::Read` implementation for `UsbSerialJtag` (#889)
- `RtcClock::get_xtal_freq`, `RtcClock::get_slow_freq` (#957)
- Added Rx Timeout functionality to async Uart (#911)
- RISC-V: Thread-mode and interrupt-mode executors, `#[main]` macro (#947)
- A macro to make it easier to create DMA buffers and descriptors (#935)
- I2C timeout is configurable (#1011)
- ESP32-C6/ESP32-H2: `flip-link` feature gives zero-cost stack overflow protection (#1008)

### Changed

- Improve DMA documentation & clean up module (#915)
- Only allow a single version of `esp-hal-common` to be present in an application (#934)
- ESP32-C3/C6 and ESP32-H2 can now use the `zero-rtc-bss` feature to enable `esp-hal-common/rv-zero-rtc-bss` (#867)
- Reuse `ieee802154_clock_enable/disable()` functions for BLE and rename `ble_ieee802154_clock_enable()` (#953)
- The `embedded-io` trait implementations are now gated behind the `embedded-io` feature (#964)
- Simplifed RMT channels and channel creators (#958)
- Reworked construction of I2S driver instances (#983)
- ESP32-S2/S3: Don't require GPIO 18 to create a USB peripheral driver instance (#990)
- Updated to latest release candidate (`1.0.0-rc.2`) for `embedded-hal{-async,-nb}` (#994)
- Explicit panic when hitting the `DefaultHandler` (#1005)
- Relevant interrupts are now auto enabled in `embassy::init` (#1014).

### Fixed

- ESP32-C2/C3 examples: fix build error (#899)
- ESP32-S3: Fix GPIO interrupt handler crashing when using GPIO48. (#898)
- Fixed short wait times in embassy causing hangs (#906)
- Make sure to clear LP/RTC RAM before loading code (#916)
- Async RMT channels can be used concurrently (#925)
- Xtensa: Allow using `embassy-executor`'s thread-mode executor if neither `embassy-executor-thread`, nor `embassy-executor-interrupt` is enabled. (#937)
- Uart Async: Improve interrupt handling and irq <--> future communication (#977)
- RISC-V: Fix stack allocation (#988)
- ESP32-C6: Fix used RAM (#997)
- ESP32-H2: Fix used RAM (#1003)
- Fix SPI slave DMA dma_read and dma_write (#1013)
- ESP32-C6/H2: Fix disabling of interrupts (#1040)

### Removed

- Direct boot support has been removed (#903).
- Removed the `mcu-boot` feature from `esp32c3-hal` (#938)
- Removed SpiBusController and SpiBusDevice in favour of embedded-hal-bus and embassy-embedded-hal implementataions. (#978)

### Breaking

- `Spi::new`/`Spi::new_half_duplex` takes no gpio pin now, instead you need to call `with_pins` to setup those (#901).
- ESP32-C2, ESP32-C3, ESP32-S2: atomic emulation trap has been removed. (#904) (#985)
  - When upgrading you must either remove [these lines](https://github.com/esp-rs/riscv-atomic-emulation-trap#usage) from your `.cargo/config.toml`.
  - Usage of `core::sync::atomic::*` in dependent crates should be replaced with [portable-atomic](https://github.com/taiki-e/portable-atomic).
- RSA driver now takes `u32` words instead of `u8` bytes. The expected slice length is now 4 times shorter. (#981)

## [0.13.1] - 2023-11-02

### Fixed

- ESP32-C3: Make sure BLE and WiFi are not powered down when esp-wifi needs them (#891)
- ESP32-C6/H2: Fix setting UART baud rate (#893)

## [0.13.0] - 2023-10-31

### Added

- Implement SetFrequencyCycle and PwmPin from embedded_hal for PwmPin of MCPWM. (#880)
- Added `embassy-time-systick` to ESP32-S2 (#827)
- Implement enabling/disabling BLE clock on ESP32-C6 (#784)
- Async support for RMT (#787)
- Implement `defmt::Format` for more types (#786)
- Add new_no_miso to Spi FullDuplexMode (#794)
- Add UART support for splitting into TX and RX (#754)
- Async support for I2S (#801)
- Async support for PARL_IO (#807)
- ETM driver, GPIO ETM (#819)
- (G)DMA AES support (#821)
- SYSTIMER ETM functionality (#828)
- Adding async support for RSA peripheral(doesn't work properly for `esp32` chip - issue will be created)(#790)
- Added sleep support for ESP32-C3 with timer and GPIO wakeups (#795)
- Support for ULP-RISCV including Delay and GPIO (#840, #845)
- Add bare-bones SPI slave support, DMA only (#580, #843)
- Embassy `#[main]` convenience macro (#841)
- Add a `defmt` feature to the `esp-hal-smartled` package (#846)
- Support 16MB octal PS-RAM for ESP32-S3 (#858)
- RISCV TRACE Encoder driver for ESP32-C6 / ESP32-H2 (#864)
- `embedded_hal` 1 `InputPin` and `embedded_hal_async` `Wait` impls for open drain outputs (#905)

### Changed

- Bumped MSRV to 1.67 (#798)
- Optimised multi-core critical section implementation (#797)
- Changed linear- and curve-calibrated ADC to provide readings in mV (#836)

### Fixed

- S3: Allow powering down RC_FAST_CLK (#796)
- UART/ESP32: fix calculating FIFO counter with `get_rx_fifo_count()` (#804)
- Xtensa targets: Use ESP32Reset - not Reset (#823)
- Examples should now work with the `defmt` feature (#810)
- Fixed a race condition causing SpiDma to stop working unexpectedly (#869)
- Fixed async uart serial, and updated the embassy_serial examples (#871).
- Fix ESP32-S3 direct-boot (#873)
- Fix ESP32-C6 ADC (#876)
- Fix ADC Calibration not being used on ESP32-S2 and ESP32-S3 (#1000)

### Removed

- `Pin::is_pcore_interrupt_set` (#793)
- `Pin::is_pcore_non_maskable_interrupt_set` (#793)
- `Pin::is_acore_interrupt_set` (#793)
- `Pin::is_acore_non_maskable_interrupt_set` (#793)
- `Pin::enable_hold` (#793)
- Removed the generic return type for ADC reads (#792)

### Breaking

- `Uart::new` now takes the `&Clocks` struct to ensure baudrate is correct for CPU/APB speed. (#808)
- `Uart::new_with_config` takes an `Config` instead of `Option<Config>`. (#808)
- `Alarm::set_period` takes a period (duration) instead of a frequency (#812)
- `Alarm::interrupt_clear` is now `Alarm::clear_interrupt` to be consistent (#812)
- The `PeripheralClockControl` struct is no longer public, drivers no longer take this as a parameter (#817)
- Unify the system peripheral, `SYSTEM`, `DPORT` and `PCR` are now all exposed as `SYSTEM` (#832).
- Unified the ESP32's and ESP32-C2's xtal frequency features (#831)
- Replace any underscores in feature names with dashes (#833)
- The `spi` and `spi_slave` modules have been refactored into the `spi`, `spi::master`, and `spi::slave` modules (#843)
- The `WithDmaSpi2`/`WithDmaSpi3` structs are no longer generic around the inner peripheral type (#853)
- The `SarAdcExt`/`SensExt` traits are now collectively named `AnalogExt` instead (#857)
- Replace the `radio` module with peripheral singleton structs (#852)
- The SPI traits are no longer re-exported in the main prelude, but from preludes in `spi::master`/`spi::slave` instead (#860)
- The `embedded-hal-1` and `embedded-hal-async` traits are no longer re-exported in the prelude (#860)

## [0.12.0] - 2023-09-05

### Added

- Implement RTCIO pullup, pulldown and hold control for Xtensa MCUs (#684)
- S3: Implement RTCIO wakeup source (#690)
- Add PARL_IO driver for ESP32-C6 / ESP32-H2 (#733, #760)
- Implement `ufmt_write::uWrite` trait for USB Serial JTAG (#751)
- Add HMAC peripheral support (#755)
- Add multicore-aware embassy executor for Xtensa MCUs (#723, #756).
- Add interrupt-executor for Xtensa MCUs (#723, #756).
- Add missing `Into<Gpio<Analog, GPIONUN>>` conversion (#764)
- Updated `clock` module documentation (#774)
- Add `log` feature to enable log output (#773)
- Add `defmt` feature to enable log output (#773)
- A new macro to load LP core code on ESP32-C6 (#779)
- Add `ECC`` peripheral driver (#785)
- Initial LLD support for Xtensa chips (#861).

### Changed

- Update the `embedded-hal-*` packages to `1.0.0-rc.1` and implement traits from `embedded-io` and `embedded-io-async` (#747)
- Moved AlignmentHelper to its own module (#753)
- Disable all watchdog timers by default at startup (#763)
- `log` crate is now opt-in (#773)

### Fixed

- Fix `psram` availability lookup in `esp-hal-common` build script (#718)
- Fix wrong `dram_seg` length in `esp32s2-hal` linker script (#732)
- Fix setting alarm when a timer group is used as the alarm source. (#730)
- Fix `Instant::now()` not counting in some cases when using TIMG0 as the timebase (#737)
- Fix number of ADC attenuations for ESP32-C6 (#771)
- Fix SHA registers access (#805)

### Breaking

- `CpuControl::start_app_core()` now takes an `FnOnce` closure (#739)

## [0.11.0] - 2023-08-10

### Added

- Add initial LP-IO support for ESP32-C6 (#639)
- Implement sleep with some wakeup methods for `esp32` (#574)
- Add a new RMT driver (#653, #667, #695)
- Implemented calibrated ADC API for ESP32-S3 (#641)
- Add MCPWM DeadTime configuration (#406)
- Implement sleep with some wakeup methods for `esp32-s3` (#660, #689, #696)
- Add feature enabling directly hooking the interrupt vector table (#621)
- Add `ClockControl::max` helper for all chips (#701)
- Added module-level documentation for all peripherals (#680)
- Implement sleep with some wakeup methods for `esp32-s3` (#660)
- Add `FlashSafeDma` wrapper for eh traits which ensure correct DMA transfer from source data in flash (ROM) (#678)

### Changed

- Update `embedded-hal-*` alpha packages to their latest versions (#640)
- Implement the `Clone` and `Copy` traits for the `Rng` driver (#650)
- Use all remaining memory as core-0's stack (#716)

### Fixed

- Fixed Async Uart `read` when `set_at_cmd` is not used (#652)
- USB device support is working again (#656)
- Add missing interrupt status read for esp32s3, which fixes USB-SERIAL-JTAG interrupts (#664)
- GPIO interrupt status bits are now properly cleared (#670)
- Increase frequency resolution in `set_periodic` (#686)
- Fixed ESP32-S2, ESP32-S3, ESP32-C2, ESP32-C3 radio clock gating (#679, #681)
- Partially fix ESP32 radio clocks (#709)
- Fixed "ESP32/ESP32-S2 RMT transmission with with data.len() > RMT_CHANNEL_RAM_SIZE results in TransmissionError" #707 (#710)

### Removed

- Remove the `allow-opt-level-z` feature from `esp32c3-hal` (#654)
- Remove the old `pulse_control` driver (#694)

### Breaking

- `DmaTransfer::wait` and `I2sReadDmaTransfer::wait_receive` now return `Result` (#665)
- `gpio::Pin` is now object-safe (#687)

## [0.10.0] - 2023-06-04

### Added

- Add `WithDmaSpi3` to prelude for ESP32S3 (#623)
- Add bare-bones PSRAM support for ESP32 (#506)
- Add initial support for the ESP32-H2 (#513, #526, #527, #528, #530, #538, #544, #548, #551, #556, #560, #566, #549, #564, #569, #576, #577, #589, #591, #597)
- Add bare-bones PSRAM support for ESP32-S3 (#517)
- Add async support to the I2C driver (#519)
- Implement Copy and Eq for EspTwaiError (#540)
- Add LEDC hardware fade support (#475)
- Added support for multicore async GPIO (#542)
- Add a fn to poll DMA transfers (#559)
- Add unified field-based efuse access (#567)
- Move `esp-riscv-rt` into esp-hal (#578)
- Add CRC functions from ESP ROM (#587)
- Add a `debug` feature to enable the PACs' `impl-register-debug` feature (#596)
- Add initial support for `I2S` in ESP32-H2 (#597)
- Add octal PSRAM support for ESP32-S3 (#610)
- Add MD5 functions from ESP ROM (#618)
- Add embassy async `read` support for `uart` (#620)
- Add bare-bones support to run code on ULP-RISCV / LP core (#631)
- Add ADC calibration implementation for a riscv chips (#555)
- Add `async` implementation for `USB Serial/JTAG`(#632)

### Changed

- Simplify the `Delay` driver, derive `Clone` and `Copy` (#568)
- DMA types can no longer be constructed by the user (#625)
- Move core interrupt handling from Flash to RAM for RISC-V chips (ESP32-H2, ESP32-C2, ESP32-C3, ESP32-C6) (#541)
- Change LED pin to GPIO2 in ESP32 blinky example (#581)
- Update ESP32-H2 and ESP32-C6 clocks and remove `i2c_clock` for all chips but ESP32 (#592)
- Use both timers in `TIMG0` for embassy time driver when able (#609)
- Re-work `RadioExt` implementations, add support for ESP32-H2 (#627)
- Improve examples documentation (#533)
- esp32h2-hal: added README (#585)
- Update `esp-hal-procmacros` package dependencies and features (#628)

### Fixed

- Corrected the expected DMA descriptor counts (#622, #625)
- DMA is supported for SPI3 on ESP32-S3 (#507)
- `change_bus_frequency` is now available on `SpiDma` (#529)
- Fixed a bug where a GPIO interrupt could erroneously fire again causing the next `await` on that pin to instantly return `Poll::Ok` (#537)
- Set `vecbase` on core 1 (ESP32, ESP32-S3) (#536)
- ESP32-S3: Move PSRAM related function to RAM (#546)
- ADC driver will now apply attenuation values to the correct ADC's channels. (#554)
- Sometimes half-duplex non-DMA SPI reads were reading garbage in non-release mode (#552)
- ESP32-C3: Fix GPIO5 ADC channel id (#562)
- ESP32-H2: Fix direct-boot feature (#570)
- Fix Async GPIO not disabling interupts on chips with multiple banks (#572)
- ESP32-C6: Support FOSC CLK calibration for ECO1+ chip revisions (#593)
- Fixed CI by pinning the log crate to 0.4.18 (#600)
- ESP32-S3: Fix calculation of PSRAM start address (#601)
- Fixed wrong variable access (FOSC CLK calibration for ESP32-C6 #593)
- Fixed [trap location in ram](https://github.com/esp-rs/esp-hal/pull/605#issuecomment-1604039683) (#605)
- Fix rom::crc docs (#611)
- Fixed a possible overlap of `.data` and `.rwtext` (#616)
- Avoid SDA/SCL being low while configuring pins for I2C (#619)

### Breaking

- Simplified user-facing SpiDma and I2s types (#626)
- Significantly simplified user-facing GPIO pin types. (#553)
- No longer re-export the `soc` module and the contents of the `interrupt` module at the package level (#607)

## [0.9.0] - 2023-05-02

### Added

- Add bare-bones PSRAM support for ESP32-S2 (#493)
- Add `DEBUG_ASSIST` functionality (#484)
- Add RSA peripheral support (#467)
- Add PeripheralClockControl argument to `timg`, `wdt`, `sha`, `usb-serial-jtag` and `uart` constructors (#463)
- Added API to raise and reset software interrupts (#426)
- Implement `embedded_hal_nb::serial::*` traits for `UsbSerialJtag` (#498)

### Fixed

- Fix `get_wakeup_cause` comparison error (#472)
- Use 192 as mclk_multiple for 24-bit I2S (#471)
- Fix `CpuControl::start_app_core` signature (#466)
- Move `rwtext` after other RAM data sections (#464)
- ESP32-C3: Disable `usb_pad_enable` when setting GPIO18/19 to input/output (#461)
- Fix 802.15.4 clock enabling (ESP32-C6) (#458)
- ESP32-S3: Disable usb_pad_enable when setting GPIO19/20 to input/output (#645)

### Changed

- Update `embedded-hal-async` and `embassy-*` dependencies (#488)
- Update to `embedded-hal@1.0.0-alpha.10` and `embedded-hal-nb@1.0.0-alpha.2` (#487)
- Let users configure the LEDC output pin as open-drain (#474)
- Use bitflags to decode wakeup cause (#473)
- Minor linker script additions (#470)
- Minor documentation improvements (#460)

### Removed

- Remove unnecessary generic from `UsbSerialJtag` driver (#492)
- Remove `#[doc(inline)]` from esp-hal-common re-exports (#490)

## [0.8.0] - 2023-03-27

## [0.7.1] - 2023-02-22

## [0.7.0] - 2023-02-21

## [0.5.0] - 2023-01-26

## [0.4.0] - 2022-12-12

## [0.3.0] - 2022-11-17

## [0.2.0] - 2022-09-13

## [0.1.0] - 2022-08-05

[Unreleased]: https://github.com/esp-rs/esp-hal/compare/esp-hal-v1.0.0-beta.0...HEAD
[v1.0.0-beta.0]: https://github.com/esp-rs/esp-hal/compare/v0.23.1..esp-hal-v1.0.0-beta.0
[0.23.1]: https://github.com/esp-rs/esp-hal/compare/v0.23.0..v0.23.1
[0.23.0]: https://github.com/esp-rs/esp-hal/compare/v0.22.0..v0.23.0
[0.22.0]: https://github.com/esp-rs/esp-hal/compare/v0.21.1...v0.22.0
[0.21.1]: https://github.com/esp-rs/esp-hal/compare/v0.21.0...v0.21.1
[0.21.0]: https://github.com/esp-rs/esp-hal/compare/v0.20.1...v0.21.0
[0.20.1]: https://github.com/esp-rs/esp-hal/compare/v0.20.0...v0.20.1
[0.20.0]: https://github.com/esp-rs/esp-hal/compare/v0.19.0...v0.20.0
[0.19.0]: https://github.com/esp-rs/esp-hal/compare/v0.18.0...v0.19.0
[0.18.0]: https://github.com/esp-rs/esp-hal/compare/v0.17.0...v0.18.0
[0.17.0]: https://github.com/esp-rs/esp-hal/compare/v0.16.1...v0.17.0
[0.16.1]: https://github.com/esp-rs/esp-hal/compare/v0.16.0...v0.16.1
[0.16.0]: https://github.com/esp-rs/esp-hal/compare/v0.15.0...v0.16.0
[0.15.0]: https://github.com/esp-rs/esp-hal/compare/v0.14.1...v0.15.0
[0.14.1]: https://github.com/esp-rs/esp-hal/compare/v0.14.0...v0.14.1
[0.14.0]: https://github.com/esp-rs/esp-hal/compare/v0.13.1...v0.14.0
[0.13.1]: https://github.com/esp-rs/esp-hal/compare/v0.13.0...v0.13.1
[0.13.0]: https://github.com/esp-rs/esp-hal/compare/v0.12.0...v0.13.0
[0.12.0]: https://github.com/esp-rs/esp-hal/compare/v0.11.0...v0.12.0
[0.11.0]: https://github.com/esp-rs/esp-hal/compare/v0.10.0...v0.11.0
[0.10.0]: https://github.com/esp-rs/esp-hal/compare/v0.9.0...v0.10.0
[0.9.0]: https://github.com/esp-rs/esp-hal/compare/v0.8.0...v0.9.0
[0.8.0]: https://github.com/esp-rs/esp-hal/compare/v0.7.1...v0.8.0
[0.7.1]: https://github.com/esp-rs/esp-hal/compare/v0.7.0...v0.7.1
[0.7.0]: https://github.com/esp-rs/esp-hal/compare/v0.5.0...v0.7.0
[0.5.0]: https://github.com/esp-rs/esp-hal/compare/v0.4.0...v0.5.0
[0.4.0]: https://github.com/esp-rs/esp-hal/compare/v0.3.0...v0.4.0
[0.3.0]: https://github.com/esp-rs/esp-hal/compare/v0.2.0...v0.3.0
[0.2.0]: https://github.com/esp-rs/esp-hal/compare/v0.1.0...v0.2.0
[0.1.0]: https://github.com/esp-rs/esp-hal/releases/tag/v0.1.0<|MERGE_RESOLUTION|>--- conflicted
+++ resolved
@@ -16,12 +16,9 @@
 - `ESP_HAL_CONFIG_CRITICAL_SECTION_IMPL` to allow opting out of the default `critical-section` implementation (#3293)
 - All peripheral singletons (`GpioPin<...>`, `SPIn`, ...) now have a lifetime, as well as `steal`, `reborrow` and `clone_unchecked` methods (#3305)
 - `i2c::master::Operation` now implements `defmt::Format` (#3348)
-<<<<<<< HEAD
-- Add DMA memcpy support to the S2 (#3352)
-=======
 - ESP32-S2: Support for light-/deep-sleep(#375) 
 - ESP32-S2: Support for light-/deep-sleep (#3341) 
->>>>>>> 689c3624
+- Add DMA memcpy support to the S2 (#3352)
 
 ### Changed
 

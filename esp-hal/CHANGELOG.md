# Changelog

All notable changes to this project will be documented in this file.

The format is based on [Keep a Changelog](https://keepachangelog.com/en/1.0.0/),
and this project adheres to [Semantic Versioning](https://semver.org/spec/v2.0.0.html).

## [Unreleased]

### Added
- SPI: Added support for 3-wire SPI (#2919)
- UART: Add separate config for Rx and Tx (#2965)
- Added accessor methods to config structs (#3011)

### Changed

- RMT: `TxChannelConfig` and `RxChannelConfig` now support the builder-lite pattern (#2978)
- RMT: Some fields of `TxChannelConfig` and `RxChannelConfig` are now `gpio::Level`-valued instead of `bool` (#2989)
- RMT: The `PulseCode` trait now uses `gpio::Level` to specify output levels instead of `bool` (#2989)
- Uart `write_bytes` and `read_bytes` are now blocking and return the number of bytes written/read (#2882)
- Uart `read_bytes` is now blocking  returns the number of bytes read (#2882)
- Uart `flush` is now blocking (#2882)
- Removed `embedded-hal-nb` traits (#2882)
- `timer::wait` is now blocking (#2882)
- By default, set `tx_idle_num` to 0 so that bytes written to TX FIFO are always immediately transmitted. (#2859)
- `Rng` and `Trng` now implement `Peripheral<P = Self>` (#2992)
- SPI, UART, I2C: `with_<pin>` functions of peripheral drivers now disconnect the previously assigned pins from the peripheral. (#3012)
- SPI, UART, I2C: Dropping a driver now disconnects pins from their peripherals. (#3012)
<<<<<<< HEAD
- Migrate PARL_IO driver to DMA move API (#3033)
=======
>>>>>>> 6aa17819
- `Async` drivers are no longer `Send` (#2980)
- GPIO drivers now take configuration structs (#2990, #3029)
- `flip-link` feature is now a config option (`ESP_HAL_CONFIG_FLIP_LINK`) (#3001)

- Removed features `psram-quad` and `psram-octal` - replaced by `psram` and the `ESP_HAL_CONFIG_PSRAM_MODE` (`quad`/`octal`) (#3001)

- I2C: Async functions are postfixed with `_async`, non-async functions are available in async-mode (#3056)

### Fixed

- `DmaDescriptor` is now `#[repr(C)]` (#2988)
- Fixed an issue that caused LCD_CAM drivers to turn off their clocks unexpectedly (#3007)
- Fixed an issue where DMA-driver peripherals started transferring before the data was ready (#3003)

### Removed

- Removed `Pin`, `RtcPin` and `RtcPinWithResistors` implementations from `Flex` (#2938)
- OutputOpenDrain has been removed (#3029)
- The fields of config structs are no longer public (#3011)

## [0.23.1] - 2025-01-15

### Fixed

- Fixed `PriorityLock` being ineffective with `Priority::max()` on RISC-V CPUs (#2964)

## [0.23.0] - 2025-01-15

### Added

- ESP32-S3: Added SDMMC signals (#2556)
- Added `set_priority` to the `DmaChannel` trait on GDMA devices (#2403, #2526)
- Added `into_async` and `into_blocking` functions for `ParlIoTxOnly`, `ParlIoRxOnly` (#2526)
- ESP32-C6, H2, S3: Added `split` function to the `DmaChannel` trait. (#2526, #2532)
- DMA: `PeripheralDmaChannel` type aliasses and `DmaChannelFor` traits to improve usability. (#2532)
- `dma::{Channel, ChannelRx, ChannelTx}::set_priority` for GDMA devices (#2403)
- `esp_hal::asynch::AtomicWaker` that does not hold a global critical section (#2555)
- `esp_hal::sync::RawMutex` for embassy-sync. (#2555)
- ESP32-C6, H2, S3: Added `split` function to the `DmaChannel` trait. (#2526)
- Added PSRAM configuration to `esp_hal::Config` if `quad-psram` or `octal-psram` is enabled (#2546)
- Added `esp_hal::psram::psram_raw_parts` (#2546)
- The timer drivers `OneShotTimer` & `PeriodicTimer` have `into_async` and `new_typed` methods (#2586)
- `timer::Timer` trait has three new methods, `wait`, `async_interrupt_handler` and `peripheral_interrupt` (#2586)
- Configuration structs in the I2C, SPI, and UART drivers now implement the Builder Lite pattern (#2614)
- Added `I8080::apply_config`, `DPI::apply_config` and `Camera::apply_config` (#2610)
- Introduced the `unstable` feature which will be used to restrict stable APIs to a subset of esp-hal. (#2628)
- HAL configuration structs now implement the Builder Lite pattern (#2645)
- Added `OutputOpenDrain::unlisten` (#2625)
- Added `{Input, Flex}::wait_for` (#2625)
- Peripheral singletons now implement `Debug` and `defmt::Format` (#2682, #2834)
- `BurstConfig`, a device-specific configuration for configuring DMA transfers in burst mode (#2543)
- `{DmaRxBuf, DmaTxBuf, DmaRxTxBuf}::set_burst_config` (#2543)
- Added `SpiDmaBus::split` for moving between manual & automatic DMA buffers (#2824)
- ESP32-S2: DMA support for AES (#2699)
- Added `transfer_in_place_async` and embedded-hal-async implementation to `Spi` (#2691)
- `InterruptHandler` now implements `Hash` and `defmt::Format` (#2830)
- `uart::ConfigError` now implements `Eq` (#2825)
- `i2c::master::Error` now implements `Eq` and `Hash` (#2825)
- `i2c::master::Operation` now implements `Debug`, `PartialEq`, `Eq`, `Hash`, and `Display` (#2825)
- `i2c::master::Config` now implements `PartialEq`, `Eq`, ans `Hash` (#2825)
- `i2c::master::I2c` now implements `Debug`, `PartialEq`, and `Eq` (#2825)
- `i2c::master::Info` now implements `Debug` (#2825)
- `spi::master::Config` now implements `Hash` (#2823)
- `spi::master` drivers now implement `Debug` and `defmt::Format` (#2823)
- `DmaRxBuf`, `DmaTxBuf` and `DmaRxTxBuf` now implement `Debug` and `defmt::Format` (#2823)
- DMA channels (`AnyGdmaChannel`, `SpiDmaChannel`, `I2sDmaChannel`, `CryptoDmaChannel`) and their RX/TX halves now implement `Debug` and `defmt::Format` (#2823)
- `DmaDescriptor` and `DmaDescriptorFlags` now implement `PartialEq` and `Eq` (#2823)
- `gpio::{Event, WakeEvent, GpioRegisterAccess}` now implement `Debug`, `Eq`, `PartialEq` and `Hash` (#2842)
- `gpio::{Level, Pull, AlternateFunction, RtcFunction}` now implement `Hash` (#2842)
- `gpio::{GpioPin, AnyPin, Io, Output, OutputOpenDrain, Input, Flex}` now implement `Debug`, `defmt::Format` (#2842)
- More interrupts are available in `esp_hal::spi::master::SpiInterrupt`, add `enable_listen`,`interrupts` and `clear_interrupts` for ESP32/ESP32-S2 (#2833)
- The `ExtU64` and `RateExtU32` traits have been added to `esp_hal::time` (#2845)
- Added `AnyPin::steal(pin_number)` (#2854)
- `adc::{AdcCalSource, Attenuation, Resolution}` now implement `Hash` and `defmt::Format` (#2840)
- `rtc_cntl::{RtcFastClock, RtcSlowClock, RtcCalSel}` now implement `PartialEq`, `Eq`, `Hash` and `defmt::Format` (#2840)
- Added `tsens::TemperatureSensor` peripheral for ESP32C6 and ESP32C3 (#2875)
- Added `with_rx()` and `with_tx()` methods to Uart, UartRx, and UartTx (#2904)
- ESP32-S2: Made Wi-Fi peripheral non virtual. (#2942)
- `UartRx::check_for_errors`, `Uart::check_for_rx_errors`, `{Uart, UartRx}::read_buffered_bytes` (#2935)
- Added `i2c` interrupt API (#2944)

### Changed

- In addition to taking by value, peripheral drivers can now mutably borrow DMA channel objects. (#2526)
- DMA channel objects are no longer wrapped in `Channel`. The `Channel` drivers are now managed by DMA enabled peripheral drivers. (#2526)
- The `Dpi` driver and `DpiTransfer` now have a `Mode` type parameter. The driver's asyncness is determined by the asyncness of the `Lcd` used to create it. (#2526)
- `dma::{Channel, ChannelRx, ChannelTx}::set_priority` for GDMA devices (#2403)
- `SystemTimer::set_unit_value` & `SystemTimer::configure_unit` (#2576)
- `SystemTimer` no longer uses peripheral ref (#2576)
- `TIMGX` no longer uses peripheral ref (#2581)
- `SystemTimer::now` has been renamed `SystemTimer::unit_value(Unit)` (#2576)
- `SpiDma` transfers now explicitly take a length along with the DMA buffer object (#2587)
- `dma::{Channel, ChannelRx, ChannelTx}::set_priority` for GDMA devices (#2403)
- `SystemTimer`s `Alarm`s are now type erased (#2576)
- `TimerGroup` `Timer`s are now type erased (#2581)
- PSRAM is now initialized automatically if `quad-psram` or `octal-psram` is enabled (#2546)
- DMA channels are now available via the `Peripherals` struct, and have been renamed accordingly. (#2545)
- Moved interrupt related items from lib.rs, moved to the `interrupt` module (#2613)
- The timer drivers `OneShotTimer` & `PeriodicTimer` now have a `Mode` parameter and type erase the underlying driver by default (#2586)
- `timer::Timer` has new trait requirements of `Into<AnyTimer>`, `'static` and `InterruptConfigurable` (#2586)
- `systimer::etm::Event` no longer borrows the alarm indefinitely (#2586)
- A number of public enums and structs in the I2C, SPI, and UART drivers have been marked with `#[non_exhaustive]` (#2614)
- Interrupt handling related functions are only provided for Blocking UART. (#2610)
- Changed how `Spi`, (split or unsplit) `Uart`, `LpUart`, `I8080`, `Camera`, `DPI` and `I2C` drivers are constructed (#2610)
- I8080, camera, DPI: The various standalone configuration options have been merged into `Config` (#2610)
- Dropped GPIO futures stop listening for interrupts (#2625)
- UART driver's `StopBits` enum variants now correctly use UpperCamelCase (#2669)
- The `PeripheralInput` and `PeripheralOutput` traits are now sealed (#2690)
- `esp_hal::sync::Lock` has been renamed to RawMutex (#2684)
- Updated `esp-pacs` with support for Wi-Fi on the ESP32 and made the peripheral non virtual
- `SpiBitOrder`, `SpiDataMode`, `SpiMode` were renamed to `BitOder`, `DataMode` and `Mode` (#2828)
- `crate::Mode` was renamed to `crate::DriverMode` (#2828)
- `Spi::with_miso` has been overloaded into `Spi::with_miso` and `Spi::with_sio1` (#2557)
- Renamed some I2C error variants (#2844)
- I2C: Replaced potential panics with errors. (#2831)
- UART: Make `AtCmdConfig` and `ConfigError` non-exhaustive (#2851)
- UART: Make `AtCmdConfig` use builder-lite pattern (#2851)
- UART: Fix naming violations for `DataBits`, `Parity`, and `StopBits` enum variants (#2893)
- UART: Remove blocking version of `read_bytes` and rename `drain_fifo` to `read_bytes` instead (#2895)
- Renamed variants of `CpuClock`, made the enum non-exhaustive (#2899)
- SPI: Fix naming violations for `Mode` enum variants (#2902)
- SPI: Fix naming violations for `Address` and `Command` enum variants (#2906)
- `ClockSource` enums are now `#[non_exhaustive]` (#2912)
- `macros` module is now private (#2900)
- `gpio::{Input, Flex}::wakeup_enable` now returns an error instead of panicking. (#2916)
- I2C: Have a dedicated enum to specify the timeout (#2864)
- Removed the `I` prefix from `DriveStrength` enum variants. (#2922)
- Removed the `Attenuation` prefix from `Attenuation` enum variants. (#2922)
- Renamed / changed some I2C error variants (#2844, #2862)
- The `entry` macro is replaced by the `main` macro (#2941)
- `{Uart, UartRx}::read_bytes` now blocks until the buffer is filled. (#2935)
- Bump MSRV to 1.84 (#2951)

### Fixed

- Xtensa devices now correctly enable the `esp-hal-procmacros/rtc-slow` feature (#2594)
- User-bound GPIO interrupt handlers should no longer interfere with async pins. (#2625)
- `spi::master::Spi::{into_async, into_blocking}` are now correctly available on the typed driver, to. (#2674)
- It is no longer possible to safely conjure `GpioPin` instances (#2688)
- UART: Public API follows `C-WORD_ORDER` Rust API standard (`VerbObject` order) (#2851)
- `DmaRxStreamBuf` now correctly resets the descriptors the next time it's used (#2890)
- i2s: fix pin offset logic for parallel output on i2s1 (#2886)

### Removed

- Remove more examples. Update doctests. (#2547)
- The `configure` and `configure_for_async` DMA channel functions has been removed (#2403)
- The DMA channel objects no longer have `tx` and `rx` fields. (#2526)
- `SysTimerAlarms` has been removed, alarms are now part of the `SystemTimer` struct (#2576)
- `FrozenUnit`, `AnyUnit`, `SpecificUnit`, `SpecificComparator`, `AnyComparator` have been removed from `systimer` (#2576)
- Remove Dma[Rx|Tx]Buffer::length (#2587)
- `esp_hal::psram::psram_range` (#2546)
- The `Dma` structure has been removed. (#2545)
- Removed `embedded-hal 0.2.x` impls and deps from `esp-hal` (#2593)
- Removed `Camera::set_` functions (#2610)
- `DmaTxBuf::{compute_chunk_size, compute_descriptor_count, new_with_block_size}` (#2543)
- The `prelude` module has been removed (#2845)
- SPI: Removed `pub fn read_byte` and `pub fn write_byte` (#2915)
- Removed all peripheral instance type parameters and `new_typed` constructors (#2907)

## [0.22.0] - 2024-11-20

### Added

- A new config option `PLACE_SWITCH_TABLES_IN_RAM` to improve performance (especially for interrupts) at the cost of slightly more RAM usage (#2331)
- A new config option `PLACE_ANON_IN_RAM` to improve performance (especially for interrupts) at the cost of RAM usage (#2331)
- Add burst transfer support to DMA buffers (#2336)
- `AnyPin` now implements `From<GpioPin<N>>`. (#2326)
- Added `AnySpi` and `AnySpiDmaChannel`. (#2334)
- Added `AnyI2s` and `AnyI2sDmaChannel`. (#2367)
- Added `AnyTwai`. (#2359)
- Added `AnyUart`. (#2381)
- `Pins::steal()` to unsafely obtain GPIO. (#2335)
- `I2c::with_timeout` (#2361)
- `Spi::half_duplex_read` and `Spi::half_duplex_write` (#2373)
- Add RGB/DPI driver (#2415)
- Add `DmaLoopBuf` (#2415)
- `Cpu::COUNT` and `Cpu::current()` (#2411)
- `UartInterrupt` and related functions (#2406)
- I2S Parallel output driver for ESP32. (#2348, #2436, #2472)
- Add an option to configure `WDT` action (#2330)
- `DmaDescriptor` is now `Send` (#2456)
- `into_async` and `into_blocking` functions for most peripherals (#2430, #2461)
- API mode type parameter (currently always `Blocking`) to `master::Spi` and `slave::Spi` (#2430)
- `gpio::{GpioPin, AnyPin, Flex, Output, OutputOpenDrain}::split()` to obtain peripheral interconnect signals. (#2418)
- `gpio::Input::{split(), into_peripheral_output()}` when used with output pins. (#2418)
- `gpio::Output::peripheral_input()` (#2418)
- `{Uart, UartRx, UartTx}::apply_config()` (#2449)
- `{Uart, UartRx, UartTx}` now implement `embassy_embedded_hal::SetConfig` (#2449)
- GPIO ETM tasks and events now accept `InputSignal` and `OutputSignal` (#2427)
- `spi::master::Config` and `{Spi, SpiDma, SpiDmaBus}::apply_config` (#2448)
- `embassy_embedded_hal::SetConfig` is now implemented for `spi::master::{Spi, SpiDma, SpiDmaBus}`, `i2c::master::I2c` (#2448, #2477)
- `slave::Spi::{with_mosi(), with_miso(), with_sclk(), with_cs()}` functions (#2485)
- I8080: Added `set_8bits_order()` to set the byte order in 8-bit mode (#2487)
- `I2c::{apply_config(), with_sda(), with_scl()}` (#2477)
- ESP32-S2: Added missing GPIO alternate functions (#2512)

### Changed

- Peripheral type erasure for SPI (#2334)
- Peripheral type erasure for I2S (#2367)
- Peripheral type erasure for I2C (#2361)
- Peripheral type erasure for TWAI (#2359)
- The SPI driver has been rewritten to allow using half-duplex and full-duplex functionality on the same bus. See the migration guide for details. (#2373)
- Renamed `SpiDma` functions: `dma_transfer` to `transfer`, `dma_write` to `write`, `dma_read` to `read`. (#2373)
- Peripheral type erasure for UART (#2381)
- Changed listening for UART events (#2406)
- Circular DMA transfers now correctly error, `available` returns `Result<usize,DmaError>` now (#2409)
- Interrupt listen/unlisten/clear functions now accept any type that converts into `EnumSet` (i.e. single interrupt flags). (#2442)
- SPI interrupt listening is now only available in Blocking mode. The `set_interrupt_handler` is available via `InterruptConfigurable` (#2442)
- Allow users to create DMA `Preparation`s (#2455)
- The `rmt::asynch::RxChannelAsync` and `rmt::asynch::TxChannelAsync` traits have been moved to `rmt` (#2430)
- Calling `AnyPin::output_signals` on an input-only pin (ESP32 GPIO 34-39) will now result in a panic. (#2418)
- UART configuration types have been moved to `esp_hal::uart` (#2449)
- `spi::master::Spi::new()` no longer takes `frequency` and `mode` as a parameter. (#2448)
- Peripheral interconnections via GPIO pins now use the GPIO matrix. (#2419)
- The I2S driver has been moved to `i2s::master` (#2472)
- `slave::Spi` constructors no longer take pins (#2485)
- The `I2c` master driver has been moved from `esp_hal::i2c` to `esp_hal::i2c::master`. (#2476)
- `I2c` SCL timeout is now defined in bus clock cycles. (#2477)
- Trying to send a single-shot RMT transmission will result in an error now, `RMT` deals with `u32` now, `PulseCode` is a convenience trait now (#2463)
- Removed `get_` prefixes from functions (#2528)
- The `Camera` and `I8080` drivers' constructors now only accepts blocking-mode DMA channels. (#2519)
- Many peripherals are now disabled by default and also get disabled when the driver is dropped (#2544)
- Updated embassy-time to v0.4 (#2701)

- Config: Crate prefixes and configuration keys are now separated by `_CONFIG_` (#2848)
- UART: `read_byte` and `write_byte` made private. (#2915)

### Fixed

- Fix conflict between `RtcClock::get_xtal_freq` and `Rtc::disable_rom_message_printing` (#2360)
- Fixed an issue where interrupts enabled before `esp_hal::init` were disabled. This issue caused the executor created by `#[esp_hal_embassy::main]` to behave incorrectly in multi-core applications. (#2377)
- Fixed `TWAI::transmit_async`: bus-off state is not reached when CANH and CANL are shorted. (#2421)
- ESP32: added UART-specific workaround for <https://docs.espressif.com/projects/esp-chip-errata/en/latest/esp32/03-errata-description/esp32/cpu-subsequent-access-halted-when-get-interrupted.html> (#2441)
- Fixed some SysTimer race conditions and panics (#2451)
- TWAI: accept all messages by default (#2467)
- I8080: `set_byte_order()` now works correctly in 16-bit mode (#2487)
- ESP32-C6/ESP32-H2: Make higher LEDC frequencies work (#2520)

### Removed

- The `i2s::{I2sWrite, I2sWriteDma, I2sRead, I2sReadDma, I2sWriteDmaAsync, I2sReadDmaAsync}` traits have been removed. (#2316)
- The `ledc::ChannelHW` trait is no longer generic. (#2387)
- The `I2c::new_with_timeout` constructors have been removed (#2361)
- `I2c::new()` no longer takes `frequency` and pins as parameters. (#2477)
- The `spi::master::HalfDuplexReadWrite` trait has been removed. (#2373)
- The `Spi::with_pins` methods have been removed. (#2373)
- The `Spi::new_half_duplex` constructor have been removed. (#2373)
- The `HalfDuplexMode` and `FullDuplexMode` parameters have been removed from `Spi`. (#2373)
- Removed the output pin type parameter from `ledc::{Channel, ChannelIFace}` (#2388)
- Removed the output pin type parameter from `mcpwm::operator::{PwmPin, LinkedPins}` (#2388)
- Removed the output pin type parameter from `parl_io::{ClkOutPin, ClkInPin, RxClkInPin}` (#2388)
- Removed the valid pin type parameter from `parl_io::{TxPinConfigWithValidPin, RxPinConfigWithValidPin}` (#2388)
- Removed the pin type parameters from `parl_io::{TxOneBit, TxTwoBits, TxFourBits, TxEightBits, TxSixteenBits}` (#2388)
- Removed the pin type parameters from `parl_io::{RxOneBit, RxTwoBits, RxFourBits, RxEightBits, RxSixteenBits}` (#2388)
- Removed the pin type parameters from `lcd_cam::lcd::i8080::{TxEightBits, TxSixteenBits}` (#2388)
- Removed the pin type parameters from `lcd_cam::cam::{RxEightBits, RxSixteenBits}` (#2388)
- Most of the async-specific constructors (`new_async`, `new_async_no_transceiver`) have been removed. (#2430)
- The `configure_for_async` DMA functions have been removed (#2430)
- The `Uart::{change_baud, change_stop_bits}` functions have been removed (#2449)
- `gpio::{Input, Output, OutputOpenDrain, Flex, GpioPin}::{peripheral_input, into_peripheral_output}` have been removed. (#2418)
- The `GpioEtm` prefix has been removed from `gpio::etm` types (#2427)
- The `TimerEtm` prefix has been removed from `timer::timg::etm` types (#2427)
- The `SysTimerEtm` prefix has been removed from `timer::systimer::etm` types (#2427)
- The `GpioEtmEventRising`, `GpioEtmEventFalling`, `GpioEtmEventAny` types have been replaced with `Event` (#2427)
- The `TaskSet`, `TaskClear`, `TaskToggle` types have been replaced with `Task` (#2427)
- `{Spi, SpiDma, SpiDmaBus}` configuration methods (#2448)
- `Io::new_with_priority` and `Io::new_no_bind_interrupt`. (#2486)
- `parl_io::{no_clk_pin(), NoClkPin}` (#2531)
- Removed `get_core` function in favour of `Cpu::current` (#2533)

- Removed `uart::Config` setters and `symbol_length`. (#2847)

## [0.21.1]

### Fixed

- Restored blocking `embedded_hal` compatibility for async I2C driver (#2343)
- I2c::transaction is now able to transmit data of arbitrary length (#2481)

## [0.21.0]

### Added

- Introduce traits for the DMA buffer objects (#1976, #2213)
- Implement `embedded-hal` output pin traits for `NoPin` (#2019, #2133)
- Added `esp_hal::init` to simplify HAL initialisation (#1970, #1999)
- Added GpioPin::degrade to create ErasePins easily. Same for AnyPin by accident. (#2075)
- Added missing functions to `Flex`: `unlisten`, `is_interrupt_set`, `wakeup_enable`, `wait_for_high`, `wait_for_low`, `wait_for_rising_edge`, `wait_for_falling_edge`, `wait_for_any_edge`. (#2075)
- `Flex` now implements `Wait`. (#2075)
- Added sleep and wakeup support for esp32c2 (#1922)
- `Input`, `Output`, `OutputOpenDrain` and `Flex` now implement `Peripheral`. (#2094)
- Previously unavailable memory is available via `.dram2_uninit` section (#2079)
- You can now use `Input`, `Output`, `OutputOpenDrain` and `Flex` pins as EXTI and RTCIO wakeup sources (#2095)
- Added `Rtc::set_current_time` to allow setting RTC time, and `Rtc::current_time` to getting RTC time while taking into account boot time (#1883)
- Added APIs to allow connecting signals through the GPIO matrix. (#2128)
- Allow I8080 transfers to be cancelled on the spot (#2191)
- Implement `TryFrom<u32>` for `ledc::timer::config::Duty` (#1984)
- Expose `RtcClock::get_xtal_freq` and `RtcClock::get_slow_freq` publically for all chips (#2183)
- TWAI support for ESP32-H2 (#2199)
- Make `DmaDescriptor` methods public (#2237)
- Added a way to configure watchdogs in `esp_hal::init` (#2180)
- Introduce `DmaRxStreamBuf` (#2242)
- Implement `embedded_hal_async::delay::DelayNs` for `TIMGx` timers (#2084)
- Added `Efuse::read_bit` (#2259)
- Limited SPI slave support for ESP32 (Modes 1 and 3 only) (#2278)
- Added `Rtc::disable_rom_message_printing` (S3 and H2 only) (#2280)
- Added `esp_hal::time::{Duration, Instant}` (#2304)

### Changed

- Make saving and restoring SHA digest state an explicit operation (#2049)
- Reordered RX-TX pairs in all APIs to be consistent (#2074)
- Make saving and restoring SHA digest state an explicit operation (#2049)
- `Delay::new()` is now a `const` function (#1999)
- `Input`, `Output`, `OutputOpenDrain` and `Flex` are now type-erased by default. Use the new `new_typed` constructor to keep using the ZST pin types. (#2075)
- To avoid confusion with the `Rtc::current_time` wall clock time APIs, we've renamed `esp_hal::time::current_time` to `esp_hal::time::now`. (#2091)
- Renamed `touch::Continous` to `touch::Continuous`. (#2094)
- Faster SHA (#2112)
- The (previously undocumented) `ErasedPin` enum has been replaced with the `ErasedPin` struct. (#2094)
- Renamed and merged `Rtc::get_time_us` and `Rtc::get_time_ms` into `Rtc::time_since_boot` (#1883)
- ESP32: Added support for touch sensing on GPIO32 and 33 (#2109)
- Removed gpio pin generics from I8080 driver type. (#2171)
- I8080 driver now decides bus width at transfer time rather than construction time. (#2171)
- Migrate the I8080 driver to a move based API (#2191)
- Replaced `AnyPin` with `InputSignal` and `OutputSignal` and renamed `ErasedPin` to `AnyPin` (#2128)
- Replaced the `ErasedTimer` enum with the `AnyTimer` struct. (#2144)
- `Camera` and `AesDma` now support erasing the DMA channel type (#2258)
- Changed the parameters of `Spi::with_pins` to no longer be optional (#2133)
- Renamed `DummyPin` to `NoPin` and removed all internal logic from it. (#2133)
- The `NO_PIN` constant has been removed. (#2133)
- MSRV bump to 1.79 (#2156)
- Allow handling interrupts while trying to lock critical section on multi-core chips. (#2197)
- Migrate `Camera` to a move based API (#2242).
- Removed the PS-RAM related features, replaced by `quad-psram`/`octal-psram`, `init_psram` takes a configuration parameter, it's now possible to auto-detect PS-RAM size (#2178)
- `EspTwaiFrame` constructors now accept any type that converts into `esp_hal::twai::Id` (#2207)
- Change `DmaTxBuf` to support PSRAM on `esp32s3` (#2161)
- I2c `transaction` is now also available as a inherent function, lift size limit on `write`,`read` and `write_read` (#2262)
- SPI transactions are now cancelled if the transfer object (or async Future) is dropped. (#2216)
- The DMA channel types have been removed from peripherals (#2261)
- `I2C` driver renamed to `I2c` (#2320)
- The GPIO pins are now accessible via `Peripherals` and are no longer part of the `Io` struct (#2508)
- `dma::{ChannelRx, ChannelTx}` now have a `Mode` type parameter (#2519)

### Fixed

- SHA driver can now be safely used in multiple contexts concurrently (#2049)
- Fixed an issue with DMA transfers potentially not waking up the correct async task (#2065)
- Fixed an issue with LCD_CAM i8080 where it would send double the clocks in 16bit mode (#2085)
- Fix i2c embedded-hal transaction (#2028)
- Fix some inconsistencies in DMA interrupt bits (#2169)
- Fix SPI DMA alternating `write` and `read` for ESP32 and ESP32-S2 (#2131)
- Fix I2C ending up in a state when only re-creating the peripheral makes it useable again (#2141)
- Fix `SpiBus::transfer` transferring data twice in some cases (#2159)
- Fixed UART freezing when using `RcFast` clock source on ESP32-C2/C3 (#2170)
- I2S: on ESP32 and ESP32-S2 data is now output to the right (WS=1) channel first. (#2194)
- SPI: Fixed an issue where unexpected data was written outside of the read buffer (#2179)
- SPI: Fixed an issue where `wait` has returned before the DMA has finished writing the memory (#2179)
- SPI: Fixed an issue where repeated calls to `dma_transfer` may end up looping indefinitely (#2179)
- SPI: Fixed an issue that prevented correctly reading the first byte in a transaction (#2179)
- SPI: ESP32: Send address with correct data mode even when no data is sent. (#2231)
- SPI: ESP32: Allow using QSPI mode on SPI3. (#2245)
- PARL_IO: Fixed an issue that caused garbage to be output at the start of some requests (#2211)
- TWAI on ESP32 (#2207)
- TWAI should no longer panic when receiving a non-compliant frame (#2255)
- OneShotTimer: fixed `delay_nanos` behaviour (#2256)
- Fixed unsoundness around `Efuse` (#2259)
- Empty I2C writes to unknown addresses now correctly fail with `AckCheckFailed`. (#2506)

### Removed

- Removed `digest::Digest` implementation from SHA (#2049)
- Removed `NoPinType` in favour of `DummyPin`. (#2068)
- Removed the `async`, `embedded-hal-02`, `embedded-hal`, `embedded-io`, `embedded-io-async`, and `ufmt` features (#2070)
- Removed the `GpioN` type aliasses. Use `GpioPin<N>` instead. (#2073)
- Removed `Peripherals::take`. Use `esp_hal::init` to obtain `Peripherals` (#1999)
- Removed `AnyInputOnlyPin` in favour of `AnyPin`. (#2071)
- Removed the following functions from `GpioPin`: `is_high`, `is_low`, `set_high`, `set_low`, `set_state`, `is_set_high`, `is_set_low`, `toggle`. (#2094)
- Removed `Rtc::get_time_raw` (#1883)
- Removed `_with_default_pins` UART constructors (#2132)
- Removed transfer methods `send`, `send_dma` and `send_dma_async` from `I8080` (#2191)
- Removed `uart::{DefaultRxPin, DefaultTxPin}` (#2132)
- Removed `PcntSource` and `PcntInputConfig`. (#2134)
- Removed the `place-spi-driver-in-ram` feature, this is now enabled via [esp-config](https://docs.rs/esp-config) (#2156)
- Removed `esp_hal::spi::slave::prelude` (#2260)
- Removed `esp_hal::spi::slave::WithDmaSpiN` traits (#2260)
- The `WithDmaAes` trait has been removed (#2261)
- The `I2s::new_i2s1` constructor has been removed (#2261)
- `Peripherals.GPIO` has been removed (#2508)

## [0.20.1] - 2024-08-30

### Fixed

- A build issue when including doc comment prelude (#2040)

## [0.20.0] - 2024-08-29

### Added

- Introduce DMA buffer objects (#1856, #1985)
- Added new `Io::new_no_bind_interrupt` constructor (#1861)
- Added touch pad support for esp32 (#1873, #1956)
- Allow configuration of period updating method for MCPWM timers (#1898)
- Add self-testing mode for TWAI peripheral. (#1929)
- Added a `PeripheralClockControl::reset` to the driver constructors where missing (#1893)
- Added `digest::Digest` implementation to SHA (#1908)
- Added `debugger::debugger_connected`. (#1961)
- DMA: don't require `Sealed` to implement `ReadBuffer` and `WriteBuffer` (#1921)
- Allow DMA to/from psram for esp32s3 (#1827)
- Added missing methods to `SpiDmaBus` (#2016).
- PARL_IO use ReadBuffer and WriteBuffer for Async DMA (#1996)

### Changed

- Peripheral driver constructors don't take `InterruptHandler`s anymore. Use `set_interrupt_handler` to explicitly set the interrupt handler now. (#1819)
- Migrate SPI driver to use DMA buffer objects (#1856, #1985)
- Use the peripheral ref pattern for `OneShotTimer` and `PeriodicTimer` (#1855)
- Improve SYSTIMER API (#1871)
- SHA driver now use specific structs for the hashing algorithm instead of a parameter. (#1908)
- Remove `fn free(self)` in HMAC which goes against esp-hal API guidelines (#1972)
- `AnyPin`, `AnyInputOnyPin` and `DummyPin` are now accessible from `gpio` module (#1918)
- Changed the RSA modular multiplication API to be consistent across devices (#2002)

### Fixed

- Improve error detection in the I2C driver (#1847)
- Fix I2S async-tx (#1833)
- Fix PARL_IO async-rx (#1851)
- SPI: Clear DMA interrupts before (not after) DMA starts (#1859)
- SPI: disable and re-enable MISO and MOSI in `start_transfer_dma`, `start_read_bytes_dma` and `start_write_bytes_dma` accordingly (#1894)
- TWAI: GPIO pins are not configured as input and output (#1906)
- ESP32C6: Make ADC usable after TRNG deinicialization (#1945)
- We should no longer generate 1GB .elf files for ESP32C2 and ESP32C3 (#1962)
- Reset peripherals in driver constructors where missing (#1893, #1961)
- Fixed ESP32-S2 systimer interrupts (#1979)
- Software interrupt 3 is no longer available when it is required by `esp-hal-embassy`. (#2011)
- ESP32: Fixed async RSA (#2002)

### Removed

- This package no longer re-exports the `esp_hal_procmacros::main` macro (#1828)
- The `AesFlavour` trait no longer has the `ENCRYPT_MODE`/`DECRYPT_MODE` associated constants (#1849)
- Removed `FlashSafeDma` (#1856)
- Remove redundant WithDmaSpi traits (#1975)
- `IsFullDuplex` and `IsHalfDuplex` traits (#1985)

## [0.19.0] - 2024-07-15

### Added

- uart: Added `with_cts`/`with_rts`s methods to configure CTS, and RTS pins (#1592)
- uart: Constructors now require TX and RX pins (#1592)
- uart: Added `Uart::new_with_default_pins` constructor (#1592)
- uart: Added `UartTx` and `UartRx` constructors (#1592)
- Add Flex / AnyFlex GPIO pin driver (#1659)
- Add new `DmaError::UnsupportedMemoryRegion` - used memory regions are checked when preparing a transfer now (#1670)
- Add DmaTransactionTxOwned, DmaTransactionRxOwned, DmaTransactionTxRxOwned, functions to do owning transfers added to SPI half-duplex (#1672)
- uart: Implement `embedded_io::ReadReady` for `Uart` and `UartRx` (#1702)
- ESP32-S3: Expose optional HSYNC input in LCD_CAM (#1707)
- ESP32-S3: Add async support to the LCD_CAM I8080 driver (#1834)
- ESP32-C6: Support lp-core as wake-up source (#1723)
- Add support for GPIO wake-up source (#1724)
- gpio: add DummyPin (#1769)
- dma: add Mem2Mem to support memory to memory transfer (#1738)
- Add `uart` wake source (#1727)
- `#[ram(persistent)]` option to replace the unsound `uninitialized` option (#1677)
- uart: Make `rx_timeout` optional in Config struct (#1759)
- Add interrupt related functions to `PeriodicTimer`/`OneShotTimer`, added `ErasedTimer` (#1753)
- Added blocking `read_bytes` method to `Uart` and `UartRx` (#1784)
- Add method to expose `InputPin::is_interrupt_set` in `Input<InputPin>` for use in interrupt handlers (#1829)

### Fixed

- ESP32-S3: Fix DMA waiting check in LCD_CAM (#1707)
- TIMG: Fix interrupt handler setup (#1714)
- Fix `sleep_light` for ESP32-C6 (#1720)
- ROM Functions: Fix address of `ets_update_cpu_frequency_rom` (#1722)
- Fix `regi2c_*` functions for `esp32h2` (#1737)
- Improved `#[ram(zeroed)]` soundness by adding a `bytemuck::Zeroable` type bound (#1677)
- EESP32-S2 / ESP32-S3: Fix UsbDm and UsbDp for Gpio19 and Gpio20
- Fix reading/writing small buffers via SPI master async dma (#1760)
- Remove unnecessary delay in rtc_ctnl (#1794)

### Changed

- Refactor `Dac1`/`Dac2` drivers into a single `Dac` driver (#1661)
- esp-hal-embassy: make executor code optional (but default) again
- Improved interrupt latency on RISC-V based chips (#1679)
- `esp_wifi::initialize` no longer requires running maximum CPU clock, instead check it runs above 80MHz. (#1688)
- Move DMA descriptors from DMA Channel to each individual peripheral driver. (#1719)
- Allow users to easily name DMA channels (#1770)
- Support DMA chunk sizes other than the default 4092 (#1758)
- Improved interrupt latency on Xtensa based chips (#1735)
- Improve PCNT api (#1765)

### Removed

- uart: Removed `configure_pins` methods (#1592)
- Removed `DmaError::Exhausted` error by improving the implementation of the `pop` function (#1664)
- Unsound `#[ram(uninitialized)]` option in favor of the new `persistent` option (#1677)

## [0.18.0] - 2024-06-04

### Added

- i2c: implement `I2C:transaction` for `embedded-hal` and `embedded-hal-async` (#1505)
- spi: implement `with_bit_order` (#1537)
- ESP32-PICO-V3-02: Initial support (#1155)
- `time::current_time` API (#1503)
- ESP32-S3: Add LCD_CAM Camera driver (#1483)
- `embassy-usb` support (#1517)
- SPI Slave support for ESP32-S2 (#1562)
- Add new generic `OneShotTimer` and `PeriodicTimer` drivers, plus new `Timer` trait which is implemented for `TIMGx` and `SYSTIMER` (#1570)
- Feature: correct `TRNG` mechanism #1804

### Fixed

- i2c: i2c1_handler used I2C0 register block by mistake (#1487)
- Removed ESP32 specific code for resolutions > 16 bit in ledc embedded_hal::pwm max_duty_cycle function. (#1441)
- Fixed division by zero in ledc embedded_hal::pwm set_duty_cycle function and converted to set_duty_hw instead of set_duty to eliminate loss of granularity. (#1441)
- Embassy examples now build on stable (#1485)
- Fix delay on esp32h2 (#1535)
- spi: fix dma wrong mode when using eh1 blocking api (#1541)
- uart: make `uart::UartRx::read_byte` public (#1547)
- Fix async serial-usb-jtag (#1561)
- Feeding `RWDT` now actually works (#1645)

### Changed

- Removed unneeded generic parameters on `Usb` (#1469)
- Created virtual peripherals for CPU control and radio clocks, rather than splitting them from `SYSTEM` (#1428)
- `IO`, `ADC`, `DAC`, `RTC*`, `LEDC`, `PWM` and `PCNT` drivers have been converted to camel case format (#1473)
- RNG is no longer TRNG, the `CryptoRng` implementation has been removed. To track this being re-added see #1499 (#1498)
- Make software interrupts shareable (#1500)
- The `SystemParts` struct has been renamed to `SystemControl`, and now has a constructor which takes the `SYSTEM` peripheral (#1495)
- Timer abstraction: refactor `systimer` and `timer` modules into a common `timer` module (#1527)
- Removed the `embassy-executor-thread` and `embassy-executor-interrupt` features, they are now enabled by default when `embassy` is enabled. (#1485)
- Software interrupt 3 is now used instead of software interrupt 0 on the thread aware executor on multicore systems (#1485)
- Timer abstraction: refactor `systimer` and `timer` modules into a common `timer` module (#1527)
- Refactoring of GPIO module, have drivers for Input,Output,OutputOpenDrain, all drivers setup their GPIOs correctly (#1542)
- DMA transactions are now found in the `dma` module (#1550)
- Remove unnecessary generics from PARL_IO driver (#1545)
- Use `Level enum` in GPIO constructors instead of plain bools (#1574)
- rmt: make ChannelCreator public (#1597)

### Removed

- Removed the `SystemExt` trait (#1495)
- Removed the `GpioExt` trait (#1496)
- Embassy support (and all related features) has been removed, now available in the `esp-hal-embassy` package instead (#1595)

## [0.17.0] - 2024-04-18

### Added

- Add `ADC::read_blocking` to xtensa chips (#1293)
- ESP32-C6 / ESP32-H2: Implement `ETM` for general purpose timers (#1274)
- `interrupt::enable` now has a direct CPU enable counter part, `interrupt::enable_direct` (#1310)
- `Delay::delay(time: fugit::MicrosDurationU64)`
- Added async support for TWAI (#1320)
- Add TWAI support for ESP32-C6 (#1323)
- `GpioPin::steal` unsafe API (#1363)
- Inherent implementions of GPIO pin `set_low`, `is_low`, etc.
- Warn users when attempting to build using the `dev` profile (#1420)
- Async uart now reports interrupt errors(overflow, glitch, frame error, parity) back to user of read/write. uart clock decimal part configured for c2,c3,s3 (#1168, #1445)
- Add mechanism to configure UART source clock (#1416)
- `GpioPin` got a function `set_state(bool)` (#1462)
- Add definitions of external USB PHY peripheral I/O signals
- Expose e-hal ErrorKind::NoAcknowledge in I2C driver (#1454)
- Add remaining peripheral signals for LCD_CAM (#1466)

### Fixed

- Reserve `esp32` ROM stacks to prevent the trashing of dram2 section (#1289)
- Fixing `esp-wifi` + `TRNG` issue on `ESP32-S2` (#1272)
- Fixed core1 startup using the wrong stack on the esp32 and esp32s3 (#1286).
- ESP32: Apply fix for Errata 3.6 in all the places necessary. (#1315)
- ESP32 & ESP32-S2: Fix I²C frequency (#1306)
- UART's TX/RX FIFOs are now cleared during initialization (#1344)
- Fixed `LCD_CAM I8080` driver potentially sending garbage to display (#1301)
- The TWAI driver can now be used without requiring the `embedded-hal` traits (#1355)
- USB pullup/pulldown now gets properly cleared and does not interfere anymore on esp32c3 and esp32s3 (#1244)
- Fixed GPIO counts so that using async code with the higher GPIO number should no longer panic (#1361, #1362)
- ESP32/ESP32-S2: Wait for I2S getting out of TX_IDLE when starting a transfer (#1375)
- Fixed writes to SPI not flushing before attempting to write, causing corrupted writes (#1381)
- fix AdcConfig::adc_calibrate for xtensa targets (#1379)
- Fixed a divide by zero panic when setting the LEDC duty cycle to 0 with `SetDutyCycle::set_duty_cycle` (#1403)
- Support 192 and 256-bit keys for AES (#1316)
- Fixed MCPWM DeadTimeCfg bit values (#1378)
- ESP32 LEDC `set_duty_cycle` used HighSpeedChannel for LowSpeedChannel (#1457)

### Changed

- TIMG: Allow use without the embedded-hal-02 traits in scope (#1367)
- DMA: use channel clusters
- Remove `Ext32` and `RateExtU64` from prelude
- Prefer mutable references over moving for DMA transactions (#1238)
- Support runtime interrupt binding, adapt GPIO driver (#1231)
- Renamed `eh1` feature to `embedded-hal`, feature-gated `embedded-hal@0.2.x` trait implementations (#1273)
- Enable `embedded-hal` feature by default, instead of the `embedded-hal-02` feature (#1313)
- `Uart` structs now take a `Mode` parameter which defines how the driver is initialized (#1294)
- `Rmt` can be created in async or blocking mode. The blocking constructor takes an optional interrupt handler argument. (#1341)
- All `Instance` traits are now sealed, and can no longer be implemented for arbitrary types (#1346)
- DMA channels can/have to be explicitly created for async or blocking drivers, added `set_interrupt_handler` to DMA channels, SPI, I2S, PARL_IO, don't enable interrupts on startup for DMA, I2S, PARL_IO, GPIO (#1300)
- UART: Rework `change_baud` so it is possible to set baud rate even after instantiation (#1350)
- Runtime ISR binding for SHA,ECC and RSA (#1354)
- Runtime ISR binding for I2C (#1376)
- `UsbSerialJtag` can be created in async or blocking mode. The blocking constructor takes an optional interrupt handler argument (#1377)
- SYSTIMER and TIMG instances can now be created in async or blocking mode (#1348)
- Runtime ISR binding for TWAI (#1384)
- ESP32-C6: The `gpio::lp_gpio` module has been renamed to `gpio::lp_io` to match the peripheral name (#1397)
- Runtime ISR binding for assist_debug (#1395)
- Runtime ISR binding for software interrupts, software interrupts are split now, interrupt-executor takes the software interrupt to use, interrupt-executor is easier to use (#1398)
- PCNT: Runtime ISR binding (#1396)
- Runtime ISR binding for RTC (#1405)
- Improve MCPWM DeadTimeCfg API (#1378)
- `SystemTimer`'s `Alarm` methods now require `&mut self` (#1455)

### Removed

- Remove package-level type exports (#1275)
- Removed `direct-vectoring` & `interrupt-preemption` features, as they are now enabled by default (#1310)
- Removed the `rt` and `vectored` features (#1380)
- Remove partial support for the ESP32-P4 (#1461)

## [0.16.1] - 2024-03-12

- Resolved an issue with the `defmt` dependency/feature (#1264)

### Changed

- Use ROM `memcpy` over compiler builtins (#1255)
- Do not ensure randomness or implement the `CryptoRng` trait for ESP32-P4/S2 (#1267)

## [0.16.0] - 2024-03-08

### Added

- Add initial support for the ESP32-P4 (#1101)
- Implement `embedded_hal::pwm::SetDutyCycle` trait for `ledc::channel::Channel` (#1097)
- ESP32-P4: Add initial GPIO support (#1109)
- ESP32-P4: Add initial support for interrupts (#1112)
- ESP32-P4: Add efuse reading support (#1114)
- ESP32-S3: Added LCD_CAM I8080 driver (#1086)
- Allow for splitting of the USB Serial JTAG peripheral into tx/rx components (#1024)
- `RngCore` trait is implemented (#1122)
- Support Rust's `stack-protector` feature (#1135)
- Adding clock support for `ESP32-P4` (#1145)
- Implementation OutputPin and InputPin for AnyPin (#1067)
- Implement `estimate_xtal_frequency` for ESP32-C6 / ESP32-H2 (#1174)
- A way to push into I2S DMA buffer via a closure (#1189)
- Added basic `LP-I2C` driver for C6 (#1185)
- Ensuring that the random number generator is TRNG. (#1200)
- ESP32-C6: Add timer wakeup source for deepsleep (#1201)
- Introduce `InterruptExecutor::spawner()` (#1211)
- Add `InterruptHandler` struct, which couples interrupt handlers and their priority together (#1299)

### Fixed

- Fix embassy-time tick rate not set when using systick as the embassy timebase (#1124)
- Fix `get_raw_core` on Xtensa (#1126)
- Fix docs.rs documentation builds (#1129)
- Fix circular DMA (#1144)
- Fix `hello_rgb` example for ESP32 (#1173)
- Fixed the multicore critical section on Xtensa (#1175)
- Fix timer `now` for esp32c3 and esp32c6 (#1178)
- Wait for registers to get synced before reading the timer count for all chips (#1183)
- Fix I2C error handling (#1184)
- Fix circular DMA (#1189)
- Fix esp32c3 uart initialization (#1156)
- Fix ESP32-S2 I2C read (#1214)
- Reset/init UART if it's not the console UART (#1213)

### Changed

- DmaDescriptor struct to better model the hardware (#1054)
- DMA descriptor count no longer needs to be multiplied by 3 (#1054)
- RMT channels no longer take the channel number as a generic param (#959)
- The `esp-hal-common` package is now called `esp-hal` (#1131)
- Refactor the `Trace` driver to be generic around its peripheral (#1140)
- Auto detect crystal frequency based on `RtcClock::estimate_xtal_frequency()` (#1165)
- ESP32-S3: Configure 32k ICACHE (#1169)
- Lift the minimal buffer size requirement for I2S (#1189)
- Replaced `SystemTimer::TICKS_PER_SEC` with `SystemTimer::ticks_per_sec()` (#1981)

### Removed

- Remove `xtal-26mhz` and `xtal-40mhz` features (#1165)
- All chip-specific HAL packages have been removed (#1196)

### Breaking

- `ADC` and `DAC` drivers now take virtual peripherals in their constructors, instead of splitting `APB_SARADC`/`SENS` (#1100)
- The `DAC` driver's constructor is now `new` instead of `dac`, to be more consistent with other APIs (#1100)
- The DMA peripheral is now called `Dma` for devices with both PDMA and GDMA controllers (#1125)
- The `ADC` driver's constructor is now `new` instead of `adc`, to be more consistent with other APIs (#1133)
- `embassy-executor`'s `integrated-timers` is no longer enabled by default.
- Renamed `embassy-time-systick` to `embassy-time-systick-16mhz` for use with all chips with a systimer, except `esp32s2`. Added `embassy-time-systick-80mhz` specifically for the `esp32s2`. (#1247)

## [0.15.0] - 2024-01-19

### Added

- ESP32-C6: Properly initialize PMU (#974)
- Implement overriding base mac address (#1044)
- Add `rt-riscv` and `rt-xtensa` features to enable/disable runtime support (#1057)
- ESP32-C6: Implement deep sleep (#918)
- Add `embedded-io` feature to each chip-specific HAL (#1072)
- Add `embassy-time-driver` to `esp-hal-common` due to updating `embassy-time` to `v0.3.0` (#1075)
- ESP32-S3: Added support for 80Mhz PSRAM (#1069)
- ESP32-C3/S3: Add workaround for USB pin exchange on usb-serial-jtag (#1104).
- ESP32C6: Added LP_UART initialization (#1113)
- Add `place-spi-driver-in-ram` feature to `esp-hal-common` (#1096)

### Changed

- Set up interrupts for the DMA and async enabled peripherals only when `async` feature is provided (#1042)
- Update to `1.0.0` releases of the `embedded-hal-*` packages (#1068)
- Update `embassy-time` to `0.3.0` and embassy-executor to `0.5.0` release due to the release of the `embedded-hal-*` packages (#1075)
- No longer depend on `embassy-time` (#1092)
- Update to latest `smart-leds-trait` and `smart-leds` packages (#1094)

### Fixed

- ESP32: correct gpio 32/33 in errata36() (#1053)
- ESP32: make gpio 4 usable as analog pin (#1078)
- Fix double &mut for the `SetDutyCycle` impl on `PwmPin` (#1033)
- ESP32/ESP32-S3: Fix stack-top calculation for app-core (#1081)
- ESP32/ESP32-S2/ESP32-S3: Fix embassy-time-timg0 driver (#1091)
- ESP32: ADC readings are no longer inverted (#1093)

### Removed

### Breaking

- Unify the low-power peripheral names (`RTC_CNTL` and `LP_CLKRST` to `LPWR`) (#1064)

## [0.14.1] - 2023-12-13

### Fixed

- Fix SHA for all targets (#1021)

## [0.14.0] - 2023-12-12

### Added

- ESP32-C6: LP core clock is configurable (#907)
- Derive `Clone` and `Copy` for `EspTwaiFrame` (#914)
- A way to configure inverted pins (#912)
- Added API to check a GPIO-pin's interrupt status bit (#929)
- A `embedded_io_async::Read` implementation for `UsbSerialJtag` (#889)
- `RtcClock::get_xtal_freq`, `RtcClock::get_slow_freq` (#957)
- Added Rx Timeout functionality to async Uart (#911)
- RISC-V: Thread-mode and interrupt-mode executors, `#[main]` macro (#947)
- A macro to make it easier to create DMA buffers and descriptors (#935)
- I2C timeout is configurable (#1011)
- ESP32-C6/ESP32-H2: `flip-link` feature gives zero-cost stack overflow protection (#1008)

### Changed

- Improve DMA documentation & clean up module (#915)
- Only allow a single version of `esp-hal-common` to be present in an application (#934)
- ESP32-C3/C6 and ESP32-H2 can now use the `zero-rtc-bss` feature to enable `esp-hal-common/rv-zero-rtc-bss` (#867)
- Reuse `ieee802154_clock_enable/disable()` functions for BLE and rename `ble_ieee802154_clock_enable()` (#953)
- The `embedded-io` trait implementations are now gated behind the `embedded-io` feature (#964)
- Simplifed RMT channels and channel creators (#958)
- Reworked construction of I2S driver instances (#983)
- ESP32-S2/S3: Don't require GPIO 18 to create a USB peripheral driver instance (#990)
- Updated to latest release candidate (`1.0.0-rc.2`) for `embedded-hal{-async,-nb}` (#994)
- Explicit panic when hitting the `DefaultHandler` (#1005)
- Relevant interrupts are now auto enabled in `embassy::init` (#1014).

### Fixed

- ESP32-C2/C3 examples: fix build error (#899)
- ESP32-S3: Fix GPIO interrupt handler crashing when using GPIO48. (#898)
- Fixed short wait times in embassy causing hangs (#906)
- Make sure to clear LP/RTC RAM before loading code (#916)
- Async RMT channels can be used concurrently (#925)
- Xtensa: Allow using `embassy-executor`'s thread-mode executor if neither `embassy-executor-thread`, nor `embassy-executor-interrupt` is enabled. (#937)
- Uart Async: Improve interrupt handling and irq <--> future communication (#977)
- RISC-V: Fix stack allocation (#988)
- ESP32-C6: Fix used RAM (#997)
- ESP32-H2: Fix used RAM (#1003)
- Fix SPI slave DMA dma_read and dma_write (#1013)
- ESP32-C6/H2: Fix disabling of interrupts (#1040)

### Removed

- Direct boot support has been removed (#903).
- Removed the `mcu-boot` feature from `esp32c3-hal` (#938)
- Removed SpiBusController and SpiBusDevice in favour of embedded-hal-bus and embassy-embedded-hal implementataions. (#978)

### Breaking

- `Spi::new`/`Spi::new_half_duplex` takes no gpio pin now, instead you need to call `with_pins` to setup those (#901).
- ESP32-C2, ESP32-C3, ESP32-S2: atomic emulation trap has been removed. (#904) (#985)
  - When upgrading you must either remove [these lines](https://github.com/esp-rs/riscv-atomic-emulation-trap#usage) from your `.cargo/config.toml`.
  - Usage of `core::sync::atomic::*` in dependent crates should be replaced with [portable-atomic](https://github.com/taiki-e/portable-atomic).
- RSA driver now takes `u32` words instead of `u8` bytes. The expected slice length is now 4 times shorter. (#981)

## [0.13.1] - 2023-11-02

### Fixed

- ESP32-C3: Make sure BLE and WiFi are not powered down when esp-wifi needs them (#891)
- ESP32-C6/H2: Fix setting UART baud rate (#893)

## [0.13.0] - 2023-10-31

### Added

- Implement SetFrequencyCycle and PwmPin from embedded_hal for PwmPin of MCPWM. (#880)
- Added `embassy-time-systick` to ESP32-S2 (#827)
- Implement enabling/disabling BLE clock on ESP32-C6 (#784)
- Async support for RMT (#787)
- Implement `defmt::Format` for more types (#786)
- Add new_no_miso to Spi FullDuplexMode (#794)
- Add UART support for splitting into TX and RX (#754)
- Async support for I2S (#801)
- Async support for PARL_IO (#807)
- ETM driver, GPIO ETM (#819)
- (G)DMA AES support (#821)
- SYSTIMER ETM functionality (#828)
- Adding async support for RSA peripheral(doesn't work properly for `esp32` chip - issue will be created)(#790)
- Added sleep support for ESP32-C3 with timer and GPIO wakeups (#795)
- Support for ULP-RISCV including Delay and GPIO (#840, #845)
- Add bare-bones SPI slave support, DMA only (#580, #843)
- Embassy `#[main]` convenience macro (#841)
- Add a `defmt` feature to the `esp-hal-smartled` package (#846)
- Support 16MB octal PS-RAM for ESP32-S3 (#858)
- RISCV TRACE Encoder driver for ESP32-C6 / ESP32-H2 (#864)
- `embedded_hal` 1 `InputPin` and `embedded_hal_async` `Wait` impls for open drain outputs (#905)

### Changed

- Bumped MSRV to 1.67 (#798)
- Optimised multi-core critical section implementation (#797)
- Changed linear- and curve-calibrated ADC to provide readings in mV (#836)

### Fixed

- S3: Allow powering down RC_FAST_CLK (#796)
- UART/ESP32: fix calculating FIFO counter with `get_rx_fifo_count()` (#804)
- Xtensa targets: Use ESP32Reset - not Reset (#823)
- Examples should now work with the `defmt` feature (#810)
- Fixed a race condition causing SpiDma to stop working unexpectedly (#869)
- Fixed async uart serial, and updated the embassy_serial examples (#871).
- Fix ESP32-S3 direct-boot (#873)
- Fix ESP32-C6 ADC (#876)
- Fix ADC Calibration not being used on ESP32-S2 and ESP32-S3 (#1000)

### Removed

- `Pin::is_pcore_interrupt_set` (#793)
- `Pin::is_pcore_non_maskable_interrupt_set` (#793)
- `Pin::is_acore_interrupt_set` (#793)
- `Pin::is_acore_non_maskable_interrupt_set` (#793)
- `Pin::enable_hold` (#793)
- Removed the generic return type for ADC reads (#792)

### Breaking

- `Uart::new` now takes the `&Clocks` struct to ensure baudrate is correct for CPU/APB speed. (#808)
- `Uart::new_with_config` takes an `Config` instead of `Option<Config>`. (#808)
- `Alarm::set_period` takes a period (duration) instead of a frequency (#812)
- `Alarm::interrupt_clear` is now `Alarm::clear_interrupt` to be consistent (#812)
- The `PeripheralClockControl` struct is no longer public, drivers no longer take this as a parameter (#817)
- Unify the system peripheral, `SYSTEM`, `DPORT` and `PCR` are now all exposed as `SYSTEM` (#832).
- Unified the ESP32's and ESP32-C2's xtal frequency features (#831)
- Replace any underscores in feature names with dashes (#833)
- The `spi` and `spi_slave` modules have been refactored into the `spi`, `spi::master`, and `spi::slave` modules (#843)
- The `WithDmaSpi2`/`WithDmaSpi3` structs are no longer generic around the inner peripheral type (#853)
- The `SarAdcExt`/`SensExt` traits are now collectively named `AnalogExt` instead (#857)
- Replace the `radio` module with peripheral singleton structs (#852)
- The SPI traits are no longer re-exported in the main prelude, but from preludes in `spi::master`/`spi::slave` instead (#860)
- The `embedded-hal-1` and `embedded-hal-async` traits are no longer re-exported in the prelude (#860)

## [0.12.0] - 2023-09-05

### Added

- Implement RTCIO pullup, pulldown and hold control for Xtensa MCUs (#684)
- S3: Implement RTCIO wakeup source (#690)
- Add PARL_IO driver for ESP32-C6 / ESP32-H2 (#733, #760)
- Implement `ufmt_write::uWrite` trait for USB Serial JTAG (#751)
- Add HMAC peripheral support (#755)
- Add multicore-aware embassy executor for Xtensa MCUs (#723, #756).
- Add interrupt-executor for Xtensa MCUs (#723, #756).
- Add missing `Into<Gpio<Analog, GPIONUN>>` conversion (#764)
- Updated `clock` module documentation (#774)
- Add `log` feature to enable log output (#773)
- Add `defmt` feature to enable log output (#773)
- A new macro to load LP core code on ESP32-C6 (#779)
- Add `ECC`` peripheral driver (#785)
- Initial LLD support for Xtensa chips (#861).

### Changed

- Update the `embedded-hal-*` packages to `1.0.0-rc.1` and implement traits from `embedded-io` and `embedded-io-async` (#747)
- Moved AlignmentHelper to its own module (#753)
- Disable all watchdog timers by default at startup (#763)
- `log` crate is now opt-in (#773)

### Fixed

- Fix `psram` availability lookup in `esp-hal-common` build script (#718)
- Fix wrong `dram_seg` length in `esp32s2-hal` linker script (#732)
- Fix setting alarm when a timer group is used as the alarm source. (#730)
- Fix `Instant::now()` not counting in some cases when using TIMG0 as the timebase (#737)
- Fix number of ADC attenuations for ESP32-C6 (#771)
- Fix SHA registers access (#805)

### Breaking

- `CpuControl::start_app_core()` now takes an `FnOnce` closure (#739)

## [0.11.0] - 2023-08-10

### Added

- Add initial LP-IO support for ESP32-C6 (#639)
- Implement sleep with some wakeup methods for `esp32` (#574)
- Add a new RMT driver (#653, #667, #695)
- Implemented calibrated ADC API for ESP32-S3 (#641)
- Add MCPWM DeadTime configuration (#406)
- Implement sleep with some wakeup methods for `esp32-s3` (#660, #689, #696)
- Add feature enabling directly hooking the interrupt vector table (#621)
- Add `ClockControl::max` helper for all chips (#701)
- Added module-level documentation for all peripherals (#680)
- Implement sleep with some wakeup methods for `esp32-s3` (#660)
- Add `FlashSafeDma` wrapper for eh traits which ensure correct DMA transfer from source data in flash (ROM) (#678)

### Changed

- Update `embedded-hal-*` alpha packages to their latest versions (#640)
- Implement the `Clone` and `Copy` traits for the `Rng` driver (#650)
- Use all remaining memory as core-0's stack (#716)

### Fixed

- Fixed Async Uart `read` when `set_at_cmd` is not used (#652)
- USB device support is working again (#656)
- Add missing interrupt status read for esp32s3, which fixes USB-SERIAL-JTAG interrupts (#664)
- GPIO interrupt status bits are now properly cleared (#670)
- Increase frequency resolution in `set_periodic` (#686)
- Fixed ESP32-S2, ESP32-S3, ESP32-C2, ESP32-C3 radio clock gating (#679, #681)
- Partially fix ESP32 radio clocks (#709)
- Fixed "ESP32/ESP32-S2 RMT transmission with with data.len() > RMT_CHANNEL_RAM_SIZE results in TransmissionError" #707 (#710)

### Removed

- Remove the `allow-opt-level-z` feature from `esp32c3-hal` (#654)
- Remove the old `pulse_control` driver (#694)

### Breaking

- `DmaTransfer::wait` and `I2sReadDmaTransfer::wait_receive` now return `Result` (#665)
- `gpio::Pin` is now object-safe (#687)

## [0.10.0] - 2023-06-04

### Added

- Add `WithDmaSpi3` to prelude for ESP32S3 (#623)
- Add bare-bones PSRAM support for ESP32 (#506)
- Add initial support for the ESP32-H2 (#513, #526, #527, #528, #530, #538, #544, #548, #551, #556, #560, #566, #549, #564, #569, #576, #577, #589, #591, #597)
- Add bare-bones PSRAM support for ESP32-S3 (#517)
- Add async support to the I2C driver (#519)
- Implement Copy and Eq for EspTwaiError (#540)
- Add LEDC hardware fade support (#475)
- Added support for multicore async GPIO (#542)
- Add a fn to poll DMA transfers (#559)
- Add unified field-based efuse access (#567)
- Move `esp-riscv-rt` into esp-hal (#578)
- Add CRC functions from ESP ROM (#587)
- Add a `debug` feature to enable the PACs' `impl-register-debug` feature (#596)
- Add initial support for `I2S` in ESP32-H2 (#597)
- Add octal PSRAM support for ESP32-S3 (#610)
- Add MD5 functions from ESP ROM (#618)
- Add embassy async `read` support for `uart` (#620)
- Add bare-bones support to run code on ULP-RISCV / LP core (#631)
- Add ADC calibration implementation for a riscv chips (#555)
- Add `async` implementation for `USB Serial/JTAG`(#632)

### Changed

- Simplify the `Delay` driver, derive `Clone` and `Copy` (#568)
- DMA types can no longer be constructed by the user (#625)
- Move core interrupt handling from Flash to RAM for RISC-V chips (ESP32-H2, ESP32-C2, ESP32-C3, ESP32-C6) (#541)
- Change LED pin to GPIO2 in ESP32 blinky example (#581)
- Update ESP32-H2 and ESP32-C6 clocks and remove `i2c_clock` for all chips but ESP32 (#592)
- Use both timers in `TIMG0` for embassy time driver when able (#609)
- Re-work `RadioExt` implementations, add support for ESP32-H2 (#627)
- Improve examples documentation (#533)
- esp32h2-hal: added README (#585)
- Update `esp-hal-procmacros` package dependencies and features (#628)

### Fixed

- Corrected the expected DMA descriptor counts (#622, #625)
- DMA is supported for SPI3 on ESP32-S3 (#507)
- `change_bus_frequency` is now available on `SpiDma` (#529)
- Fixed a bug where a GPIO interrupt could erroneously fire again causing the next `await` on that pin to instantly return `Poll::Ok` (#537)
- Set `vecbase` on core 1 (ESP32, ESP32-S3) (#536)
- ESP32-S3: Move PSRAM related function to RAM (#546)
- ADC driver will now apply attenuation values to the correct ADC's channels. (#554)
- Sometimes half-duplex non-DMA SPI reads were reading garbage in non-release mode (#552)
- ESP32-C3: Fix GPIO5 ADC channel id (#562)
- ESP32-H2: Fix direct-boot feature (#570)
- Fix Async GPIO not disabling interupts on chips with multiple banks (#572)
- ESP32-C6: Support FOSC CLK calibration for ECO1+ chip revisions (#593)
- Fixed CI by pinning the log crate to 0.4.18 (#600)
- ESP32-S3: Fix calculation of PSRAM start address (#601)
- Fixed wrong variable access (FOSC CLK calibration for ESP32-C6 #593)
- Fixed [trap location in ram](https://github.com/esp-rs/esp-hal/pull/605#issuecomment-1604039683) (#605)
- Fix rom::crc docs (#611)
- Fixed a possible overlap of `.data` and `.rwtext` (#616)
- Avoid SDA/SCL being low while configuring pins for I2C (#619)

### Breaking

- Simplified user-facing SpiDma and I2s types (#626)
- Significantly simplified user-facing GPIO pin types. (#553)
- No longer re-export the `soc` module and the contents of the `interrupt` module at the package level (#607)

## [0.9.0] - 2023-05-02

### Added

- Add bare-bones PSRAM support for ESP32-S2 (#493)
- Add `DEBUG_ASSIST` functionality (#484)
- Add RSA peripheral support (#467)
- Add PeripheralClockControl argument to `timg`, `wdt`, `sha`, `usb-serial-jtag` and `uart` constructors (#463)
- Added API to raise and reset software interrupts (#426)
- Implement `embedded_hal_nb::serial::*` traits for `UsbSerialJtag` (#498)

### Fixed

- Fix `get_wakeup_cause` comparison error (#472)
- Use 192 as mclk_multiple for 24-bit I2S (#471)
- Fix `CpuControl::start_app_core` signature (#466)
- Move `rwtext` after other RAM data sections (#464)
- ESP32-C3: Disable `usb_pad_enable` when setting GPIO18/19 to input/output (#461)
- Fix 802.15.4 clock enabling (ESP32-C6) (#458)
- ESP32-S3: Disable usb_pad_enable when setting GPIO19/20 to input/output (#645)

### Changed

- Update `embedded-hal-async` and `embassy-*` dependencies (#488)
- Update to `embedded-hal@1.0.0-alpha.10` and `embedded-hal-nb@1.0.0-alpha.2` (#487)
- Let users configure the LEDC output pin as open-drain (#474)
- Use bitflags to decode wakeup cause (#473)
- Minor linker script additions (#470)
- Minor documentation improvements (#460)

### Removed

- Remove unnecessary generic from `UsbSerialJtag` driver (#492)
- Remove `#[doc(inline)]` from esp-hal-common re-exports (#490)

## [0.8.0] - 2023-03-27

## [0.7.1] - 2023-02-22

## [0.7.0] - 2023-02-21

## [0.5.0] - 2023-01-26

## [0.4.0] - 2022-12-12

## [0.3.0] - 2022-11-17

## [0.2.0] - 2022-09-13

## [0.1.0] - 2022-08-05

[Unreleased]: https://github.com/esp-rs/esp-hal/compare/v0.23.1...HEAD
[0.23.1]: https://github.com/esp-rs/esp-hal/compare/v0.23.0..v0.23.1
[0.23.0]: https://github.com/esp-rs/esp-hal/compare/v0.22.0..v0.23.0
[0.22.0]: https://github.com/esp-rs/esp-hal/compare/v0.21.1...v0.22.0
[0.21.1]: https://github.com/esp-rs/esp-hal/compare/v0.21.0...v0.21.1
[0.21.0]: https://github.com/esp-rs/esp-hal/compare/v0.20.1...v0.21.0
[0.20.1]: https://github.com/esp-rs/esp-hal/compare/v0.20.0...v0.20.1
[0.20.0]: https://github.com/esp-rs/esp-hal/compare/v0.19.0...v0.20.0
[0.19.0]: https://github.com/esp-rs/esp-hal/compare/v0.18.0...v0.19.0
[0.18.0]: https://github.com/esp-rs/esp-hal/compare/v0.17.0...v0.18.0
[0.17.0]: https://github.com/esp-rs/esp-hal/compare/v0.16.1...v0.17.0
[0.16.1]: https://github.com/esp-rs/esp-hal/compare/v0.16.0...v0.16.1
[0.16.0]: https://github.com/esp-rs/esp-hal/compare/v0.15.0...v0.16.0
[0.15.0]: https://github.com/esp-rs/esp-hal/compare/v0.14.1...v0.15.0
[0.14.1]: https://github.com/esp-rs/esp-hal/compare/v0.14.0...v0.14.1
[0.14.0]: https://github.com/esp-rs/esp-hal/compare/v0.13.1...v0.14.0
[0.13.1]: https://github.com/esp-rs/esp-hal/compare/v0.13.0...v0.13.1
[0.13.0]: https://github.com/esp-rs/esp-hal/compare/v0.12.0...v0.13.0
[0.12.0]: https://github.com/esp-rs/esp-hal/compare/v0.11.0...v0.12.0
[0.11.0]: https://github.com/esp-rs/esp-hal/compare/v0.10.0...v0.11.0
[0.10.0]: https://github.com/esp-rs/esp-hal/compare/v0.9.0...v0.10.0
[0.9.0]: https://github.com/esp-rs/esp-hal/compare/v0.8.0...v0.9.0
[0.8.0]: https://github.com/esp-rs/esp-hal/compare/v0.7.1...v0.8.0
[0.7.1]: https://github.com/esp-rs/esp-hal/compare/v0.7.0...v0.7.1
[0.7.0]: https://github.com/esp-rs/esp-hal/compare/v0.5.0...v0.7.0
[0.5.0]: https://github.com/esp-rs/esp-hal/compare/v0.4.0...v0.5.0
[0.4.0]: https://github.com/esp-rs/esp-hal/compare/v0.3.0...v0.4.0
[0.3.0]: https://github.com/esp-rs/esp-hal/compare/v0.2.0...v0.3.0
[0.2.0]: https://github.com/esp-rs/esp-hal/compare/v0.1.0...v0.2.0
[0.1.0]: https://github.com/esp-rs/esp-hal/releases/tag/v0.1.0<|MERGE_RESOLUTION|>--- conflicted
+++ resolved
@@ -26,10 +26,7 @@
 - `Rng` and `Trng` now implement `Peripheral<P = Self>` (#2992)
 - SPI, UART, I2C: `with_<pin>` functions of peripheral drivers now disconnect the previously assigned pins from the peripheral. (#3012)
 - SPI, UART, I2C: Dropping a driver now disconnects pins from their peripherals. (#3012)
-<<<<<<< HEAD
 - Migrate PARL_IO driver to DMA move API (#3033)
-=======
->>>>>>> 6aa17819
 - `Async` drivers are no longer `Send` (#2980)
 - GPIO drivers now take configuration structs (#2990, #3029)
 - `flip-link` feature is now a config option (`ESP_HAL_CONFIG_FLIP_LINK`) (#3001)

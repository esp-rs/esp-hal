# Changelog

All notable changes to this project will be documented in this file.

The format is based on [Keep a Changelog](https://keepachangelog.com/en/1.0.0/),
and this project adheres to [Semantic Versioning](https://semver.org/spec/v2.0.0.html).

## [Unreleased]

### Added

- A reimplemntation of the `assign_resources!` macro (#3809)
- `TrngSource` to manage random number generator entropy (#3829)
- On RISC-V you can opt-out of nested interrupts for an interrupt handler by using `new_not_nested` (#3875)
- A new default feature `exception-handler` was added (#3887)
- `AesBackend, AesContext`: Work-queue based AES driver (#3880)
- `aes::cipher_modes`, `aes::CipherModeState` for constructing `AesContext`s (#3895)
- `DmaTxBuffer` and `DmaRxBuffer` now have a `Final` associated type. (#3923)
- `RsaBackend, RsaContext`: Work-queue based RSA driver (#3910)
- `aes::{AesBackend, AesContext, dma::AesDmaBackend}`: Work-queue based AES driver (#3880, #3897)
- `aes::cipher_modes`, `aes::CipherState` for constructing `AesContext`s (#3895)
- `aes::dma::DmaCipherState` so that `AesDma` can properly support cipher modes that require state (IV, nonce, etc.) (#3897)
- `uart::Uhci`: for UART with DMA using the UHCI peripheral (#3871, #4008, #4011)
- Align `I8080` driver pin configurations with latest guidelines (#3997)
- Expose cache line configuration (#3946)
- ESP32: Expose `psram_vaddr_mode` via `PsramConfig` (#3990)
- ESP32-S3: Expose more `Camera` config options (#3996)
<<<<<<< HEAD
- ESP32-S3: Add RtcI2c driver (#0000)
=======
- `ShaBackend, Sha<N>Context`: Work-queue based SHA driver (#4013)
>>>>>>> 60248d2c

### Changed

- The `rng` module has been rewritten (#3829)
- Update `embassy-usb` to v0.5.0 (#3848)
- `aes::Key` variants have been renamed from bytes to bits (e.g. `Key16 -> Key128`) (#3845)
- `aes::Mode` has been replaced by `Operation`. The key length is now solely determined by the key. (#3882)
- `AesDma::process` now takes `DmaCipherState` instead of `CipherMode`. (#3897)
- `Aes::process` has been split into `Aes::encrypt` and `Aes::decrypt` (#3882)
- Blocking RMT transactions can now be `poll`ed without blocking, returning whether they have completed. (#3716)
- RISC-V: Interrupt handler don't get a TrapFrame passed in anymore (#3903)
- ISR callbacks are now wrapped in `IsrCallback` (#3885)
- The RMT `PulseCode` is now a newtype wrapping `u32` with `const fn` methods and implementing `defmt::Format` and `core::fmt::Debug`. (#3884)
- RMT transmit and receive methods accept `impl Into<PulseCode>` and `impl From<PulseCode>`, respectively. (#3884)
- The `Rsa::read` function has been removed. The constructor now blocks until the peripheral's memory has been cleared (#3900)
- `Rsa::enable_constant_time_acceleration` has been renamed to `Rsa::disable_constant_time` (#3900)
- `Rsa::enable_search_acceleration` has been renamed to `Rsa::search_acceleration` (#3900)
- `DmaTxBuffer::from_view` and `DmaRxBuffer::from_view` now return an object with type `DmaTx/RxBuffer::Final`. (#3923)
- `i2c::master::Config::timeout` has been de-stabilized, and `i2c::master::Config::software_timeout`. (#3926)
- The default values of `i2c::master::Config` timeouts have been changed to their maximum possible values. (#3926)
- `ShaDigest::finish` has been reimplemented to be properly non-blocking (#3948)
- Replace Timer's `pub fn enable_interrupt(&mut self, enable: bool)` with `pub fn listen(&mut self)` and `pub fn unlisten(&mut self)` (#3933)
- ESP32-S3: `PsramConfig::core_clock` is now an `Option` (#3974)
- `RtcSlowClock::RtcFastClock8m` has been renamed to `RtcFastClock::RtcFastClockRcFast` (#3993)
- `RtcSlowClock::RtcSlowClockRtc` has been renamed to `RtcSlowClock::RtcSlowClockRcSlow` (#3993)

### Fixed

- PSRAM on ESP32-S2 (#3811)
- WDT now allows configuring longer timeouts (#3816)
- `ADC2` now cannot be used simultaneously with `radio` on ESP32 (#3876)
- Switched GPIO32 and GPIO33 ADC channel numbers (#3908, #3911)
- Calling `Input::unlisten` in a GPIO interrupt handler no longer panics (#3913)
- ESP32, ESP32-S2: Fixed I2C bus clearing algorithm (#3926)
- Check serial instead of jtag fifo status in UsbSerialJtag's async flush function (#3957)
- ESP32: Enable up to 4M of PSRAM (#3990)
- I2C error recovery logic issues (#4000)

### Removed

- `Trng::new` (replaced by `Trng::try_new`) (#3829)
- `AesDma::{write_key, write_block}` have been removed. (#3880, #3882)
- `AesFlavour` trait and `AesX` structs have been removed. (#3880)
- `Xtal::Other` has been removed (#3983)
- ESP32-C3/S3: removed the UHCI1 peripheral singleton (#4007)

## [v1.0.0-rc.0] - 2025-07-16

### Added

- `i2c::master::BusTimeout::Disabled` for ESP32-S2 (#3591)
- The `const CHANNEL: u8` parameter of RMT channels can now be erased via `Channel::degrade()`. (#3505)
- ESP32-C6: GPIO6 now implements `AnalogPin` (#3668)
- SPI master: Expose octal SPI-specific `with_sio` functions (#3702)
- The functions of the `RadioClockController` have been split up to the modem peripheral structs. The clock management is now provided by the `ModemClockController`. (#3687)
- Added GPIO11-GPIO17 to ESP32-C2. (#3726)
- Added the feature `requires-unstable` (#3772)
- `AnyPin::downcast`/`AnyPeripheral::downcast` to allow retrieving the original GPIO/peripheral type (#3783, #3784)
- Add `ESP_HAL_CONFIG_PLACE_RMT_DRIVER_IN_RAM` configuration option to pin the RMT driver in RAM (#3778)
- The `rt` feature (#3706)

### Changed

- MSRV is now 1.88.0 (#3742)
- `AnyI2c` has been moved from `esp_hal::i2c` to `esp_hal::i2c::master` (#3627)
- `AnySpi` has been moved from `esp_hal::spi` to `esp_hal::spi::master` and `esp_hal::spi::slave` (#3627)
- `DataMode` has been moved from `esp_hal::spi` to `esp_hal::spi::master` (#3627)
- The `handler` macro (reexported from `esp-hal-procmacros`) no longer accepts priority as a string (#3643)
- Generic parameters of RMT `Channel`s have changed in preparation for type-erased channels. (#3505)
- RMT `TxChannelCreator` and `RxChannelCreator` now have a `DriverMode` generic parameter; `TxChannelCreatorAsync` and `RxChannelCreatorAsync` have been removed. (#3505)
- RMT `ChannelCreator` methods have been renamed from `configure` to `configure_tx` and `configure_rx` to avoid trait disambiguation issues. (#3505)
- The RMT `Error` type has been marked `non_exhaustive` (#3701)
- Increase ESP32 DRAM memory region by 16K (#3703)
- The I2C async interrupt handler is now placed into IRAM (#3722)
- Adjusted ESP32-S2 and ESP-S3 memory region lengths to reflect those defined in ESP-IDF. (#3709)
- Changed the various `ConfigError` variant names to use a consistent word order. (#3782)
- Adjusted ESP32-S2 deep-sleep to hibernate for the Ext1WakeupSource (#3785)
- Libraries depending on esp-hal should now disable default features, so that only the final binary crate enables the `rt` feature (#3706)
- Changed `interrupt::RESERVED_INTERRUPTS` from `&[usize]` to `&[u32]` (#3798)

### Fixed

- Fixed a typo in the ESP32-C3 memory linker script, causing ICACHE to not be defined (#3613)
- Prevent bootloops when DRAM is close to being full. (#3635)
- Fix PSRAM mapping on ESP32-S3 when the bootloader used the last page to access flash (#3637)
- `ESP_HAL_CONFIG_STACK_GUARD_OFFSET` and `ESP_HAL_CONFIG_STACK_GUARD_VALUE` are now unstable config options (#3711)
- Fixed MCPWM output when using USB pins (#3795)

### Removed

- `InterruptHandler` no longer implements `PartialEq`, `Eq` or `Hash`. (#3650)
- `gpio::NUM_PINS` (#3658)
- `RADIO_CLK` and `RadioClockController` have been removed (#3687)
- Removed GPIO24 from ESP32. (#3726)
- Removed GPIO15-GPIO21 from ESP32-H2. (#3726)
- ESP32-S3: `AnalogPin` is no longer implemented for GPIO0 and GPIO21 (#3781)

## [v1.0.0-beta.1] - 2025-06-03

### Added

- RMT channel creator `steal` function (#3496)
- Support for RMT extended memory (#3182)
- Support for `rand_core` 0.9 (#3211)
- `ESP_HAL_CONFIG_STACK_GUARD_OFFSET` and `ESP_HAL_CONFIG_STACK_GUARD_VALUE` to configure Rust's [Stack smashing protection](https://doc.rust-lang.org/rustc/exploit-mitigations.html#stack-smashing-protection) (#3203)
- Experimental metadata in the output `.elf` (#3276)
- `PeripheralInput::connect_input_to_peripheral` and `PeripheralOuptut::{connect_peripheral_to_output, disconnect_from_peripheral_output}` (#3302)
- `ESP_HAL_CONFIG_CRITICAL_SECTION_IMPL` to allow opting out of the default `critical-section` implementation (#3293)
- All peripheral singletons (`GpioPin<...>`, `SPIn`, ...) now have a lifetime, as well as `steal`, `reborrow` and `clone_unchecked` methods (#3305)
- `i2c::master::Operation` now implements `defmt::Format` (#3348)
- ESP32-S2: Support for light-/deep-sleep (#3341)
- Add DMA memcpy support to the S2 (#3352)
- Some config options can now only be set when the `unstable` feature in enabled (#3365)
- Added `Flex::enable_output` (#3387)
- Added `Flex::set_output_enable` (#3387)
- Added `{Uart, UartRx}::read_ready` (#3423)
- Added `{Uart, UartTx}::write_ready` (#3423)
- Implemented `embedded_io::ReadReady` for `Uart` and `UartRx` (#3423)
- Implemented `embedded_io::WriteReady` for `Uart` and `UartTx` (#3423)
- ESP32-H2: Support for ADC calibration (#3414)
- Expose ADC asynchrounous functionalities where applicable (#3443)
- Added `UartInterrupt::RxTimeout` support (#3493)
- UART: Added HW and SW flow control config option (#3435)
- I2C master: `SoftwareTimeout` and `Config::with_software_timeout`. (#3577)
- `esp_hal::time::{Instant, Duration}` now implement `Hash` (#3577)

### Changed

- Bump Rust edition to 2024, bump MSRV to 1.86. (#3391, #3560)
- Replaced `chrono::NaiveDateTime` on the RTC API by raw `u64` timestamps (#3200)
- `esp_hal::i2s::master::AnyI2s` has been moved to `esp_hal::i2s::AnyI2s` (#3226)
- `esp_hal::i2c::master::AnyI2c` has been moved to `esp_hal::i2c::AnyI2c` (#3226)
- `SpiDmaBus` no longer adjusts the DMA buffer length for each transfer (#3263)
- `SpiDma<Async>` now uses the SPI interrupt (instead of DMA) to wait for completion (#3303)
- I2S driver now takes `DmaDescriptor`s later in construction (#3324)
- The `gpio::interconnect` module has been rewritten. For details, refer to the Migration guide (#3302, #3395)
- Make `ParlIo` driver construction more consistent (#3345)
- `ParlIo` driver now uses a config struct (#3359)
- The `critical-section` implementation is now gated behind the `critical-section-impl` feature (#3293)
- `Trace` is no longer generic (#3305)
- Migrate SPI slave driver to newer DMA API (#3326)
- Migrate DMA memcpy driver to newer DMA API (#3327)
- Moved numbered GPIO pin types from `esp_hal::gpio::GpioPin<N>` to `esp_hal::peripherals::GPION<'_>` (#3349)
- Moved DMA channel types from `esp_hal::dma::DmaChannelN`/`esp_hal::dma::XYDmaChannel` to `esp_hal::peripherals::DMA_XY` (#3372)
- `ParlIoFullDuplex`, `ParlIoTxOnly` and `ParlIoRxOnly` have been merged into `ParlIo` (#3366)
- I2C checks ST_TOUT / MAIN_ST_TOUT where available (#3333)
- All `Camera` pins are now configured using `with_*()` methods (#3237)
- The `ESP_HAL_CONFIG_PLACE_SPI_DRIVER_IN_RAM` configuration option has been renamed to `ESP_HAL_CONFIG_PLACE_SPI_MASTER_DRIVER_IN_RAM`. (#3402)
- Made the `ParlIo` traits for `TxPins`, `RxPins`, `ConfigurePins` public (#3398)
- Renamed `Flex::enable_input` to `set_input_enable` (#3387)
- Make `esp_hal::interrupt::current_runlevel` public under the unstable feature (#3403)
- Update `defmt` to 1.0 (#3416)
- `spi::master::Spi::transfer` no longer returns the received data as a slice (#3417)
- esp-hal no longer clears the GPIO interrupt status bits by default. (#3408)
- eFuse field definitions have been updated/corrected (#3440)
- `spi::master::Spi::transfer` no longer returns the received data as a slice (#3417)
- The `log` feature has been replaced by `log-04`. (#3425)
- Multiple feature flags have been replaced by `unstable`. (#3425)
- The `debug` feature has been removed. (#3425)
- The `usb_otg` and `bluetooth` features are now considered private and have been renamed accordingly. (#3425)
- Include `.uninit` in the `noinit` section (#3558)
- `SoftwareInterruptControl::software_interrupt2` is no longer available when using `esp-wifi/builtin-scheduler` (#3576)

### Fixed

- RMT: Return an error when trying create a channel with `memsize: 0` (#3477)
- RMT: fix a potential hang on transmitting data with an embedded stop code (#3477)
- RMT channel drop implementation bugfix where the channel was not released properly (#3496)
- RMT now uses correct max filter threshold of 255 instead of 127 (#3192)
- Full-duplex SPI works when mixed with half-duplex SPI (#3176)
- `Uart::flush_async` should no longer return prematurely (#3186)
- Detecting a UART overflow now clears the RX FIFO. (#3190)
- ESP32-S2: Fixed PSRAM initialization (#3196)
- `Uart::{with_tx, with_rx}` can now be called on the async driver as well (#3212)
- ESP32: Fixed SPI3 QSPI signals (#3201)
- ESP32-C6/H2: The `flip_link` feature should no longer crash (#3203)
- SPI: `Spi::transfer_in_place_async` now stops the transfer when cancelled (#3242)
- ESP32/ESP32-S2: Avoid running into timeouts with reads/writes larger than the FIFO (#3199)
- ESP32: Enforce required pointer alignments in DMA buffers (#3296)
- ESP32-C6: Keep ADC enabled to improve radio signal strength (#3249)
- Fix off-by-one in the allowed range of the spi clock calculations (#3266)
- Fix PCNT counter not keeping the peripheral enabled (#3334)
- Fixed an issue where inverting a pin via the interconnect matrix was ineffective (#3312)
- The half-duplex SPI APIs should accept more valid line width combinations (#3325)
- Async I2C is doesn't do blocking reads anymore (#3344)
- Passing an invalid seven bit I2C address is now rejected (#3343)
- PARL_IO: Use correct max transfer size (#3346)
- `OneShot` timer now returns an InvalidTimeout from `schedule` instead of panicking (#3433)
- GPIO interrupt handling no longer causes infinite looping if a task at higher priority is awaiting on a pin event (#3408)
- `esp_hal::gpio::Input::is_interrupt_set` can now return true (#3408)
- `Uart::write_str` (both core::fmt and uWrite implementations) no longer stops writing when the internal buffer fills up (#3452)
- Fixed I2C `Timeout` errors experienced during high CPU load (#3458, #3555)
- Fix a problem where reading/writing flash didn't work when using PSRAM on ESP32 (#3524)
- Fixed `esp_hal::time::Instant::duration_since_epoch` (#3582)
- Improve PSRAM size detection for the case when no PSRAM is present or unusable (#3554)
- ESP32-S2: I2C operations will now time out if the SCL line is kept low. This timeout is controlled by `Config::software_timeout` (#3571, #3577)
- Asynchronous I2C operations are now cancelled if the Future is dropped (#3572)
- The I2C driver will clear the bus after an error, if necessary (#3570)

### Removed

- The `Peripheral` trait and `PeripheralRef` struct have been removed (#3302, #3305)
- Removed the inherent `degrade` method from peripheral singletons. (#3305)
- Removed the `FullDuplex` trait from the PARL_IO driver. (#3339)
- Removed `Flex::{set_as_input, set_as_output, set_drive_strength, set_as_open_drain, pull_direction}` functions (#3387)
- The `Efuse::read_field_be` function has been removed (#3440)

## [v1.0.0-beta.0] - 2025-02-24

### Added

- SPI: Added support for 3-wire SPI (#2919)
- UART: Add separate config for Rx and Tx (#2965)
- UART: `read_exact_async` (unstable) (#3142)
- UART: `TxConfig::fifo_empty_threshold` (#3142)
- Added accessor methods to config structs (#3011)
- `esp_hal::time::{Rate, Duration, Instant}` (#3083)
- Async support for ADC oneshot reads for ESP32C2, ESP32C3, ESP32C6 and ESP32H2 (#2925, #3082)
- `ESP_HAL_CONFIG_XTAL_FREQUENCY` configuration. For now, chips other than ESP32 and ESP32-C2 have a single option only. (#3054)
- Added more validation to UART and SPI. User can now specify the baudrate tolerance of UART config (#3074)
- Add auto-writeback support to DMA buffers (#3107)

### Changed

- LEDC: Derive `Clone` and `Copy` for ledc speed types to make `ledc::channel::Config` derive them too. (#3139)
- The `unstable` feature is no longer enabled by default (#3136)
- RMT: `TxChannelConfig` and `RxChannelConfig` now support the builder-lite pattern (#2978)
- RMT: Some fields of `TxChannelConfig` and `RxChannelConfig` are now `gpio::Level`-valued instead of `bool` (#2989)
- RMT: The `PulseCode` trait now uses `gpio::Level` to specify output levels instead of `bool` (#2989)
- Removed `embedded-hal-nb` traits (#2882)
- `timer::wait` is now blocking (#2882)
- By default, set `tx_idle_num` to 0 so that bytes written to TX FIFO are always immediately transmitted. (#2859)
- `Rng` and `Trng` now implement `Peripheral<P = Self>` (#2992)
- SPI, UART, I2C: `with_<pin>` functions of peripheral drivers now disconnect the previously assigned pins from the peripheral. (#3012)
- SPI, UART, I2C: Dropping a driver now disconnects pins from their peripherals. (#3012)
- TWAI: Async transmission future resolves after successful transmission and can be aborted by dropping the future. (#3132)
- Migrate PARL_IO driver to DMA move API (#3033)
- `Async` drivers are no longer `Send` (#2980)
- GPIO drivers now take configuration structs (#2990, #3029)
- `flip-link` feature is now a config option (`ESP_HAL_CONFIG_FLIP_LINK`) (#3001)
- Migrate AES driver to DMA move API (#3084)
- Removed features `psram-quad` and `psram-octal` - replaced by `psram` and the `ESP_HAL_CONFIG_PSRAM_MODE` (`quad`/`octal`) (#3001)
- The `esp_hal::time` module no longer reexports `fugit` types (#3083)
- The `system::RadioClockController` trait has been replaced by the `clock::RadioClockController` struct. (#3100)
- The `Cpu` struct and contents of the `reset` and `cpu_control` modules have been moved into `cpu`. (#3099)
- The `software_reset_cpu` now takes which CPU to reset as parameter. (#3099)
- `read_bytes` and `write_bytes` methods on drivers have been renamed to `read` and `write` (#3137)
- `Uart::write` and `Uart::read` are now blocking and return the number of bytes written/read (#2882)
- `Uart::flush` is now blocking (#2882)
- `Uart::split` and the respective split halves have been marked as unstable (#3137)
- Uart errors have been split into `RxError` and `TxError`. A combined `IoError` has been created for embedded-io. (#3138)
- `{Uart, UartTx}::flush()` is now fallible. (#3138)
- `Uart::{read_async, write_async}` are now cancellation-safe (#3142)
- I2C: Async functions are postfixed with `_async`, non-async functions are available in async-mode (#3056)
- ESP32-H2/ESP32-C6: Don't rely on the bootloader to deconfigure permission control (#3150)

### Fixed

- `DmaDescriptor` is now `#[repr(C)]` (#2988)
- Fixed an issue that caused LCD_CAM drivers to turn off their clocks unexpectedly (#3007)
- Fixed an issue where DMA-driver peripherals started transferring before the data was ready (#3003)
- Fixed an issue on ESP32 and S2 where short asynchronous Timer delays would never resolve (#3093)
- Fixed an issue setting higher UART baud rates (#3104)
- ESP32-S2: Fixed linker script (#3096)
- Fix auto writeback on Crypto DMA (#3108)
- `Uart::flush()` now correctly blocks until the TX FIFO is empty (#3151)

### Removed

- Removed `Pin`, `RtcPin` and `RtcPinWithResistors` implementations from `Flex` (#2938)
- OutputOpenDrain has been removed (#3029)
- The fields of config structs are no longer public (#3011)
- Removed the dysfunctional `DmaChannel::set_priority` function (#3088)
- `esp_hal::time::now()`, which has been replaced by `esp_hal::time::Instant::now()` (#3083)
- `peripherals::Interrupts` (#3152)

## [0.23.1] - 2025-01-15

### Fixed

- Fixed `PriorityLock` being ineffective with `Priority::max()` on RISC-V CPUs (#2964)

## [0.23.0] - 2025-01-15

### Added

- ESP32-S3: Added SDMMC signals (#2556)
- Added `set_priority` to the `DmaChannel` trait on GDMA devices (#2403, #2526)
- Added `into_async` and `into_blocking` functions for `ParlIoTxOnly`, `ParlIoRxOnly` (#2526)
- ESP32-C6, H2, S3: Added `split` function to the `DmaChannel` trait. (#2526, #2532)
- DMA: `PeripheralDmaChannel` type aliasses and `DmaChannelFor` traits to improve usability. (#2532)
- `dma::{Channel, ChannelRx, ChannelTx}::set_priority` for GDMA devices (#2403)
- `esp_hal::asynch::AtomicWaker` that does not hold a global critical section (#2555)
- `esp_hal::sync::RawMutex` for embassy-sync. (#2555)
- ESP32-C6, H2, S3: Added `split` function to the `DmaChannel` trait. (#2526)
- Added PSRAM configuration to `esp_hal::Config` if `quad-psram` or `octal-psram` is enabled (#2546)
- Added `esp_hal::psram::psram_raw_parts` (#2546)
- The timer drivers `OneShotTimer` & `PeriodicTimer` have `into_async` and `new_typed` methods (#2586)
- `timer::Timer` trait has three new methods, `wait`, `async_interrupt_handler` and `peripheral_interrupt` (#2586)
- Configuration structs in the I2C, SPI, and UART drivers now implement the Builder Lite pattern (#2614)
- Added `I8080::apply_config`, `DPI::apply_config` and `Camera::apply_config` (#2610)
- Introduced the `unstable` feature which will be used to restrict stable APIs to a subset of esp-hal. (#2628)
- HAL configuration structs now implement the Builder Lite pattern (#2645)
- Added `OutputOpenDrain::unlisten` (#2625)
- Added `{Input, Flex}::wait_for` (#2625)
- Peripheral singletons now implement `Debug` and `defmt::Format` (#2682, #2834)
- `BurstConfig`, a device-specific configuration for configuring DMA transfers in burst mode (#2543)
- `{DmaRxBuf, DmaTxBuf, DmaRxTxBuf}::set_burst_config` (#2543)
- Added `SpiDmaBus::split` for moving between manual & automatic DMA buffers (#2824)
- ESP32-S2: DMA support for AES (#2699)
- Added `transfer_in_place_async` and embedded-hal-async implementation to `Spi` (#2691)
- `InterruptHandler` now implements `Hash` and `defmt::Format` (#2830)
- `uart::ConfigError` now implements `Eq` (#2825)
- `i2c::master::Error` now implements `Eq` and `Hash` (#2825)
- `i2c::master::Operation` now implements `Debug`, `PartialEq`, `Eq`, `Hash`, and `Display` (#2825)
- `i2c::master::Config` now implements `PartialEq`, `Eq`, ans `Hash` (#2825)
- `i2c::master::I2c` now implements `Debug`, `PartialEq`, and `Eq` (#2825)
- `i2c::master::Info` now implements `Debug` (#2825)
- `spi::master::Config` now implements `Hash` (#2823)
- `spi::master` drivers now implement `Debug` and `defmt::Format` (#2823)
- `DmaRxBuf`, `DmaTxBuf` and `DmaRxTxBuf` now implement `Debug` and `defmt::Format` (#2823)
- DMA channels (`AnyGdmaChannel`, `SpiDmaChannel`, `I2sDmaChannel`, `CryptoDmaChannel`) and their RX/TX halves now implement `Debug` and `defmt::Format` (#2823)
- `DmaDescriptor` and `DmaDescriptorFlags` now implement `PartialEq` and `Eq` (#2823)
- `gpio::{Event, WakeEvent, GpioRegisterAccess}` now implement `Debug`, `Eq`, `PartialEq` and `Hash` (#2842)
- `gpio::{Level, Pull, AlternateFunction, RtcFunction}` now implement `Hash` (#2842)
- `gpio::{GpioPin, AnyPin, Io, Output, OutputOpenDrain, Input, Flex}` now implement `Debug`, `defmt::Format` (#2842)
- More interrupts are available in `esp_hal::spi::master::SpiInterrupt`, add `enable_listen`,`interrupts` and `clear_interrupts` for ESP32/ESP32-S2 (#2833)
- The `ExtU64` and `RateExtU32` traits have been added to `esp_hal::time` (#2845)
- Added `AnyPin::steal(pin_number)` (#2854)
- `adc::{AdcCalSource, Attenuation, Resolution}` now implement `Hash` and `defmt::Format` (#2840)
- `rtc_cntl::{RtcFastClock, RtcSlowClock, RtcCalSel}` now implement `PartialEq`, `Eq`, `Hash` and `defmt::Format` (#2840)
- Added `tsens::TemperatureSensor` peripheral for ESP32C6 and ESP32C3 (#2875)
- Added `with_rx()` and `with_tx()` methods to Uart, UartRx, and UartTx (#2904)
- ESP32-S2: Made Wi-Fi peripheral non virtual. (#2942)
- `UartRx::check_for_errors`, `Uart::check_for_rx_errors`, `{Uart, UartRx}::read_buffered_bytes` (#2935)
- Added `i2c` interrupt API (#2944)

### Changed

- In addition to taking by value, peripheral drivers can now mutably borrow DMA channel objects. (#2526)
- DMA channel objects are no longer wrapped in `Channel`. The `Channel` drivers are now managed by DMA enabled peripheral drivers. (#2526)
- The `Dpi` driver and `DpiTransfer` now have a `Mode` type parameter. The driver's asyncness is determined by the asyncness of the `Lcd` used to create it. (#2526)
- `dma::{Channel, ChannelRx, ChannelTx}::set_priority` for GDMA devices (#2403)
- `SystemTimer::set_unit_value` & `SystemTimer::configure_unit` (#2576)
- `SystemTimer` no longer uses peripheral ref (#2576)
- `TIMGX` no longer uses peripheral ref (#2581)
- `SystemTimer::now` has been renamed `SystemTimer::unit_value(Unit)` (#2576)
- `SpiDma` transfers now explicitly take a length along with the DMA buffer object (#2587)
- `dma::{Channel, ChannelRx, ChannelTx}::set_priority` for GDMA devices (#2403)
- `SystemTimer`s `Alarm`s are now type erased (#2576)
- `TimerGroup` `Timer`s are now type erased (#2581)
- PSRAM is now initialized automatically if `quad-psram` or `octal-psram` is enabled (#2546)
- DMA channels are now available via the `Peripherals` struct, and have been renamed accordingly. (#2545)
- Moved interrupt related items from lib.rs, moved to the `interrupt` module (#2613)
- The timer drivers `OneShotTimer` & `PeriodicTimer` now have a `Mode` parameter and type erase the underlying driver by default (#2586)
- `timer::Timer` has new trait requirements of `Into<AnyTimer>`, `'static` and `InterruptConfigurable` (#2586)
- `systimer::etm::Event` no longer borrows the alarm indefinitely (#2586)
- A number of public enums and structs in the I2C, SPI, and UART drivers have been marked with `#[non_exhaustive]` (#2614)
- Interrupt handling related functions are only provided for Blocking UART. (#2610)
- Changed how `Spi`, (split or unsplit) `Uart`, `LpUart`, `I8080`, `Camera`, `DPI` and `I2C` drivers are constructed (#2610)
- I8080, camera, DPI: The various standalone configuration options have been merged into `Config` (#2610)
- Dropped GPIO futures stop listening for interrupts (#2625)
- UART driver's `StopBits` enum variants now correctly use UpperCamelCase (#2669)
- The `PeripheralInput` and `PeripheralOutput` traits are now sealed (#2690)
- `esp_hal::sync::Lock` has been renamed to RawMutex (#2684)
- Updated `esp-pacs` with support for Wi-Fi on the ESP32 and made the peripheral non virtual (#2822)
- `SpiBitOrder`, `SpiDataMode`, `SpiMode` were renamed to `BitOder`, `DataMode` and `Mode` (#2828)
- `crate::Mode` was renamed to `crate::DriverMode` (#2828)
- `Spi::with_miso` has been overloaded into `Spi::with_miso` and `Spi::with_sio1` (#2557)
- Renamed some I2C error variants (#2844)
- I2C: Replaced potential panics with errors. (#2831)
- UART: Make `AtCmdConfig` and `ConfigError` non-exhaustive (#2851)
- UART: Make `AtCmdConfig` use builder-lite pattern (#2851)
- UART: Fix naming violations for `DataBits`, `Parity`, and `StopBits` enum variants (#2893)
- UART: Remove blocking version of `read_bytes` and rename `drain_fifo` to `read_bytes` instead (#2895)
- Renamed variants of `CpuClock`, made the enum non-exhaustive (#2899)
- SPI: Fix naming violations for `Mode` enum variants (#2902)
- SPI: Fix naming violations for `Address` and `Command` enum variants (#2906)
- `ClockSource` enums are now `#[non_exhaustive]` (#2912)
- `macros` module is now private (#2900)
- `gpio::{Input, Flex}::wakeup_enable` now returns an error instead of panicking. (#2916)
- I2C: Have a dedicated enum to specify the timeout (#2864)
- Removed the `I` prefix from `DriveStrength` enum variants. (#2922)
- Removed the `Attenuation` prefix from `Attenuation` enum variants. (#2922)
- Renamed / changed some I2C error variants (#2844, #2862)
- The `entry` macro is replaced by the `main` macro (#2941)
- `{Uart, UartRx}::read_bytes` now blocks until the buffer is filled. (#2935)
- Bump MSRV to 1.84 (#2951)

### Fixed

- Xtensa devices now correctly enable the `esp-hal-procmacros/rtc-slow` feature (#2594)
- User-bound GPIO interrupt handlers should no longer interfere with async pins. (#2625)
- `spi::master::Spi::{into_async, into_blocking}` are now correctly available on the typed driver, to. (#2674)
- It is no longer possible to safely conjure `GpioPin` instances (#2688)
- UART: Public API follows `C-WORD_ORDER` Rust API standard (`VerbObject` order) (#2851)
- `DmaRxStreamBuf` now correctly resets the descriptors the next time it's used (#2890)
- i2s: fix pin offset logic for parallel output on i2s1 (#2886)

### Removed

- Remove more examples. Update doctests. (#2547)
- The `configure` and `configure_for_async` DMA channel functions has been removed (#2403)
- The DMA channel objects no longer have `tx` and `rx` fields. (#2526)
- `SysTimerAlarms` has been removed, alarms are now part of the `SystemTimer` struct (#2576)
- `FrozenUnit`, `AnyUnit`, `SpecificUnit`, `SpecificComparator`, `AnyComparator` have been removed from `systimer` (#2576)
- Remove Dma[Rx|Tx]Buffer::length (#2587)
- `esp_hal::psram::psram_range` (#2546)
- The `Dma` structure has been removed. (#2545)
- Removed `embedded-hal 0.2.x` impls and deps from `esp-hal` (#2593)
- Removed `Camera::set_` functions (#2610)
- `DmaTxBuf::{compute_chunk_size, compute_descriptor_count, new_with_block_size}` (#2543)
- The `prelude` module has been removed (#2845)
- SPI: Removed `pub fn read_byte` and `pub fn write_byte` (#2915)
- Removed all peripheral instance type parameters and `new_typed` constructors (#2907)

## [0.22.0] - 2024-11-20

### Added

- A new config option `PLACE_SWITCH_TABLES_IN_RAM` to improve performance (especially for interrupts) at the cost of slightly more RAM usage (#2331)
- A new config option `PLACE_ANON_IN_RAM` to improve performance (especially for interrupts) at the cost of RAM usage (#2331)
- Add burst transfer support to DMA buffers (#2336)
- `AnyPin` now implements `From<GpioPin<N>>`. (#2326)
- Added `AnySpi` and `AnySpiDmaChannel`. (#2334)
- Added `AnyI2s` and `AnyI2sDmaChannel`. (#2367)
- Added `AnyTwai`. (#2359)
- Added `AnyUart`. (#2381)
- `Pins::steal()` to unsafely obtain GPIO. (#2335)
- `I2c::with_timeout` (#2361)
- `Spi::half_duplex_read` and `Spi::half_duplex_write` (#2373)
- Add RGB/DPI driver (#2415)
- Add `DmaLoopBuf` (#2415)
- `Cpu::COUNT` and `Cpu::current()` (#2411)
- `UartInterrupt` and related functions (#2406)
- I2S Parallel output driver for ESP32. (#2348, #2436, #2472)
- Add an option to configure `WDT` action (#2330)
- `DmaDescriptor` is now `Send` (#2456)
- `into_async` and `into_blocking` functions for most peripherals (#2430, #2461)
- API mode type parameter (currently always `Blocking`) to `master::Spi` and `slave::Spi` (#2430)
- `gpio::{GpioPin, AnyPin, Flex, Output, OutputOpenDrain}::split()` to obtain peripheral interconnect signals. (#2418)
- `gpio::Input::{split(), into_peripheral_output()}` when used with output pins. (#2418)
- `gpio::Output::peripheral_input()` (#2418)
- `{Uart, UartRx, UartTx}::apply_config()` (#2449)
- `{Uart, UartRx, UartTx}` now implement `embassy_embedded_hal::SetConfig` (#2449)
- GPIO ETM tasks and events now accept `InputSignal` and `OutputSignal` (#2427)
- `spi::master::Config` and `{Spi, SpiDma, SpiDmaBus}::apply_config` (#2448)
- `embassy_embedded_hal::SetConfig` is now implemented for `spi::master::{Spi, SpiDma, SpiDmaBus}`, `i2c::master::I2c` (#2448, #2477)
- `slave::Spi::{with_mosi(), with_miso(), with_sclk(), with_cs()}` functions (#2485)
- I8080: Added `set_8bits_order()` to set the byte order in 8-bit mode (#2487)
- `I2c::{apply_config(), with_sda(), with_scl()}` (#2477)
- ESP32-S2: Added missing GPIO alternate functions (#2512)

### Changed

- Peripheral type erasure for SPI (#2334)
- Peripheral type erasure for I2S (#2367)
- Peripheral type erasure for I2C (#2361)
- Peripheral type erasure for TWAI (#2359)
- The SPI driver has been rewritten to allow using half-duplex and full-duplex functionality on the same bus. See the migration guide for details. (#2373)
- Renamed `SpiDma` functions: `dma_transfer` to `transfer`, `dma_write` to `write`, `dma_read` to `read`. (#2373)
- Peripheral type erasure for UART (#2381)
- Changed listening for UART events (#2406)
- Circular DMA transfers now correctly error, `available` returns `Result<usize,DmaError>` now (#2409)
- Interrupt listen/unlisten/clear functions now accept any type that converts into `EnumSet` (i.e. single interrupt flags). (#2442)
- SPI interrupt listening is now only available in Blocking mode. The `set_interrupt_handler` is available via `InterruptConfigurable` (#2442)
- Allow users to create DMA `Preparation`s (#2455)
- The `rmt::asynch::RxChannelAsync` and `rmt::asynch::TxChannelAsync` traits have been moved to `rmt` (#2430)
- Calling `AnyPin::output_signals` on an input-only pin (ESP32 GPIO 34-39) will now result in a panic. (#2418)
- UART configuration types have been moved to `esp_hal::uart` (#2449)
- `spi::master::Spi::new()` no longer takes `frequency` and `mode` as a parameter. (#2448)
- Peripheral interconnections via GPIO pins now use the GPIO matrix. (#2419)
- The I2S driver has been moved to `i2s::master` (#2472)
- `slave::Spi` constructors no longer take pins (#2485)
- The `I2c` master driver has been moved from `esp_hal::i2c` to `esp_hal::i2c::master`. (#2476)
- `I2c` SCL timeout is now defined in bus clock cycles. (#2477)
- Trying to send a single-shot RMT transmission will result in an error now, `RMT` deals with `u32` now, `PulseCode` is a convenience trait now (#2463)
- Removed `get_` prefixes from functions (#2528)
- The `Camera` and `I8080` drivers' constructors now only accepts blocking-mode DMA channels. (#2519)
- Many peripherals are now disabled by default and also get disabled when the driver is dropped (#2544)
- Updated embassy-time to v0.4 (#2701)
- Config: Crate prefixes and configuration keys are now separated by `_CONFIG_` (#2848)
- UART: `read_byte` and `write_byte` made private. (#2915)

### Fixed

- Fix conflict between `RtcClock::get_xtal_freq` and `Rtc::disable_rom_message_printing` (#2360)
- Fixed an issue where interrupts enabled before `esp_hal::init` were disabled. This issue caused the executor created by `#[esp_hal_embassy::main]` to behave incorrectly in multi-core applications. (#2377)
- Fixed `TWAI::transmit_async`: bus-off state is not reached when CANH and CANL are shorted. (#2421)
- ESP32: added UART-specific workaround for <https://docs.espressif.com/projects/esp-chip-errata/en/latest/esp32/03-errata-description/esp32/cpu-subsequent-access-halted-when-get-interrupted.html> (#2441)
- Fixed some SysTimer race conditions and panics (#2451)
- TWAI: accept all messages by default (#2467)
- I8080: `set_byte_order()` now works correctly in 16-bit mode (#2487)
- ESP32-C6/ESP32-H2: Make higher LEDC frequencies work (#2520)

### Removed

- The `i2s::{I2sWrite, I2sWriteDma, I2sRead, I2sReadDma, I2sWriteDmaAsync, I2sReadDmaAsync}` traits have been removed. (#2316)
- The `ledc::ChannelHW` trait is no longer generic. (#2387)
- The `I2c::new_with_timeout` constructors have been removed (#2361)
- `I2c::new()` no longer takes `frequency` and pins as parameters. (#2477)
- The `spi::master::HalfDuplexReadWrite` trait has been removed. (#2373)
- The `Spi::with_pins` methods have been removed. (#2373)
- The `Spi::new_half_duplex` constructor have been removed. (#2373)
- The `HalfDuplexMode` and `FullDuplexMode` parameters have been removed from `Spi`. (#2373)
- Removed the output pin type parameter from `ledc::{Channel, ChannelIFace}` (#2388)
- Removed the output pin type parameter from `mcpwm::operator::{PwmPin, LinkedPins}` (#2388)
- Removed the output pin type parameter from `parl_io::{ClkOutPin, ClkInPin, RxClkInPin}` (#2388)
- Removed the valid pin type parameter from `parl_io::{TxPinConfigWithValidPin, RxPinConfigWithValidPin}` (#2388)
- Removed the pin type parameters from `parl_io::{TxOneBit, TxTwoBits, TxFourBits, TxEightBits, TxSixteenBits}` (#2388)
- Removed the pin type parameters from `parl_io::{RxOneBit, RxTwoBits, RxFourBits, RxEightBits, RxSixteenBits}` (#2388)
- Removed the pin type parameters from `lcd_cam::lcd::i8080::{TxEightBits, TxSixteenBits}` (#2388)
- Removed the pin type parameters from `lcd_cam::cam::{RxEightBits, RxSixteenBits}` (#2388)
- Most of the async-specific constructors (`new_async`, `new_async_no_transceiver`) have been removed. (#2430)
- The `configure_for_async` DMA functions have been removed (#2430)
- The `Uart::{change_baud, change_stop_bits}` functions have been removed (#2449)
- `gpio::{Input, Output, OutputOpenDrain, Flex, GpioPin}::{peripheral_input, into_peripheral_output}` have been removed. (#2418)
- The `GpioEtm` prefix has been removed from `gpio::etm` types (#2427)
- The `TimerEtm` prefix has been removed from `timer::timg::etm` types (#2427)
- The `SysTimerEtm` prefix has been removed from `timer::systimer::etm` types (#2427)
- The `GpioEtmEventRising`, `GpioEtmEventFalling`, `GpioEtmEventAny` types have been replaced with `Event` (#2427)
- The `TaskSet`, `TaskClear`, `TaskToggle` types have been replaced with `Task` (#2427)
- `{Spi, SpiDma, SpiDmaBus}` configuration methods (#2448)
- `Io::new_with_priority` and `Io::new_no_bind_interrupt`. (#2486)
- `parl_io::{no_clk_pin(), NoClkPin}` (#2531)
- Removed `get_core` function in favour of `Cpu::current` (#2533)
- Removed `uart::Config` setters and `symbol_length`. (#2847)

## [0.21.1]

### Fixed

- Restored blocking `embedded_hal` compatibility for async I2C driver (#2343)
- I2c::transaction is now able to transmit data of arbitrary length (#2481)

## [0.21.0]

### Added

- Introduce traits for the DMA buffer objects (#1976, #2213)
- Implement `embedded-hal` output pin traits for `NoPin` (#2019, #2133)
- Added `esp_hal::init` to simplify HAL initialisation (#1970, #1999)
- Added GpioPin::degrade to create ErasePins easily. Same for AnyPin by accident. (#2075)
- Added missing functions to `Flex`: `unlisten`, `is_interrupt_set`, `wakeup_enable`, `wait_for_high`, `wait_for_low`, `wait_for_rising_edge`, `wait_for_falling_edge`, `wait_for_any_edge`. (#2075)
- `Flex` now implements `Wait`. (#2075)
- Added sleep and wakeup support for esp32c2 (#1922)
- `Input`, `Output`, `OutputOpenDrain` and `Flex` now implement `Peripheral`. (#2094)
- Previously unavailable memory is available via `.dram2_uninit` section (#2079)
- You can now use `Input`, `Output`, `OutputOpenDrain` and `Flex` pins as EXTI and RTCIO wakeup sources (#2095)
- Added `Rtc::set_current_time` to allow setting RTC time, and `Rtc::current_time` to getting RTC time while taking into account boot time (#1883)
- Added APIs to allow connecting signals through the GPIO matrix. (#2128)
- Allow I8080 transfers to be cancelled on the spot (#2191)
- Implement `TryFrom<u32>` for `ledc::timer::config::Duty` (#1984)
- Expose `RtcClock::get_xtal_freq` and `RtcClock::get_slow_freq` publically for all chips (#2183)
- TWAI support for ESP32-H2 (#2199)
- Make `DmaDescriptor` methods public (#2237)
- Added a way to configure watchdogs in `esp_hal::init` (#2180)
- Introduce `DmaRxStreamBuf` (#2242)
- Implement `embedded_hal_async::delay::DelayNs` for `TIMGx` timers (#2084)
- Added `Efuse::read_bit` (#2259)
- Limited SPI slave support for ESP32 (Modes 1 and 3 only) (#2278)
- Added `Rtc::disable_rom_message_printing` (S3 and H2 only) (#2280)
- Added `esp_hal::time::{Duration, Instant}` (#2304)

### Changed

- Make saving and restoring SHA digest state an explicit operation (#2049)
- Reordered RX-TX pairs in all APIs to be consistent (#2074)
- Make saving and restoring SHA digest state an explicit operation (#2049)
- `Delay::new()` is now a `const` function (#1999)
- `Input`, `Output`, `OutputOpenDrain` and `Flex` are now type-erased by default. Use the new `new_typed` constructor to keep using the ZST pin types. (#2075)
- To avoid confusion with the `Rtc::current_time` wall clock time APIs, we've renamed `esp_hal::time::current_time` to `esp_hal::time::now`. (#2091)
- Renamed `touch::Continous` to `touch::Continuous`. (#2094)
- Faster SHA (#2112)
- The (previously undocumented) `ErasedPin` enum has been replaced with the `ErasedPin` struct. (#2094)
- Renamed and merged `Rtc::get_time_us` and `Rtc::get_time_ms` into `Rtc::time_since_boot` (#1883)
- ESP32: Added support for touch sensing on GPIO32 and 33 (#2109)
- Removed gpio pin generics from I8080 driver type. (#2171)
- I8080 driver now decides bus width at transfer time rather than construction time. (#2171)
- Migrate the I8080 driver to a move based API (#2191)
- Replaced `AnyPin` with `InputSignal` and `OutputSignal` and renamed `ErasedPin` to `AnyPin` (#2128)
- Replaced the `ErasedTimer` enum with the `AnyTimer` struct. (#2144)
- `Camera` and `AesDma` now support erasing the DMA channel type (#2258)
- Changed the parameters of `Spi::with_pins` to no longer be optional (#2133)
- Renamed `DummyPin` to `NoPin` and removed all internal logic from it. (#2133)
- The `NO_PIN` constant has been removed. (#2133)
- MSRV bump to 1.79 (#2156)
- Allow handling interrupts while trying to lock critical section on multi-core chips. (#2197)
- Migrate `Camera` to a move based API (#2242)
- Removed the PS-RAM related features, replaced by `quad-psram`/`octal-psram`, `init_psram` takes a configuration parameter, it's now possible to auto-detect PS-RAM size (#2178)
- `EspTwaiFrame` constructors now accept any type that converts into `esp_hal::twai::Id` (#2207)
- Change `DmaTxBuf` to support PSRAM on `esp32s3` (#2161)
- I2c `transaction` is now also available as a inherent function, lift size limit on `write`,`read` and `write_read` (#2262)
- SPI transactions are now cancelled if the transfer object (or async Future) is dropped. (#2216)
- The DMA channel types have been removed from peripherals (#2261)
- `I2C` driver renamed to `I2c` (#2320)
- The GPIO pins are now accessible via `Peripherals` and are no longer part of the `Io` struct (#2508)
- `dma::{ChannelRx, ChannelTx}` now have a `Mode` type parameter (#2519)

### Fixed

- SHA driver can now be safely used in multiple contexts concurrently (#2049)
- Fixed an issue with DMA transfers potentially not waking up the correct async task (#2065)
- Fixed an issue with LCD_CAM i8080 where it would send double the clocks in 16bit mode (#2085)
- Fix i2c embedded-hal transaction (#2028)
- Fix some inconsistencies in DMA interrupt bits (#2169)
- Fix SPI DMA alternating `write` and `read` for ESP32 and ESP32-S2 (#2131)
- Fix I2C ending up in a state when only re-creating the peripheral makes it useable again (#2141)
- Fix `SpiBus::transfer` transferring data twice in some cases (#2159)
- Fixed UART freezing when using `RcFast` clock source on ESP32-C2/C3 (#2170)
- I2S: on ESP32 and ESP32-S2 data is now output to the right (WS=1) channel first. (#2194)
- SPI: Fixed an issue where unexpected data was written outside of the read buffer (#2179)
- SPI: Fixed an issue where `wait` has returned before the DMA has finished writing the memory (#2179)
- SPI: Fixed an issue where repeated calls to `dma_transfer` may end up looping indefinitely (#2179)
- SPI: Fixed an issue that prevented correctly reading the first byte in a transaction (#2179)
- SPI: ESP32: Send address with correct data mode even when no data is sent. (#2231)
- SPI: ESP32: Allow using QSPI mode on SPI3. (#2245)
- PARL_IO: Fixed an issue that caused garbage to be output at the start of some requests (#2211)
- TWAI on ESP32 (#2207)
- TWAI should no longer panic when receiving a non-compliant frame (#2255)
- OneShotTimer: fixed `delay_nanos` behaviour (#2256)
- Fixed unsoundness around `Efuse` (#2259)
- Empty I2C writes to unknown addresses now correctly fail with `AckCheckFailed`. (#2506)

### Removed

- Removed `digest::Digest` implementation from SHA (#2049)
- Removed `NoPinType` in favour of `DummyPin`. (#2068)
- Removed the `async`, `embedded-hal-02`, `embedded-hal`, `embedded-io`, `embedded-io-async`, and `ufmt` features (#2070)
- Removed the `GpioN` type aliasses. Use `GpioPin<N>` instead. (#2073)
- Removed `Peripherals::take`. Use `esp_hal::init` to obtain `Peripherals` (#1999)
- Removed `AnyInputOnlyPin` in favour of `AnyPin`. (#2071)
- Removed the following functions from `GpioPin`: `is_high`, `is_low`, `set_high`, `set_low`, `set_state`, `is_set_high`, `is_set_low`, `toggle`. (#2094)
- Removed `Rtc::get_time_raw` (#1883)
- Removed `_with_default_pins` UART constructors (#2132)
- Removed transfer methods `send`, `send_dma` and `send_dma_async` from `I8080` (#2191)
- Removed `uart::{DefaultRxPin, DefaultTxPin}` (#2132)
- Removed `PcntSource` and `PcntInputConfig`. (#2134)
- Removed the `place-spi-driver-in-ram` feature, this is now enabled via [esp-config](https://docs.rs/esp-config) (#2156)
- Removed `esp_hal::spi::slave::prelude` (#2260)
- Removed `esp_hal::spi::slave::WithDmaSpiN` traits (#2260)
- The `WithDmaAes` trait has been removed (#2261)
- The `I2s::new_i2s1` constructor has been removed (#2261)
- `Peripherals.GPIO` has been removed (#2508)

## [0.20.1] - 2024-08-30

### Fixed

- A build issue when including doc comment prelude (#2040)

## [0.20.0] - 2024-08-29

### Added

- Introduce DMA buffer objects (#1856, #1985)
- Added new `Io::new_no_bind_interrupt` constructor (#1861)
- Added touch pad support for esp32 (#1873, #1956)
- Allow configuration of period updating method for MCPWM timers (#1898)
- Add self-testing mode for TWAI peripheral. (#1929)
- Added a `PeripheralClockControl::reset` to the driver constructors where missing (#1893)
- Added `digest::Digest` implementation to SHA (#1908)
- Added `debugger::debugger_connected`. (#1961)
- DMA: don't require `Sealed` to implement `ReadBuffer` and `WriteBuffer` (#1921)
- Allow DMA to/from psram for esp32s3 (#1827)
- Added missing methods to `SpiDmaBus` (#2016)
- PARL_IO use ReadBuffer and WriteBuffer for Async DMA (#1996)

### Changed

- Peripheral driver constructors don't take `InterruptHandler`s anymore. Use `set_interrupt_handler` to explicitly set the interrupt handler now. (#1819)
- Migrate SPI driver to use DMA buffer objects (#1856, #1985)
- Use the peripheral ref pattern for `OneShotTimer` and `PeriodicTimer` (#1855)
- Improve SYSTIMER API (#1871)
- SHA driver now use specific structs for the hashing algorithm instead of a parameter. (#1908)
- Remove `fn free(self)` in HMAC which goes against esp-hal API guidelines (#1972)
- `AnyPin`, `AnyInputOnyPin` and `DummyPin` are now accessible from `gpio` module (#1918)
- Changed the RSA modular multiplication API to be consistent across devices (#2002)

### Fixed

- Improve error detection in the I2C driver (#1847)
- Fix I2S async-tx (#1833)
- Fix PARL_IO async-rx (#1851)
- SPI: Clear DMA interrupts before (not after) DMA starts (#1859)
- SPI: disable and re-enable MISO and MOSI in `start_transfer_dma`, `start_read_bytes_dma` and `start_write_bytes_dma` accordingly (#1894)
- TWAI: GPIO pins are not configured as input and output (#1906)
- ESP32C6: Make ADC usable after TRNG deinicialization (#1945)
- We should no longer generate 1GB .elf files for ESP32C2 and ESP32C3 (#1962)
- Reset peripherals in driver constructors where missing (#1893, #1961)
- Fixed ESP32-S2 systimer interrupts (#1979)
- Software interrupt 3 is no longer available when it is required by `esp-hal-embassy`. (#2011)
- ESP32: Fixed async RSA (#2002)

### Removed

- This package no longer re-exports the `esp_hal_procmacros::main` macro (#1828)
- The `AesFlavour` trait no longer has the `ENCRYPT_MODE`/`DECRYPT_MODE` associated constants (#1849)
- Removed `FlashSafeDma` (#1856)
- Remove redundant WithDmaSpi traits (#1975)
- `IsFullDuplex` and `IsHalfDuplex` traits (#1985)

## [0.19.0] - 2024-07-15

### Added

- uart: Added `with_cts`/`with_rts`s methods to configure CTS, and RTS pins (#1592)
- uart: Constructors now require TX and RX pins (#1592)
- uart: Added `Uart::new_with_default_pins` constructor (#1592)
- uart: Added `UartTx` and `UartRx` constructors (#1592)
- Add Flex / AnyFlex GPIO pin driver (#1659)
- Add new `DmaError::UnsupportedMemoryRegion` - used memory regions are checked when preparing a transfer now (#1670)
- Add DmaTransactionTxOwned, DmaTransactionRxOwned, DmaTransactionTxRxOwned, functions to do owning transfers added to SPI half-duplex (#1672)
- uart: Implement `embedded_io::ReadReady` for `Uart` and `UartRx` (#1702)
- ESP32-S3: Expose optional HSYNC input in LCD_CAM (#1707)
- ESP32-S3: Add async support to the LCD_CAM I8080 driver (#1834)
- ESP32-C6: Support lp-core as wake-up source (#1723)
- Add support for GPIO wake-up source (#1724)
- gpio: add DummyPin (#1769)
- dma: add Mem2Mem to support memory to memory transfer (#1738)
- Add `uart` wake source (#1727)
- `#[ram(persistent)]` option to replace the unsound `uninitialized` option (#1677)
- uart: Make `rx_timeout` optional in Config struct (#1759)
- Add interrupt related functions to `PeriodicTimer`/`OneShotTimer`, added `ErasedTimer` (#1753)
- Added blocking `read_bytes` method to `Uart` and `UartRx` (#1784)
- Add method to expose `InputPin::is_interrupt_set` in `Input<InputPin>` for use in interrupt handlers (#1829)

### Fixed

- ESP32-S3: Fix DMA waiting check in LCD_CAM (#1707)
- TIMG: Fix interrupt handler setup (#1714)
- Fix `sleep_light` for ESP32-C6 (#1720)
- ROM Functions: Fix address of `ets_update_cpu_frequency_rom` (#1722)
- Fix `regi2c_*` functions for `esp32h2` (#1737)
- Improved `#[ram(zeroed)]` soundness by adding a `bytemuck::Zeroable` type bound (#1677)
- ESP32-S2 / ESP32-S3: Fix UsbDm and UsbDp for Gpio19 and Gpio20 (#1764)
- Fix reading/writing small buffers via SPI master async dma (#1760)
- Remove unnecessary delay in rtc_ctnl (#1794)

### Changed

- Refactor `Dac1`/`Dac2` drivers into a single `Dac` driver (#1661)
- esp-hal-embassy: make executor code optional (but default) again (#1683)
- Improved interrupt latency on RISC-V based chips (#1679)
- `esp_wifi::initialize` no longer requires running maximum CPU clock, instead check it runs above 80MHz. (#1688)
- Move DMA descriptors from DMA Channel to each individual peripheral driver. (#1719)
- Allow users to easily name DMA channels (#1770)
- Support DMA chunk sizes other than the default 4092 (#1758)
- Improved interrupt latency on Xtensa based chips (#1735)
- Improve PCNT api (#1765)

### Removed

- uart: Removed `configure_pins` methods (#1592)
- Removed `DmaError::Exhausted` error by improving the implementation of the `pop` function (#1664)
- Unsound `#[ram(uninitialized)]` option in favor of the new `persistent` option (#1677)

## [0.18.0] - 2024-06-04

### Added

- i2c: implement `I2C:transaction` for `embedded-hal` and `embedded-hal-async` (#1505)
- spi: implement `with_bit_order` (#1537)
- ESP32-PICO-V3-02: Initial support (#1155)
- `time::current_time` API (#1503)
- ESP32-S3: Add LCD_CAM Camera driver (#1483)
- `embassy-usb` support (#1517)
- SPI Slave support for ESP32-S2 (#1562)
- Add new generic `OneShotTimer` and `PeriodicTimer` drivers, plus new `Timer` trait which is implemented for `TIMGx` and `SYSTIMER` (#1570)
- Feature: correct `TRNG` mechanism (#1804)

### Fixed

- i2c: i2c1_handler used I2C0 register block by mistake (#1487)
- Removed ESP32 specific code for resolutions > 16 bit in ledc embedded_hal::pwm max_duty_cycle function. (#1441)
- Fixed division by zero in ledc embedded_hal::pwm set_duty_cycle function and converted to set_duty_hw instead of set_duty to eliminate loss of granularity. (#1441)
- Embassy examples now build on stable (#1485)
- Fix delay on esp32h2 (#1535)
- spi: fix dma wrong mode when using eh1 blocking api (#1541)
- uart: make `uart::UartRx::read_byte` public (#1547)
- Fix async serial-usb-jtag (#1561)
- Feeding `RWDT` now actually works (#1645)

### Changed

- Removed unneeded generic parameters on `Usb` (#1469)
- Created virtual peripherals for CPU control and radio clocks, rather than splitting them from `SYSTEM` (#1428)
- `IO`, `ADC`, `DAC`, `RTC*`, `LEDC`, `PWM` and `PCNT` drivers have been converted to camel case format (#1473)
- RNG is no longer TRNG, the `CryptoRng` implementation has been removed. To track this being re-added see #1499 (#1498)
- Make software interrupts shareable (#1500)
- The `SystemParts` struct has been renamed to `SystemControl`, and now has a constructor which takes the `SYSTEM` peripheral (#1495)
- Timer abstraction: refactor `systimer` and `timer` modules into a common `timer` module (#1527)
- Removed the `embassy-executor-thread` and `embassy-executor-interrupt` features, they are now enabled by default when `embassy` is enabled. (#1485)
- Software interrupt 3 is now used instead of software interrupt 0 on the thread aware executor on multicore systems (#1485)
- Timer abstraction: refactor `systimer` and `timer` modules into a common `timer` module (#1527)
- Refactoring of GPIO module, have drivers for Input,Output,OutputOpenDrain, all drivers setup their GPIOs correctly (#1542)
- DMA transactions are now found in the `dma` module (#1550)
- Remove unnecessary generics from PARL_IO driver (#1545)
- Use `Level enum` in GPIO constructors instead of plain bools (#1574)
- rmt: make ChannelCreator public (#1597)

### Removed

- Removed the `SystemExt` trait (#1495)
- Removed the `GpioExt` trait (#1496)
- Embassy support (and all related features) has been removed, now available in the `esp-hal-embassy` package instead (#1595)

## [0.17.0] - 2024-04-18

### Added

- Add `ADC::read_blocking` to xtensa chips (#1293)
- ESP32-C6 / ESP32-H2: Implement `ETM` for general purpose timers (#1274)
- `interrupt::enable` now has a direct CPU enable counter part, `interrupt::enable_direct` (#1310)
- `Delay::delay(time: fugit::MicrosDurationU64)` (#1298)
- Added async support for TWAI (#1320)
- Add TWAI support for ESP32-C6 (#1323)
- `GpioPin::steal` unsafe API (#1363)
- Inherent implementions of GPIO pin `set_low`, `is_low`, etc. (#1284)
- Warn users when attempting to build using the `dev` profile (#1420)
- Async uart now reports interrupt errors(overflow, glitch, frame error, parity) back to user of read/write. uart clock decimal part configured for c2,c3,s3 (#1168, #1445)
- Add mechanism to configure UART source clock (#1416)
- `GpioPin` got a function `set_state(bool)` (#1462)
- Add definitions of external USB PHY peripheral I/O signals (#1463)
- Expose e-hal ErrorKind::NoAcknowledge in I2C driver (#1454)
- Add remaining peripheral signals for LCD_CAM (#1466)

### Fixed

- Reserve `esp32` ROM stacks to prevent the trashing of dram2 section (#1289)
- Fixing `esp-wifi` + `TRNG` issue on `ESP32-S2` (#1272)
- Fixed core1 startup using the wrong stack on the esp32 and esp32s3 (#1286)
- ESP32: Apply fix for Errata 3.6 in all the places necessary. (#1315)
- ESP32 & ESP32-S2: Fix I²C frequency (#1306)
- UART's TX/RX FIFOs are now cleared during initialization (#1344)
- Fixed `LCD_CAM I8080` driver potentially sending garbage to display (#1301)
- The TWAI driver can now be used without requiring the `embedded-hal` traits (#1355)
- USB pullup/pulldown now gets properly cleared and does not interfere anymore on esp32c3 and esp32s3 (#1244)
- Fixed GPIO counts so that using async code with the higher GPIO number should no longer panic (#1361, #1362)
- ESP32/ESP32-S2: Wait for I2S getting out of TX_IDLE when starting a transfer (#1375)
- Fixed writes to SPI not flushing before attempting to write, causing corrupted writes (#1381)
- fix AdcConfig::adc_calibrate for xtensa targets (#1379)
- Fixed a divide by zero panic when setting the LEDC duty cycle to 0 with `SetDutyCycle::set_duty_cycle` (#1403)
- Support 192 and 256-bit keys for AES (#1316)
- Fixed MCPWM DeadTimeCfg bit values (#1378)
- ESP32 LEDC `set_duty_cycle` used HighSpeedChannel for LowSpeedChannel (#1457)

### Changed

- TIMG: Allow use without the embedded-hal-02 traits in scope (#1367)
- DMA: use channel clusters (#1330)
- Remove `Ext32` and `RateExtU64` from prelude (#1298)
- Prefer mutable references over moving for DMA transactions (#1238)
- Support runtime interrupt binding, adapt GPIO driver (#1231)
- Renamed `eh1` feature to `embedded-hal`, feature-gated `embedded-hal@0.2.x` trait implementations (#1273)
- Enable `embedded-hal` feature by default, instead of the `embedded-hal-02` feature (#1313)
- `Uart` structs now take a `Mode` parameter which defines how the driver is initialized (#1294)
- `Rmt` can be created in async or blocking mode. The blocking constructor takes an optional interrupt handler argument. (#1341)
- All `Instance` traits are now sealed, and can no longer be implemented for arbitrary types (#1346)
- DMA channels can/have to be explicitly created for async or blocking drivers, added `set_interrupt_handler` to DMA channels, SPI, I2S, PARL_IO, don't enable interrupts on startup for DMA, I2S, PARL_IO, GPIO (#1300)
- UART: Rework `change_baud` so it is possible to set baud rate even after instantiation (#1350)
- Runtime ISR binding for SHA,ECC and RSA (#1354)
- Runtime ISR binding for I2C (#1376)
- `UsbSerialJtag` can be created in async or blocking mode. The blocking constructor takes an optional interrupt handler argument (#1377)
- SYSTIMER and TIMG instances can now be created in async or blocking mode (#1348)
- Runtime ISR binding for TWAI (#1384)
- ESP32-C6: The `gpio::lp_gpio` module has been renamed to `gpio::lp_io` to match the peripheral name (#1397)
- Runtime ISR binding for assist_debug (#1395)
- Runtime ISR binding for software interrupts, software interrupts are split now, interrupt-executor takes the software interrupt to use, interrupt-executor is easier to use (#1398)
- PCNT: Runtime ISR binding (#1396)
- Runtime ISR binding for RTC (#1405)
- Improve MCPWM DeadTimeCfg API (#1378)
- `SystemTimer`'s `Alarm` methods now require `&mut self` (#1455)

### Removed

- Remove package-level type exports (#1275)
- Removed `direct-vectoring` & `interrupt-preemption` features, as they are now enabled by default (#1310)
- Removed the `rt` and `vectored` features (#1380)
- Remove partial support for the ESP32-P4 (#1461)

## [0.16.1] - 2024-03-12

### Fixed

- Resolved an issue with the `defmt` dependency/feature (#1264)

### Changed

- Use ROM `memcpy` over compiler builtins (#1255)
- Do not ensure randomness or implement the `CryptoRng` trait for ESP32-P4/S2 (#1267)

## [0.16.0] - 2024-03-08

### Added

- Add initial support for the ESP32-P4 (#1101)
- Implement `embedded_hal::pwm::SetDutyCycle` trait for `ledc::channel::Channel` (#1097)
- ESP32-P4: Add initial GPIO support (#1109)
- ESP32-P4: Add initial support for interrupts (#1112)
- ESP32-P4: Add efuse reading support (#1114)
- ESP32-S3: Added LCD_CAM I8080 driver (#1086)
- Allow for splitting of the USB Serial JTAG peripheral into tx/rx components (#1024)
- `RngCore` trait is implemented (#1122)
- Support Rust's `stack-protector` feature (#1135)
- Adding clock support for `ESP32-P4` (#1145)
- Implementation OutputPin and InputPin for AnyPin (#1067)
- Implement `estimate_xtal_frequency` for ESP32-C6 / ESP32-H2 (#1174)
- A way to push into I2S DMA buffer via a closure (#1189)
- Added basic `LP-I2C` driver for C6 (#1185)
- Ensuring that the random number generator is TRNG. (#1200)
- ESP32-C6: Add timer wakeup source for deepsleep (#1201)
- Introduce `InterruptExecutor::spawner()` (#1211)
- Add `InterruptHandler` struct, which couples interrupt handlers and their priority together (#1299)

### Fixed

- Fix embassy-time tick rate not set when using systick as the embassy timebase (#1124)
- Fix `get_raw_core` on Xtensa (#1126)
- Fix docs.rs documentation builds (#1129)
- Fix circular DMA (#1144)
- Fix `hello_rgb` example for ESP32 (#1173)
- Fixed the multicore critical section on Xtensa (#1175)
- Fix timer `now` for esp32c3 and esp32c6 (#1178)
- Wait for registers to get synced before reading the timer count for all chips (#1183)
- Fix I2C error handling (#1184)
- Fix circular DMA (#1189)
- Fix esp32c3 uart initialization (#1156)
- Fix ESP32-S2 I2C read (#1214)
- Reset/init UART if it's not the console UART (#1213)

### Changed

- DmaDescriptor struct to better model the hardware (#1054)
- DMA descriptor count no longer needs to be multiplied by 3 (#1054)
- RMT channels no longer take the channel number as a generic param (#959)
- The `esp-hal-common` package is now called `esp-hal` (#1131)
- Refactor the `Trace` driver to be generic around its peripheral (#1140)
- Auto detect crystal frequency based on `RtcClock::estimate_xtal_frequency()` (#1165)
- ESP32-S3: Configure 32k ICACHE (#1169)
- Lift the minimal buffer size requirement for I2S (#1189)
- Replaced `SystemTimer::TICKS_PER_SEC` with `SystemTimer::ticks_per_sec()` (#1981)
- `ADC` and `DAC` drivers now take virtual peripherals in their constructors, instead of splitting `APB_SARADC`/`SENS` (#1100)
- The `DAC` driver's constructor is now `new` instead of `dac`, to be more consistent with other APIs (#1100)
- The DMA peripheral is now called `Dma` for devices with both PDMA and GDMA controllers (#1125)
- The `ADC` driver's constructor is now `new` instead of `adc`, to be more consistent with other APIs (#1133)
- `embassy-executor`'s `integrated-timers` is no longer enabled by default. (#1196)
- Renamed `embassy-time-systick` to `embassy-time-systick-16mhz` for use with all chips with a systimer, except `esp32s2`. Added `embassy-time-systick-80mhz` specifically for the `esp32s2`. (#1247)

### Removed

- Remove `xtal-26mhz` and `xtal-40mhz` features (#1165)
- All chip-specific HAL packages have been removed (#1196)

## [0.15.0] - 2024-01-19

### Added

- ESP32-C6: Properly initialize PMU (#974)
- Implement overriding base mac address (#1044)
- Add `rt-riscv` and `rt-xtensa` features to enable/disable runtime support (#1057)
- ESP32-C6: Implement deep sleep (#918)
- Add `embedded-io` feature to each chip-specific HAL (#1072)
- Add `embassy-time-driver` to `esp-hal-common` due to updating `embassy-time` to `v0.3.0` (#1075)
- ESP32-S3: Added support for 80Mhz PSRAM (#1069)
- ESP32-C3/S3: Add workaround for USB pin exchange on usb-serial-jtag (#1104)
- ESP32C6: Added LP_UART initialization (#1113)
- Add `place-spi-driver-in-ram` feature to `esp-hal-common` (#1096)

### Changed

- Set up interrupts for the DMA and async enabled peripherals only when `async` feature is provided (#1042)
- Update to `1.0.0` releases of the `embedded-hal-*` packages (#1068)
- Update `embassy-time` to `0.3.0` and embassy-executor to `0.5.0` release due to the release of the `embedded-hal-*` packages (#1075)
- No longer depend on `embassy-time` (#1092)
- Update to latest `smart-leds-trait` and `smart-leds` packages (#1094)
- Unify the low-power peripheral names (`RTC_CNTL` and `LP_CLKRST` to `LPWR`) (#1064)

### Fixed

- ESP32: correct gpio 32/33 in errata36() (#1053)
- ESP32: make gpio 4 usable as analog pin (#1078)
- Fix double &mut for the `SetDutyCycle` impl on `PwmPin` (#1033)
- ESP32/ESP32-S3: Fix stack-top calculation for app-core (#1081)
- ESP32/ESP32-S2/ESP32-S3: Fix embassy-time-timg0 driver (#1091)
- ESP32: ADC readings are no longer inverted (#1093)

## [0.14.1] - 2023-12-13

### Fixed

- Fix SHA for all targets (#1021)

## [0.14.0] - 2023-12-12

### Added

- ESP32-C6: LP core clock is configurable (#907)
- Derive `Clone` and `Copy` for `EspTwaiFrame` (#914)
- A way to configure inverted pins (#912)
- Added API to check a GPIO-pin's interrupt status bit (#929)
- A `embedded_io_async::Read` implementation for `UsbSerialJtag` (#889)
- `RtcClock::get_xtal_freq`, `RtcClock::get_slow_freq` (#957)
- Added Rx Timeout functionality to async Uart (#911)
- RISC-V: Thread-mode and interrupt-mode executors, `#[main]` macro (#947)
- A macro to make it easier to create DMA buffers and descriptors (#935)
- I2C timeout is configurable (#1011)
- ESP32-C6/ESP32-H2: `flip-link` feature gives zero-cost stack overflow protection (#1008)

### Changed

- Improve DMA documentation & clean up module (#915)
- Only allow a single version of `esp-hal-common` to be present in an application (#934)
- ESP32-C3/C6 and ESP32-H2 can now use the `zero-rtc-bss` feature to enable `esp-hal-common/rv-zero-rtc-bss` (#867)
- Reuse `ieee802154_clock_enable/disable()` functions for BLE and rename `ble_ieee802154_clock_enable()` (#953)
- The `embedded-io` trait implementations are now gated behind the `embedded-io` feature (#964)
- Simplifed RMT channels and channel creators (#958)
- Reworked construction of I2S driver instances (#983)
- ESP32-S2/S3: Don't require GPIO 18 to create a USB peripheral driver instance (#990)
- Updated to latest release candidate (`1.0.0-rc.2`) for `embedded-hal{-async,-nb}` (#994)
- Explicit panic when hitting the `DefaultHandler` (#1005)
- Relevant interrupts are now auto enabled in `embassy::init` (#1014)
- `Spi::new`/`Spi::new_half_duplex` takes no gpio pin now, instead you need to call `with_pins` to setup those (#901)
- ESP32-C2, ESP32-C3, ESP32-S2: atomic emulation trap has been removed. (#904, #985)

### Fixed

- ESP32-C2/C3 examples: fix build error (#899)
- ESP32-S3: Fix GPIO interrupt handler crashing when using GPIO48. (#898)
- Fixed short wait times in embassy causing hangs (#906)
- Make sure to clear LP/RTC RAM before loading code (#916)
- Async RMT channels can be used concurrently (#925)
- Xtensa: Allow using `embassy-executor`'s thread-mode executor if neither `embassy-executor-thread`, nor `embassy-executor-interrupt` is enabled. (#937)
- Uart Async: Improve interrupt handling and irq <--> future communication (#977)
- RISC-V: Fix stack allocation (#988)
- ESP32-C6: Fix used RAM (#997)
- ESP32-H2: Fix used RAM (#1003)
- Fix SPI slave DMA dma_read and dma_write (#1013)
- ESP32-C6/H2: Fix disabling of interrupts (#1040)

### Removed

- Direct boot support has been removed (#903)
- Removed the `mcu-boot` feature from `esp32c3-hal` (#938)
- Removed SpiBusController and SpiBusDevice in favour of embedded-hal-bus and embassy-embedded-hal implementataions. (#978)

## [0.13.1] - 2023-11-02

### Fixed

- ESP32-C3: Make sure BLE and WiFi are not powered down when esp-wifi needs them (#891)
- ESP32-C6/H2: Fix setting UART baud rate (#893)

## [0.13.0] - 2023-10-31

### Added

- Implement SetFrequencyCycle and PwmPin from embedded_hal for PwmPin of MCPWM. (#880)
- Added `embassy-time-systick` to ESP32-S2 (#827)
- Implement enabling/disabling BLE clock on ESP32-C6 (#784)
- Async support for RMT (#787)
- Implement `defmt::Format` for more types (#786)
- Add new_no_miso to Spi FullDuplexMode (#794)
- Add UART support for splitting into TX and RX (#754)
- Async support for I2S (#801)
- Async support for PARL_IO (#807)
- ETM driver, GPIO ETM (#819)
- (G)DMA AES support (#821)
- SYSTIMER ETM functionality (#828)
- Adding async support for RSA peripheral(doesn't work properly for `esp32` chip - issue will be created) (#790)
- Added sleep support for ESP32-C3 with timer and GPIO wakeups (#795)
- Support for ULP-RISCV including Delay and GPIO (#840, #845)
- Add bare-bones SPI slave support, DMA only (#580, #843)
- Embassy `#[main]` convenience macro (#841)
- Add a `defmt` feature to the `esp-hal-smartled` package (#846)
- Support 16MB octal PS-RAM for ESP32-S3 (#858)
- RISCV TRACE Encoder driver for ESP32-C6 / ESP32-H2 (#864)
- `embedded_hal` 1 `InputPin` and `embedded_hal_async` `Wait` impls for open drain outputs (#905)

### Changed

- Bumped MSRV to 1.67 (#798)
- Optimised multi-core critical section implementation (#797)
- Changed linear- and curve-calibrated ADC to provide readings in mV (#836)
- `Uart::new` now takes the `&Clocks` struct to ensure baudrate is correct for CPU/APB speed. (#808)
- `Uart::new_with_config` takes an `Config` instead of `Option<Config>`. (#808)
- `Alarm::set_period` takes a period (duration) instead of a frequency (#812)
- `Alarm::interrupt_clear` is now `Alarm::clear_interrupt` to be consistent (#812)
- The `PeripheralClockControl` struct is no longer public, drivers no longer take this as a parameter (#817)
- Unify the system peripheral, `SYSTEM`, `DPORT` and `PCR` are now all exposed as `SYSTEM` (#832)
- Unified the ESP32's and ESP32-C2's xtal frequency features (#831)
- Replace any underscores in feature names with dashes (#833)
- The `spi` and `spi_slave` modules have been refactored into the `spi`, `spi::master`, and `spi::slave` modules (#843)
- The `WithDmaSpi2`/`WithDmaSpi3` structs are no longer generic around the inner peripheral type (#853)
- The `SarAdcExt`/`SensExt` traits are now collectively named `AnalogExt` instead (#857)
- Replace the `radio` module with peripheral singleton structs (#852)
- The SPI traits are no longer re-exported in the main prelude, but from preludes in `spi::master`/`spi::slave` instead (#860)
- The `embedded-hal-1` and `embedded-hal-async` traits are no longer re-exported in the prelude (#860)

### Fixed

- S3: Allow powering down RC_FAST_CLK (#796)
- UART/ESP32: fix calculating FIFO counter with `get_rx_fifo_count()` (#804)
- Xtensa targets: Use ESP32Reset - not Reset (#823)
- Examples should now work with the `defmt` feature (#810)
- Fixed a race condition causing SpiDma to stop working unexpectedly (#869)
- Fixed async uart serial, and updated the embassy_serial examples (#871)
- Fix ESP32-S3 direct-boot (#873)
- Fix ESP32-C6 ADC (#876)
- Fix ADC Calibration not being used on ESP32-S2 and ESP32-S3 (#1000)

### Removed

- `Pin::is_pcore_interrupt_set` (#793)
- `Pin::is_pcore_non_maskable_interrupt_set` (#793)
- `Pin::is_acore_interrupt_set` (#793)
- `Pin::is_acore_non_maskable_interrupt_set` (#793)
- `Pin::enable_hold` (#793)
- Removed the generic return type for ADC reads (#792)

## [0.12.0] - 2023-09-05

### Added

- Implement RTCIO pullup, pulldown and hold control for Xtensa MCUs (#684)
- S3: Implement RTCIO wakeup source (#690)
- Add PARL_IO driver for ESP32-C6 / ESP32-H2 (#733, #760)
- Implement `ufmt_write::uWrite` trait for USB Serial JTAG (#751)
- Add HMAC peripheral support (#755)
- Add multicore-aware embassy executor for Xtensa MCUs (#723, #756)
- Add interrupt-executor for Xtensa MCUs (#723, #756)
- Add missing `Into<Gpio<Analog, GPIONUN>>` conversion (#764)
- Updated `clock` module documentation (#774)
- Add `log` feature to enable log output (#773)
- Add `defmt` feature to enable log output (#773)
- A new macro to load LP core code on ESP32-C6 (#779)
- Add `ECC`` peripheral driver (#785)
- Initial LLD support for Xtensa chips (#861)

### Changed

- Update the `embedded-hal-*` packages to `1.0.0-rc.1` and implement traits from `embedded-io` and `embedded-io-async` (#747)
- Moved AlignmentHelper to its own module (#753)
- Disable all watchdog timers by default at startup (#763)
- `log` crate is now opt-in (#773)
- `CpuControl::start_app_core()` now takes an `FnOnce` closure (#739)

### Fixed

- Fix `psram` availability lookup in `esp-hal-common` build script (#718)
- Fix wrong `dram_seg` length in `esp32s2-hal` linker script (#732)
- Fix setting alarm when a timer group is used as the alarm source. (#730)
- Fix `Instant::now()` not counting in some cases when using TIMG0 as the timebase (#737)
- Fix number of ADC attenuations for ESP32-C6 (#771)
- Fix SHA registers access (#805)

## [0.11.0] - 2023-08-10

### Added

- Add initial LP-IO support for ESP32-C6 (#639)
- Implement sleep with some wakeup methods for `esp32` (#574)
- Add a new RMT driver (#653, #667, #695)
- Implemented calibrated ADC API for ESP32-S3 (#641)
- Add MCPWM DeadTime configuration (#406)
- Implement sleep with some wakeup methods for `esp32-s3` (#660, #689, #696)
- Add feature enabling directly hooking the interrupt vector table (#621)
- Add `ClockControl::max` helper for all chips (#701)
- Added module-level documentation for all peripherals (#680)
- Implement sleep with some wakeup methods for `esp32-s3` (#660)
- Add `FlashSafeDma` wrapper for eh traits which ensure correct DMA transfer from source data in flash (ROM) (#678)

### Changed

- Update `embedded-hal-*` alpha packages to their latest versions (#640)
- Implement the `Clone` and `Copy` traits for the `Rng` driver (#650)
- Use all remaining memory as core-0's stack (#716)
- `DmaTransfer::wait` and `I2sReadDmaTransfer::wait_receive` now return `Result` (#665)
- `gpio::Pin` is now object-safe (#687)

### Fixed

- Fixed Async Uart `read` when `set_at_cmd` is not used (#652)
- USB device support is working again (#656)
- Add missing interrupt status read for esp32s3, which fixes USB-SERIAL-JTAG interrupts (#664)
- GPIO interrupt status bits are now properly cleared (#670)
- Increase frequency resolution in `set_periodic` (#686)
- Fixed ESP32-S2, ESP32-S3, ESP32-C2, ESP32-C3 radio clock gating (#679, #681)
- Partially fix ESP32 radio clocks (#709)
- Fixed "ESP32/ESP32-S2 RMT transmission with with data.len() > RMT_CHANNEL_RAM_SIZE results in TransmissionError" #707 (#710)

### Removed

- Remove the `allow-opt-level-z` feature from `esp32c3-hal` (#654)
- Remove the old `pulse_control` driver (#694)

## [0.10.0] - 2023-06-04

### Added

- Add `WithDmaSpi3` to prelude for ESP32S3 (#623)
- Add bare-bones PSRAM support for ESP32 (#506)
- Add initial support for the ESP32-H2 (#513, #526, #527, #528, #530, #538, #544, #548, #551, #556, #560, #566, #549, #564, #569, #576, #577, #589, #591, #597)
- Add bare-bones PSRAM support for ESP32-S3 (#517)
- Add async support to the I2C driver (#519)
- Implement Copy and Eq for EspTwaiError (#540)
- Add LEDC hardware fade support (#475)
- Added support for multicore async GPIO (#542)
- Add a fn to poll DMA transfers (#559)
- Add unified field-based efuse access (#567)
- Move `esp-riscv-rt` into esp-hal (#578)
- Add CRC functions from ESP ROM (#587)
- Add a `debug` feature to enable the PACs' `impl-register-debug` feature (#596)
- Add initial support for `I2S` in ESP32-H2 (#597)
- Add octal PSRAM support for ESP32-S3 (#610)
- Add MD5 functions from ESP ROM (#618)
- Add embassy async `read` support for `uart` (#620)
- Add bare-bones support to run code on ULP-RISCV / LP core (#631)
- Add ADC calibration implementation for a riscv chips (#555)
- Add `async` implementation for `USB Serial/JTAG` (#632)

### Changed

- Simplify the `Delay` driver, derive `Clone` and `Copy` (#568)
- DMA types can no longer be constructed by the user (#625)
- Move core interrupt handling from Flash to RAM for RISC-V chips (ESP32-H2, ESP32-C2, ESP32-C3, ESP32-C6) (#541)
- Change LED pin to GPIO2 in ESP32 blinky example (#581)
- Update ESP32-H2 and ESP32-C6 clocks and remove `i2c_clock` for all chips but ESP32 (#592)
- Use both timers in `TIMG0` for embassy time driver when able (#609)
- Re-work `RadioExt` implementations, add support for ESP32-H2 (#627)
- Improve examples documentation (#533)
- esp32h2-hal: added README (#585)
- Update `esp-hal-procmacros` package dependencies and features (#628)
- Simplified user-facing SpiDma and I2s types (#626)
- Significantly simplified user-facing GPIO pin types. (#553)
- No longer re-export the `soc` module and the contents of the `interrupt` module at the package level (#607)

### Fixed

- Corrected the expected DMA descriptor counts (#622, #625)
- DMA is supported for SPI3 on ESP32-S3 (#507)
- `change_bus_frequency` is now available on `SpiDma` (#529)
- Fixed a bug where a GPIO interrupt could erroneously fire again causing the next `await` on that pin to instantly return `Poll::Ok` (#537)
- Set `vecbase` on core 1 (ESP32, ESP32-S3) (#536)
- ESP32-S3: Move PSRAM related function to RAM (#546)
- ADC driver will now apply attenuation values to the correct ADC's channels. (#554)
- Sometimes half-duplex non-DMA SPI reads were reading garbage in non-release mode (#552)
- ESP32-C3: Fix GPIO5 ADC channel id (#562)
- ESP32-H2: Fix direct-boot feature (#570)
- Fix Async GPIO not disabling interupts on chips with multiple banks (#572)
- ESP32-C6: Support FOSC CLK calibration for ECO1+ chip revisions (#593)
- Fixed CI by pinning the log crate to 0.4.18 (#600)
- ESP32-S3: Fix calculation of PSRAM start address (#601)
- Fixed wrong variable access (FOSC CLK calibration for ESP32-C6) (#593)
- Fixed [trap location in ram](https://github.com/esp-rs/esp-hal/pull/605#issuecomment-1604039683) (#605)
- Fix rom::crc docs (#611)
- Fixed a possible overlap of `.data` and `.rwtext` (#616)
- Avoid SDA/SCL being low while configuring pins for I2C (#619)

## [0.9.0] - 2023-05-02

### Added

- Add bare-bones PSRAM support for ESP32-S2 (#493)
- Add `DEBUG_ASSIST` functionality (#484)
- Add RSA peripheral support (#467)
- Add PeripheralClockControl argument to `timg`, `wdt`, `sha`, `usb-serial-jtag` and `uart` constructors (#463)
- Added API to raise and reset software interrupts (#426)
- Implement `embedded_hal_nb::serial::*` traits for `UsbSerialJtag` (#498)

### Fixed

- Fix `get_wakeup_cause` comparison error (#472)
- Use 192 as mclk_multiple for 24-bit I2S (#471)
- Fix `CpuControl::start_app_core` signature (#466)
- Move `rwtext` after other RAM data sections (#464)
- ESP32-C3: Disable `usb_pad_enable` when setting GPIO18/19 to input/output (#461)
- Fix 802.15.4 clock enabling (ESP32-C6) (#458)
- ESP32-S3: Disable usb_pad_enable when setting GPIO19/20 to input/output (#645)

### Changed

- Update `embedded-hal-async` and `embassy-*` dependencies (#488)
- Update to `embedded-hal@1.0.0-alpha.10` and `embedded-hal-nb@1.0.0-alpha.2` (#487)
- Let users configure the LEDC output pin as open-drain (#474)
- Use bitflags to decode wakeup cause (#473)
- Minor linker script additions (#470)
- Minor documentation improvements (#460)

### Removed

- Remove unnecessary generic from `UsbSerialJtag` driver (#492)
- Remove `#[doc(inline)]` from esp-hal-common re-exports (#490)

## [0.8.0] - 2023-03-27

## [0.7.1] - 2023-02-22

## [0.7.0] - 2023-02-21

## [0.5.0] - 2023-01-26

## [0.4.0] - 2022-12-12

## [0.3.0] - 2022-11-17

## [0.2.0] - 2022-09-13

## [0.1.0] - 2022-08-05

[0.1.0]: https://github.com/esp-rs/esp-hal/releases/tag/v0.1.0
[0.2.0]: https://github.com/esp-rs/esp-hal/compare/v0.1.0...v0.2.0
[0.3.0]: https://github.com/esp-rs/esp-hal/compare/v0.2.0...v0.3.0
[0.4.0]: https://github.com/esp-rs/esp-hal/compare/v0.3.0...v0.4.0
[0.5.0]: https://github.com/esp-rs/esp-hal/compare/v0.4.0...v0.5.0
[0.7.0]: https://github.com/esp-rs/esp-hal/compare/v0.5.0...v0.7.0
[0.7.1]: https://github.com/esp-rs/esp-hal/compare/v0.7.0...v0.7.1
[0.8.0]: https://github.com/esp-rs/esp-hal/compare/v0.7.1...v0.8.0
[0.9.0]: https://github.com/esp-rs/esp-hal/compare/v0.8.0...v0.9.0
[0.10.0]: https://github.com/esp-rs/esp-hal/compare/v0.9.0...v0.10.0
[0.11.0]: https://github.com/esp-rs/esp-hal/compare/v0.10.0...v0.11.0
[0.12.0]: https://github.com/esp-rs/esp-hal/compare/v0.11.0...v0.12.0
[0.13.0]: https://github.com/esp-rs/esp-hal/compare/v0.12.0...v0.13.0
[0.13.1]: https://github.com/esp-rs/esp-hal/compare/v0.13.0...v0.13.1
[0.14.0]: https://github.com/esp-rs/esp-hal/compare/v0.13.1...v0.14.0
[0.14.1]: https://github.com/esp-rs/esp-hal/compare/v0.14.0...v0.14.1
[0.15.0]: https://github.com/esp-rs/esp-hal/compare/v0.14.1...v0.15.0
[0.16.0]: https://github.com/esp-rs/esp-hal/compare/v0.15.0...v0.16.0
[0.16.1]: https://github.com/esp-rs/esp-hal/compare/v0.16.0...v0.16.1
[0.17.0]: https://github.com/esp-rs/esp-hal/compare/v0.16.1...v0.17.0
[0.18.0]: https://github.com/esp-rs/esp-hal/compare/v0.17.0...v0.18.0
[0.19.0]: https://github.com/esp-rs/esp-hal/compare/v0.18.0...v0.19.0
[0.20.0]: https://github.com/esp-rs/esp-hal/compare/v0.19.0...v0.20.0
[0.20.1]: https://github.com/esp-rs/esp-hal/compare/v0.20.0...v0.20.1
[0.21.0]: https://github.com/esp-rs/esp-hal/compare/v0.20.1...v0.21.0
[0.21.1]: https://github.com/esp-rs/esp-hal/compare/v0.21.0...v0.21.1
[0.22.0]: https://github.com/esp-rs/esp-hal/compare/v0.21.1...v0.22.0
[0.23.0]: https://github.com/esp-rs/esp-hal/compare/v0.22.0...v0.23.0
[0.23.1]: https://github.com/esp-rs/esp-hal/compare/v0.23.0...v0.23.1
[v1.0.0-beta.0]: https://github.com/esp-rs/esp-hal/compare/v0.23.1...esp-hal-v1.0.0-beta.0
[v1.0.0-beta.1]: https://github.com/esp-rs/esp-hal/compare/esp-hal-v1.0.0-beta.0...esp-hal-v1.0.0-beta.1
[v1.0.0-rc.0]: https://github.com/esp-rs/esp-hal/compare/esp-hal-v1.0.0-beta.1...esp-hal-v1.0.0-rc.0
[Unreleased]: https://github.com/esp-rs/esp-hal/compare/esp-hal-v1.0.0-rc.0...HEAD<|MERGE_RESOLUTION|>--- conflicted
+++ resolved
@@ -25,11 +25,8 @@
 - Expose cache line configuration (#3946)
 - ESP32: Expose `psram_vaddr_mode` via `PsramConfig` (#3990)
 - ESP32-S3: Expose more `Camera` config options (#3996)
-<<<<<<< HEAD
 - ESP32-S3: Add RtcI2c driver (#0000)
-=======
 - `ShaBackend, Sha<N>Context`: Work-queue based SHA driver (#4013)
->>>>>>> 60248d2c
 
 ### Changed
 

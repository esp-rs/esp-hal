--- conflicted
+++ resolved
@@ -47,11 +47,8 @@
 - Improved interrupt latency on RISC-V based chips (#1679)
 - `esp_wifi::initialize` no longer requires running maximum CPU clock, instead check it runs above 80MHz. (#1688)
 - Move DMA descriptors from DMA Channel to each individual peripheral driver. (#1719)
-<<<<<<< HEAD
 - Allow users to easily name DMA channels (#1770)
-=======
 - Support DMA chunk sizes other than the default 4092 (#1758)
->>>>>>> eddcb735
 - Improved interrupt latency on Xtensa based chips (#1735)
 - Improve PCNT api (#1765)
 

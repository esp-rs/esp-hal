--- conflicted
+++ resolved
@@ -19,11 +19,8 @@
 
 - Peripheral driver constructors don't take `InterruptHandler`s anymore. Use `set_interrupt_handler` to explicitly set the interrupt handler now. (#1819)
 - Use the peripheral ref pattern for `OneShotTimer` and `PeriodicTimer` (#1855)
-<<<<<<< HEAD
 - Improve SYSTIMER API (#1870)
-=======
 - DMA: don't require `Sealed` to implement `ReadBuffer` and `WriteBuffer` (#1921)
->>>>>>> 6127f5df
 - Allow DMA to/from psram for esp32s3 (#1827)
 - DMA buffers now don't require a static lifetime. Make sure to never `mem::forget` an in-progress DMA transfer (consider using `#[deny(clippy::mem_forget)]`) (#1837)
 - Peripherals (where possible) are now explicitly reset and enabled in their constructors (#1893)

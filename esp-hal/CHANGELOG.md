# Changelog

All notable changes to this project will be documented in this file.

The format is based on [Keep a Changelog](https://keepachangelog.com/en/1.0.0/),
and this project adheres to [Semantic Versioning](https://semver.org/spec/v2.0.0.html).

## [Unreleased]

### Added

- Support for `rand_core` 0.9 (#3211)
- `ESP_HAL_CONFIG_STACK_GUARD_OFFSET` and `ESP_HAL_CONFIG_STACK_GUARD_VALUE` to configure Rust's [Stack smashing protection](https://doc.rust-lang.org/rustc/exploit-mitigations.html#stack-smashing-protection) (#3203)
- Experimental metadata in the output `.elf` (#3276)
- `PeripheralInput::connect_input_to_peripheral` and `PeripheralOuptut::{connect_peripheral_to_output, disconnect_from_peripheral_output}` (#3302)
- `ESP_HAL_CONFIG_CRITICAL_SECTION_IMPL` to allow opting out of the default `critical-section` implementation (#3293)
- All peripheral singletons (`GpioPin<...>`, `SPIn`, ...) now have a lifetime, as well as `steal`, `reborrow` and `clone_unchecked` methods (#3305)

### Changed

- Replaced `chrono::NaiveDateTime` on the RTC API by raw `u64` timestamps (#3200)
- `esp_hal::i2s::master::AnyI2s` has been moved to `esp_hal::i2s::AnyI2s` (#3226)
- `esp_hal::i2c::master::AnyI2c` has been moved to `esp_hal::i2c::AnyI2c` (#3226)
- `SpiDmaBus` no longer adjusts the DMA buffer length for each transfer (#3263)
- `SpiDma<Async>` now uses the SPI interrupt (instead of DMA) to wait for completion (#3303)
- I2S driver now takes `DmaDescriptor`s later in construction (#3324)
- `gpio::interconnect` types now have a lifetime associated with them (#3302)
- The `critical-section` implementation is now gated behind the `critical-section-impl` feature (#3293)
<<<<<<< HEAD
- Migrate SPI slave driver to newer DMA API (#3326)
=======
- `Trace` is no longer generic (#3305)
>>>>>>> ae60ceb8

### Fixed

- RMT now uses correct max filter threshold of 255 instead of 127 (#3192)
- Full-duplex SPI works when mixed with half-duplex SPI (#3176)
- `Uart::flush_async` should no longer return prematurely (#3186)
- Detecting a UART overflow now clears the RX FIFO. (#3190)
- ESP32-S2: Fixed PSRAM initialization (#3196)
- `Uart::{with_tx, with_rx}` can now be called on the async driver as well (#3212)
- ESP32: Fixed SPI3 QSPI signals (#3201)
- ESP32-C6/H2: The `flip_link` feature should no longer crash (#3203)
- SPI: `Spi::transfer_in_place_async` now stops the transfer when cancelled (#3242)
- ESP32/ESP32-S2: Avoid running into timeouts with reads/writes larger than the FIFO (#3199)
- ESP32: Enforce required pointer alignments in DMA buffers (#3296)
- ESP32-C6: Keep ADC enabled to improve radio signal strength (#3249)
- Fix off-by-one in the allowed range of the spi clock calculations (#3266)
- Fixed an issue where inverting a pin via the interconnect matrix was ineffective (#3312)
- The half-duplex SPI APIs should accept more valid line width combinations (#3325)

### Removed

- The `Peripheral` trait and `PeripheralRef` struct have been removed (#3302, #3305)
- Removed the inherent `degrade` method from peripheral singletons. (#3305)

## v1.0.0-beta.0

### Added

- SPI: Added support for 3-wire SPI (#2919)
- UART: Add separate config for Rx and Tx (#2965)
- UART: `read_exact_async` (unstable) (#3142)
- UART: `TxConfig::fifo_empty_threshold` (#3142)
- Added accessor methods to config structs (#3011)
- `esp_hal::time::{Rate, Duration, Instant}` (#3083)
- Async support for ADC oneshot reads for ESP32C2, ESP32C3, ESP32C6 and ESP32H2 (#2925, #3082)
- `ESP_HAL_CONFIG_XTAL_FREQUENCY` configuration. For now, chips other than ESP32 and ESP32-C2 have a single option only. (#3054)
- Added more validation to UART and SPI. User can now specify the baudrate tolerance of UART config (#3074)
- Add auto-writeback support to DMA buffers (#3107)

### Changed

- LEDC: Derive `Clone` and `Copy` for ledc speed types to make `ledc::channel::Config` derive them too. (#3139)
- The `unstable` feature is no longer enabled by default (#3136)
- RMT: `TxChannelConfig` and `RxChannelConfig` now support the builder-lite pattern (#2978)
- RMT: Some fields of `TxChannelConfig` and `RxChannelConfig` are now `gpio::Level`-valued instead of `bool` (#2989)
- RMT: The `PulseCode` trait now uses `gpio::Level` to specify output levels instead of `bool` (#2989)
- Removed `embedded-hal-nb` traits (#2882)
- `timer::wait` is now blocking (#2882)
- By default, set `tx_idle_num` to 0 so that bytes written to TX FIFO are always immediately transmitted. (#2859)
- `Rng` and `Trng` now implement `Peripheral<P = Self>` (#2992)
- SPI, UART, I2C: `with_<pin>` functions of peripheral drivers now disconnect the previously assigned pins from the peripheral. (#3012)
- SPI, UART, I2C: Dropping a driver now disconnects pins from their peripherals. (#3012)
- TWAI: Async transmission future resolves after successful transmission and can be aborted by dropping the future.
- Migrate PARL_IO driver to DMA move API (#3033)
- `Async` drivers are no longer `Send` (#2980)
- GPIO drivers now take configuration structs (#2990, #3029)
- `flip-link` feature is now a config option (`ESP_HAL_CONFIG_FLIP_LINK`) (#3001)
- Migrate AES driver to DMA move API (#3084)
- Removed features `psram-quad` and `psram-octal` - replaced by `psram` and the `ESP_HAL_CONFIG_PSRAM_MODE` (`quad`/`octal`) (#3001)
- The `esp_hal::time` module no longer reexports `fugit` types (#3083)
- The `system::RadioClockController` trait has been replaced by the `clock::RadioClockController` struct. (#3100)
- The `Cpu` struct and contents of the `reset` and `cpu_control` modules have been moved into `cpu`. (#3099)
- The `software_reset_cpu` now takes which CPU to reset as parameter. (#3099)
- `read_bytes` and `write_bytes` methods on drivers have been renamed to `read` and `write` (#3137)
- `Uart::write` and `Uart::read` are now blocking and return the number of bytes written/read (#2882)
- `Uart::flush` is now blocking (#2882)
- `Uart::split` and the respective split halves have been marked as unstable (#3137)
- Uart errors have been split into `RxError` and `TxError`. A combined `IoError` has been created for embedded-io. (#3138)
- `{Uart, UartTx}::flush()` is now fallible. (#3138)
- `Uart::{read_async, write_async}` are now cancellation-safe (#3142)
- I2C: Async functions are postfixed with `_async`, non-async functions are available in async-mode (#3056)
- ESP32-H2/ESP32-C6: Don't rely on the bootloader to deconfigure permission control (#3150)

### Fixed

- `DmaDescriptor` is now `#[repr(C)]` (#2988)
- Fixed an issue that caused LCD_CAM drivers to turn off their clocks unexpectedly (#3007)
- Fixed an issue where DMA-driver peripherals started transferring before the data was ready (#3003)
- Fixed an issue on ESP32 and S2 where short asynchronous Timer delays would never resolve (#3093)
- Fixed an issue setting higher UART baud rates (#3104)
- ESP32-S2: Fixed linker script (#3096)
- Fix auto writeback on Crypto DMA (#3108)
- `Uart::flush()` now correctly blocks until the TX FIFO is empty (#3151)

### Removed

- Removed `Pin`, `RtcPin` and `RtcPinWithResistors` implementations from `Flex` (#2938)
- OutputOpenDrain has been removed (#3029)
- The fields of config structs are no longer public (#3011)
- Removed the dysfunctional `DmaChannel::set_priority` function (#3088)
- `esp_hal::time::now()`, which has been replaced by `esp_hal::time::Instant::now()` (#3083)
- `peripherals::Interrupts` (#3152)

## [0.23.1] - 2025-01-15

### Fixed

- Fixed `PriorityLock` being ineffective with `Priority::max()` on RISC-V CPUs (#2964)

## [0.23.0] - 2025-01-15

### Added

- ESP32-S3: Added SDMMC signals (#2556)
- Added `set_priority` to the `DmaChannel` trait on GDMA devices (#2403, #2526)
- Added `into_async` and `into_blocking` functions for `ParlIoTxOnly`, `ParlIoRxOnly` (#2526)
- ESP32-C6, H2, S3: Added `split` function to the `DmaChannel` trait. (#2526, #2532)
- DMA: `PeripheralDmaChannel` type aliasses and `DmaChannelFor` traits to improve usability. (#2532)
- `dma::{Channel, ChannelRx, ChannelTx}::set_priority` for GDMA devices (#2403)
- `esp_hal::asynch::AtomicWaker` that does not hold a global critical section (#2555)
- `esp_hal::sync::RawMutex` for embassy-sync. (#2555)
- ESP32-C6, H2, S3: Added `split` function to the `DmaChannel` trait. (#2526)
- Added PSRAM configuration to `esp_hal::Config` if `quad-psram` or `octal-psram` is enabled (#2546)
- Added `esp_hal::psram::psram_raw_parts` (#2546)
- The timer drivers `OneShotTimer` & `PeriodicTimer` have `into_async` and `new_typed` methods (#2586)
- `timer::Timer` trait has three new methods, `wait`, `async_interrupt_handler` and `peripheral_interrupt` (#2586)
- Configuration structs in the I2C, SPI, and UART drivers now implement the Builder Lite pattern (#2614)
- Added `I8080::apply_config`, `DPI::apply_config` and `Camera::apply_config` (#2610)
- Introduced the `unstable` feature which will be used to restrict stable APIs to a subset of esp-hal. (#2628)
- HAL configuration structs now implement the Builder Lite pattern (#2645)
- Added `OutputOpenDrain::unlisten` (#2625)
- Added `{Input, Flex}::wait_for` (#2625)
- Peripheral singletons now implement `Debug` and `defmt::Format` (#2682, #2834)
- `BurstConfig`, a device-specific configuration for configuring DMA transfers in burst mode (#2543)
- `{DmaRxBuf, DmaTxBuf, DmaRxTxBuf}::set_burst_config` (#2543)
- Added `SpiDmaBus::split` for moving between manual & automatic DMA buffers (#2824)
- ESP32-S2: DMA support for AES (#2699)
- Added `transfer_in_place_async` and embedded-hal-async implementation to `Spi` (#2691)
- `InterruptHandler` now implements `Hash` and `defmt::Format` (#2830)
- `uart::ConfigError` now implements `Eq` (#2825)
- `i2c::master::Error` now implements `Eq` and `Hash` (#2825)
- `i2c::master::Operation` now implements `Debug`, `PartialEq`, `Eq`, `Hash`, and `Display` (#2825)
- `i2c::master::Config` now implements `PartialEq`, `Eq`, ans `Hash` (#2825)
- `i2c::master::I2c` now implements `Debug`, `PartialEq`, and `Eq` (#2825)
- `i2c::master::Info` now implements `Debug` (#2825)
- `spi::master::Config` now implements `Hash` (#2823)
- `spi::master` drivers now implement `Debug` and `defmt::Format` (#2823)
- `DmaRxBuf`, `DmaTxBuf` and `DmaRxTxBuf` now implement `Debug` and `defmt::Format` (#2823)
- DMA channels (`AnyGdmaChannel`, `SpiDmaChannel`, `I2sDmaChannel`, `CryptoDmaChannel`) and their RX/TX halves now implement `Debug` and `defmt::Format` (#2823)
- `DmaDescriptor` and `DmaDescriptorFlags` now implement `PartialEq` and `Eq` (#2823)
- `gpio::{Event, WakeEvent, GpioRegisterAccess}` now implement `Debug`, `Eq`, `PartialEq` and `Hash` (#2842)
- `gpio::{Level, Pull, AlternateFunction, RtcFunction}` now implement `Hash` (#2842)
- `gpio::{GpioPin, AnyPin, Io, Output, OutputOpenDrain, Input, Flex}` now implement `Debug`, `defmt::Format` (#2842)
- More interrupts are available in `esp_hal::spi::master::SpiInterrupt`, add `enable_listen`,`interrupts` and `clear_interrupts` for ESP32/ESP32-S2 (#2833)
- The `ExtU64` and `RateExtU32` traits have been added to `esp_hal::time` (#2845)
- Added `AnyPin::steal(pin_number)` (#2854)
- `adc::{AdcCalSource, Attenuation, Resolution}` now implement `Hash` and `defmt::Format` (#2840)
- `rtc_cntl::{RtcFastClock, RtcSlowClock, RtcCalSel}` now implement `PartialEq`, `Eq`, `Hash` and `defmt::Format` (#2840)
- Added `tsens::TemperatureSensor` peripheral for ESP32C6 and ESP32C3 (#2875)
- Added `with_rx()` and `with_tx()` methods to Uart, UartRx, and UartTx (#2904)
- ESP32-S2: Made Wi-Fi peripheral non virtual. (#2942)
- `UartRx::check_for_errors`, `Uart::check_for_rx_errors`, `{Uart, UartRx}::read_buffered_bytes` (#2935)
- Added `i2c` interrupt API (#2944)

### Changed

- In addition to taking by value, peripheral drivers can now mutably borrow DMA channel objects. (#2526)
- DMA channel objects are no longer wrapped in `Channel`. The `Channel` drivers are now managed by DMA enabled peripheral drivers. (#2526)
- The `Dpi` driver and `DpiTransfer` now have a `Mode` type parameter. The driver's asyncness is determined by the asyncness of the `Lcd` used to create it. (#2526)
- `dma::{Channel, ChannelRx, ChannelTx}::set_priority` for GDMA devices (#2403)
- `SystemTimer::set_unit_value` & `SystemTimer::configure_unit` (#2576)
- `SystemTimer` no longer uses peripheral ref (#2576)
- `TIMGX` no longer uses peripheral ref (#2581)
- `SystemTimer::now` has been renamed `SystemTimer::unit_value(Unit)` (#2576)
- `SpiDma` transfers now explicitly take a length along with the DMA buffer object (#2587)
- `dma::{Channel, ChannelRx, ChannelTx}::set_priority` for GDMA devices (#2403)
- `SystemTimer`s `Alarm`s are now type erased (#2576)
- `TimerGroup` `Timer`s are now type erased (#2581)
- PSRAM is now initialized automatically if `quad-psram` or `octal-psram` is enabled (#2546)
- DMA channels are now available via the `Peripherals` struct, and have been renamed accordingly. (#2545)
- Moved interrupt related items from lib.rs, moved to the `interrupt` module (#2613)
- The timer drivers `OneShotTimer` & `PeriodicTimer` now have a `Mode` parameter and type erase the underlying driver by default (#2586)
- `timer::Timer` has new trait requirements of `Into<AnyTimer>`, `'static` and `InterruptConfigurable` (#2586)
- `systimer::etm::Event` no longer borrows the alarm indefinitely (#2586)
- A number of public enums and structs in the I2C, SPI, and UART drivers have been marked with `#[non_exhaustive]` (#2614)
- Interrupt handling related functions are only provided for Blocking UART. (#2610)
- Changed how `Spi`, (split or unsplit) `Uart`, `LpUart`, `I8080`, `Camera`, `DPI` and `I2C` drivers are constructed (#2610)
- I8080, camera, DPI: The various standalone configuration options have been merged into `Config` (#2610)
- Dropped GPIO futures stop listening for interrupts (#2625)
- UART driver's `StopBits` enum variants now correctly use UpperCamelCase (#2669)
- The `PeripheralInput` and `PeripheralOutput` traits are now sealed (#2690)
- `esp_hal::sync::Lock` has been renamed to RawMutex (#2684)
- Updated `esp-pacs` with support for Wi-Fi on the ESP32 and made the peripheral non virtual
- `SpiBitOrder`, `SpiDataMode`, `SpiMode` were renamed to `BitOder`, `DataMode` and `Mode` (#2828)
- `crate::Mode` was renamed to `crate::DriverMode` (#2828)
- `Spi::with_miso` has been overloaded into `Spi::with_miso` and `Spi::with_sio1` (#2557)
- Renamed some I2C error variants (#2844)
- I2C: Replaced potential panics with errors. (#2831)
- UART: Make `AtCmdConfig` and `ConfigError` non-exhaustive (#2851)
- UART: Make `AtCmdConfig` use builder-lite pattern (#2851)
- UART: Fix naming violations for `DataBits`, `Parity`, and `StopBits` enum variants (#2893)
- UART: Remove blocking version of `read_bytes` and rename `drain_fifo` to `read_bytes` instead (#2895)
- Renamed variants of `CpuClock`, made the enum non-exhaustive (#2899)
- SPI: Fix naming violations for `Mode` enum variants (#2902)
- SPI: Fix naming violations for `Address` and `Command` enum variants (#2906)
- `ClockSource` enums are now `#[non_exhaustive]` (#2912)
- `macros` module is now private (#2900)
- `gpio::{Input, Flex}::wakeup_enable` now returns an error instead of panicking. (#2916)
- I2C: Have a dedicated enum to specify the timeout (#2864)
- Removed the `I` prefix from `DriveStrength` enum variants. (#2922)
- Removed the `Attenuation` prefix from `Attenuation` enum variants. (#2922)
- Renamed / changed some I2C error variants (#2844, #2862)
- The `entry` macro is replaced by the `main` macro (#2941)
- `{Uart, UartRx}::read_bytes` now blocks until the buffer is filled. (#2935)
- Bump MSRV to 1.84 (#2951)

### Fixed

- Xtensa devices now correctly enable the `esp-hal-procmacros/rtc-slow` feature (#2594)
- User-bound GPIO interrupt handlers should no longer interfere with async pins. (#2625)
- `spi::master::Spi::{into_async, into_blocking}` are now correctly available on the typed driver, to. (#2674)
- It is no longer possible to safely conjure `GpioPin` instances (#2688)
- UART: Public API follows `C-WORD_ORDER` Rust API standard (`VerbObject` order) (#2851)
- `DmaRxStreamBuf` now correctly resets the descriptors the next time it's used (#2890)
- i2s: fix pin offset logic for parallel output on i2s1 (#2886)

### Removed

- Remove more examples. Update doctests. (#2547)
- The `configure` and `configure_for_async` DMA channel functions has been removed (#2403)
- The DMA channel objects no longer have `tx` and `rx` fields. (#2526)
- `SysTimerAlarms` has been removed, alarms are now part of the `SystemTimer` struct (#2576)
- `FrozenUnit`, `AnyUnit`, `SpecificUnit`, `SpecificComparator`, `AnyComparator` have been removed from `systimer` (#2576)
- Remove Dma[Rx|Tx]Buffer::length (#2587)
- `esp_hal::psram::psram_range` (#2546)
- The `Dma` structure has been removed. (#2545)
- Removed `embedded-hal 0.2.x` impls and deps from `esp-hal` (#2593)
- Removed `Camera::set_` functions (#2610)
- `DmaTxBuf::{compute_chunk_size, compute_descriptor_count, new_with_block_size}` (#2543)
- The `prelude` module has been removed (#2845)
- SPI: Removed `pub fn read_byte` and `pub fn write_byte` (#2915)
- Removed all peripheral instance type parameters and `new_typed` constructors (#2907)

## [0.22.0] - 2024-11-20

### Added

- A new config option `PLACE_SWITCH_TABLES_IN_RAM` to improve performance (especially for interrupts) at the cost of slightly more RAM usage (#2331)
- A new config option `PLACE_ANON_IN_RAM` to improve performance (especially for interrupts) at the cost of RAM usage (#2331)
- Add burst transfer support to DMA buffers (#2336)
- `AnyPin` now implements `From<GpioPin<N>>`. (#2326)
- Added `AnySpi` and `AnySpiDmaChannel`. (#2334)
- Added `AnyI2s` and `AnyI2sDmaChannel`. (#2367)
- Added `AnyTwai`. (#2359)
- Added `AnyUart`. (#2381)
- `Pins::steal()` to unsafely obtain GPIO. (#2335)
- `I2c::with_timeout` (#2361)
- `Spi::half_duplex_read` and `Spi::half_duplex_write` (#2373)
- Add RGB/DPI driver (#2415)
- Add `DmaLoopBuf` (#2415)
- `Cpu::COUNT` and `Cpu::current()` (#2411)
- `UartInterrupt` and related functions (#2406)
- I2S Parallel output driver for ESP32. (#2348, #2436, #2472)
- Add an option to configure `WDT` action (#2330)
- `DmaDescriptor` is now `Send` (#2456)
- `into_async` and `into_blocking` functions for most peripherals (#2430, #2461)
- API mode type parameter (currently always `Blocking`) to `master::Spi` and `slave::Spi` (#2430)
- `gpio::{GpioPin, AnyPin, Flex, Output, OutputOpenDrain}::split()` to obtain peripheral interconnect signals. (#2418)
- `gpio::Input::{split(), into_peripheral_output()}` when used with output pins. (#2418)
- `gpio::Output::peripheral_input()` (#2418)
- `{Uart, UartRx, UartTx}::apply_config()` (#2449)
- `{Uart, UartRx, UartTx}` now implement `embassy_embedded_hal::SetConfig` (#2449)
- GPIO ETM tasks and events now accept `InputSignal` and `OutputSignal` (#2427)
- `spi::master::Config` and `{Spi, SpiDma, SpiDmaBus}::apply_config` (#2448)
- `embassy_embedded_hal::SetConfig` is now implemented for `spi::master::{Spi, SpiDma, SpiDmaBus}`, `i2c::master::I2c` (#2448, #2477)
- `slave::Spi::{with_mosi(), with_miso(), with_sclk(), with_cs()}` functions (#2485)
- I8080: Added `set_8bits_order()` to set the byte order in 8-bit mode (#2487)
- `I2c::{apply_config(), with_sda(), with_scl()}` (#2477)
- ESP32-S2: Added missing GPIO alternate functions (#2512)

### Changed

- Peripheral type erasure for SPI (#2334)
- Peripheral type erasure for I2S (#2367)
- Peripheral type erasure for I2C (#2361)
- Peripheral type erasure for TWAI (#2359)
- The SPI driver has been rewritten to allow using half-duplex and full-duplex functionality on the same bus. See the migration guide for details. (#2373)
- Renamed `SpiDma` functions: `dma_transfer` to `transfer`, `dma_write` to `write`, `dma_read` to `read`. (#2373)
- Peripheral type erasure for UART (#2381)
- Changed listening for UART events (#2406)
- Circular DMA transfers now correctly error, `available` returns `Result<usize,DmaError>` now (#2409)
- Interrupt listen/unlisten/clear functions now accept any type that converts into `EnumSet` (i.e. single interrupt flags). (#2442)
- SPI interrupt listening is now only available in Blocking mode. The `set_interrupt_handler` is available via `InterruptConfigurable` (#2442)
- Allow users to create DMA `Preparation`s (#2455)
- The `rmt::asynch::RxChannelAsync` and `rmt::asynch::TxChannelAsync` traits have been moved to `rmt` (#2430)
- Calling `AnyPin::output_signals` on an input-only pin (ESP32 GPIO 34-39) will now result in a panic. (#2418)
- UART configuration types have been moved to `esp_hal::uart` (#2449)
- `spi::master::Spi::new()` no longer takes `frequency` and `mode` as a parameter. (#2448)
- Peripheral interconnections via GPIO pins now use the GPIO matrix. (#2419)
- The I2S driver has been moved to `i2s::master` (#2472)
- `slave::Spi` constructors no longer take pins (#2485)
- The `I2c` master driver has been moved from `esp_hal::i2c` to `esp_hal::i2c::master`. (#2476)
- `I2c` SCL timeout is now defined in bus clock cycles. (#2477)
- Trying to send a single-shot RMT transmission will result in an error now, `RMT` deals with `u32` now, `PulseCode` is a convenience trait now (#2463)
- Removed `get_` prefixes from functions (#2528)
- The `Camera` and `I8080` drivers' constructors now only accepts blocking-mode DMA channels. (#2519)
- Many peripherals are now disabled by default and also get disabled when the driver is dropped (#2544)
- Updated embassy-time to v0.4 (#2701)

- Config: Crate prefixes and configuration keys are now separated by `_CONFIG_` (#2848)
- UART: `read_byte` and `write_byte` made private. (#2915)

### Fixed

- Fix conflict between `RtcClock::get_xtal_freq` and `Rtc::disable_rom_message_printing` (#2360)
- Fixed an issue where interrupts enabled before `esp_hal::init` were disabled. This issue caused the executor created by `#[esp_hal_embassy::main]` to behave incorrectly in multi-core applications. (#2377)
- Fixed `TWAI::transmit_async`: bus-off state is not reached when CANH and CANL are shorted. (#2421)
- ESP32: added UART-specific workaround for <https://docs.espressif.com/projects/esp-chip-errata/en/latest/esp32/03-errata-description/esp32/cpu-subsequent-access-halted-when-get-interrupted.html> (#2441)
- Fixed some SysTimer race conditions and panics (#2451)
- TWAI: accept all messages by default (#2467)
- I8080: `set_byte_order()` now works correctly in 16-bit mode (#2487)
- ESP32-C6/ESP32-H2: Make higher LEDC frequencies work (#2520)

### Removed

- The `i2s::{I2sWrite, I2sWriteDma, I2sRead, I2sReadDma, I2sWriteDmaAsync, I2sReadDmaAsync}` traits have been removed. (#2316)
- The `ledc::ChannelHW` trait is no longer generic. (#2387)
- The `I2c::new_with_timeout` constructors have been removed (#2361)
- `I2c::new()` no longer takes `frequency` and pins as parameters. (#2477)
- The `spi::master::HalfDuplexReadWrite` trait has been removed. (#2373)
- The `Spi::with_pins` methods have been removed. (#2373)
- The `Spi::new_half_duplex` constructor have been removed. (#2373)
- The `HalfDuplexMode` and `FullDuplexMode` parameters have been removed from `Spi`. (#2373)
- Removed the output pin type parameter from `ledc::{Channel, ChannelIFace}` (#2388)
- Removed the output pin type parameter from `mcpwm::operator::{PwmPin, LinkedPins}` (#2388)
- Removed the output pin type parameter from `parl_io::{ClkOutPin, ClkInPin, RxClkInPin}` (#2388)
- Removed the valid pin type parameter from `parl_io::{TxPinConfigWithValidPin, RxPinConfigWithValidPin}` (#2388)
- Removed the pin type parameters from `parl_io::{TxOneBit, TxTwoBits, TxFourBits, TxEightBits, TxSixteenBits}` (#2388)
- Removed the pin type parameters from `parl_io::{RxOneBit, RxTwoBits, RxFourBits, RxEightBits, RxSixteenBits}` (#2388)
- Removed the pin type parameters from `lcd_cam::lcd::i8080::{TxEightBits, TxSixteenBits}` (#2388)
- Removed the pin type parameters from `lcd_cam::cam::{RxEightBits, RxSixteenBits}` (#2388)
- Most of the async-specific constructors (`new_async`, `new_async_no_transceiver`) have been removed. (#2430)
- The `configure_for_async` DMA functions have been removed (#2430)
- The `Uart::{change_baud, change_stop_bits}` functions have been removed (#2449)
- `gpio::{Input, Output, OutputOpenDrain, Flex, GpioPin}::{peripheral_input, into_peripheral_output}` have been removed. (#2418)
- The `GpioEtm` prefix has been removed from `gpio::etm` types (#2427)
- The `TimerEtm` prefix has been removed from `timer::timg::etm` types (#2427)
- The `SysTimerEtm` prefix has been removed from `timer::systimer::etm` types (#2427)
- The `GpioEtmEventRising`, `GpioEtmEventFalling`, `GpioEtmEventAny` types have been replaced with `Event` (#2427)
- The `TaskSet`, `TaskClear`, `TaskToggle` types have been replaced with `Task` (#2427)
- `{Spi, SpiDma, SpiDmaBus}` configuration methods (#2448)
- `Io::new_with_priority` and `Io::new_no_bind_interrupt`. (#2486)
- `parl_io::{no_clk_pin(), NoClkPin}` (#2531)
- Removed `get_core` function in favour of `Cpu::current` (#2533)

- Removed `uart::Config` setters and `symbol_length`. (#2847)

## [0.21.1]

### Fixed

- Restored blocking `embedded_hal` compatibility for async I2C driver (#2343)
- I2c::transaction is now able to transmit data of arbitrary length (#2481)

## [0.21.0]

### Added

- Introduce traits for the DMA buffer objects (#1976, #2213)
- Implement `embedded-hal` output pin traits for `NoPin` (#2019, #2133)
- Added `esp_hal::init` to simplify HAL initialisation (#1970, #1999)
- Added GpioPin::degrade to create ErasePins easily. Same for AnyPin by accident. (#2075)
- Added missing functions to `Flex`: `unlisten`, `is_interrupt_set`, `wakeup_enable`, `wait_for_high`, `wait_for_low`, `wait_for_rising_edge`, `wait_for_falling_edge`, `wait_for_any_edge`. (#2075)
- `Flex` now implements `Wait`. (#2075)
- Added sleep and wakeup support for esp32c2 (#1922)
- `Input`, `Output`, `OutputOpenDrain` and `Flex` now implement `Peripheral`. (#2094)
- Previously unavailable memory is available via `.dram2_uninit` section (#2079)
- You can now use `Input`, `Output`, `OutputOpenDrain` and `Flex` pins as EXTI and RTCIO wakeup sources (#2095)
- Added `Rtc::set_current_time` to allow setting RTC time, and `Rtc::current_time` to getting RTC time while taking into account boot time (#1883)
- Added APIs to allow connecting signals through the GPIO matrix. (#2128)
- Allow I8080 transfers to be cancelled on the spot (#2191)
- Implement `TryFrom<u32>` for `ledc::timer::config::Duty` (#1984)
- Expose `RtcClock::get_xtal_freq` and `RtcClock::get_slow_freq` publically for all chips (#2183)
- TWAI support for ESP32-H2 (#2199)
- Make `DmaDescriptor` methods public (#2237)
- Added a way to configure watchdogs in `esp_hal::init` (#2180)
- Introduce `DmaRxStreamBuf` (#2242)
- Implement `embedded_hal_async::delay::DelayNs` for `TIMGx` timers (#2084)
- Added `Efuse::read_bit` (#2259)
- Limited SPI slave support for ESP32 (Modes 1 and 3 only) (#2278)
- Added `Rtc::disable_rom_message_printing` (S3 and H2 only) (#2280)
- Added `esp_hal::time::{Duration, Instant}` (#2304)

### Changed

- Make saving and restoring SHA digest state an explicit operation (#2049)
- Reordered RX-TX pairs in all APIs to be consistent (#2074)
- Make saving and restoring SHA digest state an explicit operation (#2049)
- `Delay::new()` is now a `const` function (#1999)
- `Input`, `Output`, `OutputOpenDrain` and `Flex` are now type-erased by default. Use the new `new_typed` constructor to keep using the ZST pin types. (#2075)
- To avoid confusion with the `Rtc::current_time` wall clock time APIs, we've renamed `esp_hal::time::current_time` to `esp_hal::time::now`. (#2091)
- Renamed `touch::Continous` to `touch::Continuous`. (#2094)
- Faster SHA (#2112)
- The (previously undocumented) `ErasedPin` enum has been replaced with the `ErasedPin` struct. (#2094)
- Renamed and merged `Rtc::get_time_us` and `Rtc::get_time_ms` into `Rtc::time_since_boot` (#1883)
- ESP32: Added support for touch sensing on GPIO32 and 33 (#2109)
- Removed gpio pin generics from I8080 driver type. (#2171)
- I8080 driver now decides bus width at transfer time rather than construction time. (#2171)
- Migrate the I8080 driver to a move based API (#2191)
- Replaced `AnyPin` with `InputSignal` and `OutputSignal` and renamed `ErasedPin` to `AnyPin` (#2128)
- Replaced the `ErasedTimer` enum with the `AnyTimer` struct. (#2144)
- `Camera` and `AesDma` now support erasing the DMA channel type (#2258)
- Changed the parameters of `Spi::with_pins` to no longer be optional (#2133)
- Renamed `DummyPin` to `NoPin` and removed all internal logic from it. (#2133)
- The `NO_PIN` constant has been removed. (#2133)
- MSRV bump to 1.79 (#2156)
- Allow handling interrupts while trying to lock critical section on multi-core chips. (#2197)
- Migrate `Camera` to a move based API (#2242).
- Removed the PS-RAM related features, replaced by `quad-psram`/`octal-psram`, `init_psram` takes a configuration parameter, it's now possible to auto-detect PS-RAM size (#2178)
- `EspTwaiFrame` constructors now accept any type that converts into `esp_hal::twai::Id` (#2207)
- Change `DmaTxBuf` to support PSRAM on `esp32s3` (#2161)
- I2c `transaction` is now also available as a inherent function, lift size limit on `write`,`read` and `write_read` (#2262)
- SPI transactions are now cancelled if the transfer object (or async Future) is dropped. (#2216)
- The DMA channel types have been removed from peripherals (#2261)
- `I2C` driver renamed to `I2c` (#2320)
- The GPIO pins are now accessible via `Peripherals` and are no longer part of the `Io` struct (#2508)
- `dma::{ChannelRx, ChannelTx}` now have a `Mode` type parameter (#2519)

### Fixed

- SHA driver can now be safely used in multiple contexts concurrently (#2049)
- Fixed an issue with DMA transfers potentially not waking up the correct async task (#2065)
- Fixed an issue with LCD_CAM i8080 where it would send double the clocks in 16bit mode (#2085)
- Fix i2c embedded-hal transaction (#2028)
- Fix some inconsistencies in DMA interrupt bits (#2169)
- Fix SPI DMA alternating `write` and `read` for ESP32 and ESP32-S2 (#2131)
- Fix I2C ending up in a state when only re-creating the peripheral makes it useable again (#2141)
- Fix `SpiBus::transfer` transferring data twice in some cases (#2159)
- Fixed UART freezing when using `RcFast` clock source on ESP32-C2/C3 (#2170)
- I2S: on ESP32 and ESP32-S2 data is now output to the right (WS=1) channel first. (#2194)
- SPI: Fixed an issue where unexpected data was written outside of the read buffer (#2179)
- SPI: Fixed an issue where `wait` has returned before the DMA has finished writing the memory (#2179)
- SPI: Fixed an issue where repeated calls to `dma_transfer` may end up looping indefinitely (#2179)
- SPI: Fixed an issue that prevented correctly reading the first byte in a transaction (#2179)
- SPI: ESP32: Send address with correct data mode even when no data is sent. (#2231)
- SPI: ESP32: Allow using QSPI mode on SPI3. (#2245)
- PARL_IO: Fixed an issue that caused garbage to be output at the start of some requests (#2211)
- TWAI on ESP32 (#2207)
- TWAI should no longer panic when receiving a non-compliant frame (#2255)
- OneShotTimer: fixed `delay_nanos` behaviour (#2256)
- Fixed unsoundness around `Efuse` (#2259)
- Empty I2C writes to unknown addresses now correctly fail with `AckCheckFailed`. (#2506)

### Removed

- Removed `digest::Digest` implementation from SHA (#2049)
- Removed `NoPinType` in favour of `DummyPin`. (#2068)
- Removed the `async`, `embedded-hal-02`, `embedded-hal`, `embedded-io`, `embedded-io-async`, and `ufmt` features (#2070)
- Removed the `GpioN` type aliasses. Use `GpioPin<N>` instead. (#2073)
- Removed `Peripherals::take`. Use `esp_hal::init` to obtain `Peripherals` (#1999)
- Removed `AnyInputOnlyPin` in favour of `AnyPin`. (#2071)
- Removed the following functions from `GpioPin`: `is_high`, `is_low`, `set_high`, `set_low`, `set_state`, `is_set_high`, `is_set_low`, `toggle`. (#2094)
- Removed `Rtc::get_time_raw` (#1883)
- Removed `_with_default_pins` UART constructors (#2132)
- Removed transfer methods `send`, `send_dma` and `send_dma_async` from `I8080` (#2191)
- Removed `uart::{DefaultRxPin, DefaultTxPin}` (#2132)
- Removed `PcntSource` and `PcntInputConfig`. (#2134)
- Removed the `place-spi-driver-in-ram` feature, this is now enabled via [esp-config](https://docs.rs/esp-config) (#2156)
- Removed `esp_hal::spi::slave::prelude` (#2260)
- Removed `esp_hal::spi::slave::WithDmaSpiN` traits (#2260)
- The `WithDmaAes` trait has been removed (#2261)
- The `I2s::new_i2s1` constructor has been removed (#2261)
- `Peripherals.GPIO` has been removed (#2508)

## [0.20.1] - 2024-08-30

### Fixed

- A build issue when including doc comment prelude (#2040)

## [0.20.0] - 2024-08-29

### Added

- Introduce DMA buffer objects (#1856, #1985)
- Added new `Io::new_no_bind_interrupt` constructor (#1861)
- Added touch pad support for esp32 (#1873, #1956)
- Allow configuration of period updating method for MCPWM timers (#1898)
- Add self-testing mode for TWAI peripheral. (#1929)
- Added a `PeripheralClockControl::reset` to the driver constructors where missing (#1893)
- Added `digest::Digest` implementation to SHA (#1908)
- Added `debugger::debugger_connected`. (#1961)
- DMA: don't require `Sealed` to implement `ReadBuffer` and `WriteBuffer` (#1921)
- Allow DMA to/from psram for esp32s3 (#1827)
- Added missing methods to `SpiDmaBus` (#2016).
- PARL_IO use ReadBuffer and WriteBuffer for Async DMA (#1996)

### Changed

- Peripheral driver constructors don't take `InterruptHandler`s anymore. Use `set_interrupt_handler` to explicitly set the interrupt handler now. (#1819)
- Migrate SPI driver to use DMA buffer objects (#1856, #1985)
- Use the peripheral ref pattern for `OneShotTimer` and `PeriodicTimer` (#1855)
- Improve SYSTIMER API (#1871)
- SHA driver now use specific structs for the hashing algorithm instead of a parameter. (#1908)
- Remove `fn free(self)` in HMAC which goes against esp-hal API guidelines (#1972)
- `AnyPin`, `AnyInputOnyPin` and `DummyPin` are now accessible from `gpio` module (#1918)
- Changed the RSA modular multiplication API to be consistent across devices (#2002)

### Fixed

- Improve error detection in the I2C driver (#1847)
- Fix I2S async-tx (#1833)
- Fix PARL_IO async-rx (#1851)
- SPI: Clear DMA interrupts before (not after) DMA starts (#1859)
- SPI: disable and re-enable MISO and MOSI in `start_transfer_dma`, `start_read_bytes_dma` and `start_write_bytes_dma` accordingly (#1894)
- TWAI: GPIO pins are not configured as input and output (#1906)
- ESP32C6: Make ADC usable after TRNG deinicialization (#1945)
- We should no longer generate 1GB .elf files for ESP32C2 and ESP32C3 (#1962)
- Reset peripherals in driver constructors where missing (#1893, #1961)
- Fixed ESP32-S2 systimer interrupts (#1979)
- Software interrupt 3 is no longer available when it is required by `esp-hal-embassy`. (#2011)
- ESP32: Fixed async RSA (#2002)

### Removed

- This package no longer re-exports the `esp_hal_procmacros::main` macro (#1828)
- The `AesFlavour` trait no longer has the `ENCRYPT_MODE`/`DECRYPT_MODE` associated constants (#1849)
- Removed `FlashSafeDma` (#1856)
- Remove redundant WithDmaSpi traits (#1975)
- `IsFullDuplex` and `IsHalfDuplex` traits (#1985)

## [0.19.0] - 2024-07-15

### Added

- uart: Added `with_cts`/`with_rts`s methods to configure CTS, and RTS pins (#1592)
- uart: Constructors now require TX and RX pins (#1592)
- uart: Added `Uart::new_with_default_pins` constructor (#1592)
- uart: Added `UartTx` and `UartRx` constructors (#1592)
- Add Flex / AnyFlex GPIO pin driver (#1659)
- Add new `DmaError::UnsupportedMemoryRegion` - used memory regions are checked when preparing a transfer now (#1670)
- Add DmaTransactionTxOwned, DmaTransactionRxOwned, DmaTransactionTxRxOwned, functions to do owning transfers added to SPI half-duplex (#1672)
- uart: Implement `embedded_io::ReadReady` for `Uart` and `UartRx` (#1702)
- ESP32-S3: Expose optional HSYNC input in LCD_CAM (#1707)
- ESP32-S3: Add async support to the LCD_CAM I8080 driver (#1834)
- ESP32-C6: Support lp-core as wake-up source (#1723)
- Add support for GPIO wake-up source (#1724)
- gpio: add DummyPin (#1769)
- dma: add Mem2Mem to support memory to memory transfer (#1738)
- Add `uart` wake source (#1727)
- `#[ram(persistent)]` option to replace the unsound `uninitialized` option (#1677)
- uart: Make `rx_timeout` optional in Config struct (#1759)
- Add interrupt related functions to `PeriodicTimer`/`OneShotTimer`, added `ErasedTimer` (#1753)
- Added blocking `read_bytes` method to `Uart` and `UartRx` (#1784)
- Add method to expose `InputPin::is_interrupt_set` in `Input<InputPin>` for use in interrupt handlers (#1829)

### Fixed

- ESP32-S3: Fix DMA waiting check in LCD_CAM (#1707)
- TIMG: Fix interrupt handler setup (#1714)
- Fix `sleep_light` for ESP32-C6 (#1720)
- ROM Functions: Fix address of `ets_update_cpu_frequency_rom` (#1722)
- Fix `regi2c_*` functions for `esp32h2` (#1737)
- Improved `#[ram(zeroed)]` soundness by adding a `bytemuck::Zeroable` type bound (#1677)
- EESP32-S2 / ESP32-S3: Fix UsbDm and UsbDp for Gpio19 and Gpio20
- Fix reading/writing small buffers via SPI master async dma (#1760)
- Remove unnecessary delay in rtc_ctnl (#1794)

### Changed

- Refactor `Dac1`/`Dac2` drivers into a single `Dac` driver (#1661)
- esp-hal-embassy: make executor code optional (but default) again
- Improved interrupt latency on RISC-V based chips (#1679)
- `esp_wifi::initialize` no longer requires running maximum CPU clock, instead check it runs above 80MHz. (#1688)
- Move DMA descriptors from DMA Channel to each individual peripheral driver. (#1719)
- Allow users to easily name DMA channels (#1770)
- Support DMA chunk sizes other than the default 4092 (#1758)
- Improved interrupt latency on Xtensa based chips (#1735)
- Improve PCNT api (#1765)

### Removed

- uart: Removed `configure_pins` methods (#1592)
- Removed `DmaError::Exhausted` error by improving the implementation of the `pop` function (#1664)
- Unsound `#[ram(uninitialized)]` option in favor of the new `persistent` option (#1677)

## [0.18.0] - 2024-06-04

### Added

- i2c: implement `I2C:transaction` for `embedded-hal` and `embedded-hal-async` (#1505)
- spi: implement `with_bit_order` (#1537)
- ESP32-PICO-V3-02: Initial support (#1155)
- `time::current_time` API (#1503)
- ESP32-S3: Add LCD_CAM Camera driver (#1483)
- `embassy-usb` support (#1517)
- SPI Slave support for ESP32-S2 (#1562)
- Add new generic `OneShotTimer` and `PeriodicTimer` drivers, plus new `Timer` trait which is implemented for `TIMGx` and `SYSTIMER` (#1570)
- Feature: correct `TRNG` mechanism #1804

### Fixed

- i2c: i2c1_handler used I2C0 register block by mistake (#1487)
- Removed ESP32 specific code for resolutions > 16 bit in ledc embedded_hal::pwm max_duty_cycle function. (#1441)
- Fixed division by zero in ledc embedded_hal::pwm set_duty_cycle function and converted to set_duty_hw instead of set_duty to eliminate loss of granularity. (#1441)
- Embassy examples now build on stable (#1485)
- Fix delay on esp32h2 (#1535)
- spi: fix dma wrong mode when using eh1 blocking api (#1541)
- uart: make `uart::UartRx::read_byte` public (#1547)
- Fix async serial-usb-jtag (#1561)
- Feeding `RWDT` now actually works (#1645)

### Changed

- Removed unneeded generic parameters on `Usb` (#1469)
- Created virtual peripherals for CPU control and radio clocks, rather than splitting them from `SYSTEM` (#1428)
- `IO`, `ADC`, `DAC`, `RTC*`, `LEDC`, `PWM` and `PCNT` drivers have been converted to camel case format (#1473)
- RNG is no longer TRNG, the `CryptoRng` implementation has been removed. To track this being re-added see #1499 (#1498)
- Make software interrupts shareable (#1500)
- The `SystemParts` struct has been renamed to `SystemControl`, and now has a constructor which takes the `SYSTEM` peripheral (#1495)
- Timer abstraction: refactor `systimer` and `timer` modules into a common `timer` module (#1527)
- Removed the `embassy-executor-thread` and `embassy-executor-interrupt` features, they are now enabled by default when `embassy` is enabled. (#1485)
- Software interrupt 3 is now used instead of software interrupt 0 on the thread aware executor on multicore systems (#1485)
- Timer abstraction: refactor `systimer` and `timer` modules into a common `timer` module (#1527)
- Refactoring of GPIO module, have drivers for Input,Output,OutputOpenDrain, all drivers setup their GPIOs correctly (#1542)
- DMA transactions are now found in the `dma` module (#1550)
- Remove unnecessary generics from PARL_IO driver (#1545)
- Use `Level enum` in GPIO constructors instead of plain bools (#1574)
- rmt: make ChannelCreator public (#1597)

### Removed

- Removed the `SystemExt` trait (#1495)
- Removed the `GpioExt` trait (#1496)
- Embassy support (and all related features) has been removed, now available in the `esp-hal-embassy` package instead (#1595)

## [0.17.0] - 2024-04-18

### Added

- Add `ADC::read_blocking` to xtensa chips (#1293)
- ESP32-C6 / ESP32-H2: Implement `ETM` for general purpose timers (#1274)
- `interrupt::enable` now has a direct CPU enable counter part, `interrupt::enable_direct` (#1310)
- `Delay::delay(time: fugit::MicrosDurationU64)`
- Added async support for TWAI (#1320)
- Add TWAI support for ESP32-C6 (#1323)
- `GpioPin::steal` unsafe API (#1363)
- Inherent implementions of GPIO pin `set_low`, `is_low`, etc.
- Warn users when attempting to build using the `dev` profile (#1420)
- Async uart now reports interrupt errors(overflow, glitch, frame error, parity) back to user of read/write. uart clock decimal part configured for c2,c3,s3 (#1168, #1445)
- Add mechanism to configure UART source clock (#1416)
- `GpioPin` got a function `set_state(bool)` (#1462)
- Add definitions of external USB PHY peripheral I/O signals
- Expose e-hal ErrorKind::NoAcknowledge in I2C driver (#1454)
- Add remaining peripheral signals for LCD_CAM (#1466)

### Fixed

- Reserve `esp32` ROM stacks to prevent the trashing of dram2 section (#1289)
- Fixing `esp-wifi` + `TRNG` issue on `ESP32-S2` (#1272)
- Fixed core1 startup using the wrong stack on the esp32 and esp32s3 (#1286).
- ESP32: Apply fix for Errata 3.6 in all the places necessary. (#1315)
- ESP32 & ESP32-S2: Fix I²C frequency (#1306)
- UART's TX/RX FIFOs are now cleared during initialization (#1344)
- Fixed `LCD_CAM I8080` driver potentially sending garbage to display (#1301)
- The TWAI driver can now be used without requiring the `embedded-hal` traits (#1355)
- USB pullup/pulldown now gets properly cleared and does not interfere anymore on esp32c3 and esp32s3 (#1244)
- Fixed GPIO counts so that using async code with the higher GPIO number should no longer panic (#1361, #1362)
- ESP32/ESP32-S2: Wait for I2S getting out of TX_IDLE when starting a transfer (#1375)
- Fixed writes to SPI not flushing before attempting to write, causing corrupted writes (#1381)
- fix AdcConfig::adc_calibrate for xtensa targets (#1379)
- Fixed a divide by zero panic when setting the LEDC duty cycle to 0 with `SetDutyCycle::set_duty_cycle` (#1403)
- Support 192 and 256-bit keys for AES (#1316)
- Fixed MCPWM DeadTimeCfg bit values (#1378)
- ESP32 LEDC `set_duty_cycle` used HighSpeedChannel for LowSpeedChannel (#1457)

### Changed

- TIMG: Allow use without the embedded-hal-02 traits in scope (#1367)
- DMA: use channel clusters
- Remove `Ext32` and `RateExtU64` from prelude
- Prefer mutable references over moving for DMA transactions (#1238)
- Support runtime interrupt binding, adapt GPIO driver (#1231)
- Renamed `eh1` feature to `embedded-hal`, feature-gated `embedded-hal@0.2.x` trait implementations (#1273)
- Enable `embedded-hal` feature by default, instead of the `embedded-hal-02` feature (#1313)
- `Uart` structs now take a `Mode` parameter which defines how the driver is initialized (#1294)
- `Rmt` can be created in async or blocking mode. The blocking constructor takes an optional interrupt handler argument. (#1341)
- All `Instance` traits are now sealed, and can no longer be implemented for arbitrary types (#1346)
- DMA channels can/have to be explicitly created for async or blocking drivers, added `set_interrupt_handler` to DMA channels, SPI, I2S, PARL_IO, don't enable interrupts on startup for DMA, I2S, PARL_IO, GPIO (#1300)
- UART: Rework `change_baud` so it is possible to set baud rate even after instantiation (#1350)
- Runtime ISR binding for SHA,ECC and RSA (#1354)
- Runtime ISR binding for I2C (#1376)
- `UsbSerialJtag` can be created in async or blocking mode. The blocking constructor takes an optional interrupt handler argument (#1377)
- SYSTIMER and TIMG instances can now be created in async or blocking mode (#1348)
- Runtime ISR binding for TWAI (#1384)
- ESP32-C6: The `gpio::lp_gpio` module has been renamed to `gpio::lp_io` to match the peripheral name (#1397)
- Runtime ISR binding for assist_debug (#1395)
- Runtime ISR binding for software interrupts, software interrupts are split now, interrupt-executor takes the software interrupt to use, interrupt-executor is easier to use (#1398)
- PCNT: Runtime ISR binding (#1396)
- Runtime ISR binding for RTC (#1405)
- Improve MCPWM DeadTimeCfg API (#1378)
- `SystemTimer`'s `Alarm` methods now require `&mut self` (#1455)

### Removed

- Remove package-level type exports (#1275)
- Removed `direct-vectoring` & `interrupt-preemption` features, as they are now enabled by default (#1310)
- Removed the `rt` and `vectored` features (#1380)
- Remove partial support for the ESP32-P4 (#1461)

## [0.16.1] - 2024-03-12

- Resolved an issue with the `defmt` dependency/feature (#1264)

### Changed

- Use ROM `memcpy` over compiler builtins (#1255)
- Do not ensure randomness or implement the `CryptoRng` trait for ESP32-P4/S2 (#1267)

## [0.16.0] - 2024-03-08

### Added

- Add initial support for the ESP32-P4 (#1101)
- Implement `embedded_hal::pwm::SetDutyCycle` trait for `ledc::channel::Channel` (#1097)
- ESP32-P4: Add initial GPIO support (#1109)
- ESP32-P4: Add initial support for interrupts (#1112)
- ESP32-P4: Add efuse reading support (#1114)
- ESP32-S3: Added LCD_CAM I8080 driver (#1086)
- Allow for splitting of the USB Serial JTAG peripheral into tx/rx components (#1024)
- `RngCore` trait is implemented (#1122)
- Support Rust's `stack-protector` feature (#1135)
- Adding clock support for `ESP32-P4` (#1145)
- Implementation OutputPin and InputPin for AnyPin (#1067)
- Implement `estimate_xtal_frequency` for ESP32-C6 / ESP32-H2 (#1174)
- A way to push into I2S DMA buffer via a closure (#1189)
- Added basic `LP-I2C` driver for C6 (#1185)
- Ensuring that the random number generator is TRNG. (#1200)
- ESP32-C6: Add timer wakeup source for deepsleep (#1201)
- Introduce `InterruptExecutor::spawner()` (#1211)
- Add `InterruptHandler` struct, which couples interrupt handlers and their priority together (#1299)

### Fixed

- Fix embassy-time tick rate not set when using systick as the embassy timebase (#1124)
- Fix `get_raw_core` on Xtensa (#1126)
- Fix docs.rs documentation builds (#1129)
- Fix circular DMA (#1144)
- Fix `hello_rgb` example for ESP32 (#1173)
- Fixed the multicore critical section on Xtensa (#1175)
- Fix timer `now` for esp32c3 and esp32c6 (#1178)
- Wait for registers to get synced before reading the timer count for all chips (#1183)
- Fix I2C error handling (#1184)
- Fix circular DMA (#1189)
- Fix esp32c3 uart initialization (#1156)
- Fix ESP32-S2 I2C read (#1214)
- Reset/init UART if it's not the console UART (#1213)

### Changed

- DmaDescriptor struct to better model the hardware (#1054)
- DMA descriptor count no longer needs to be multiplied by 3 (#1054)
- RMT channels no longer take the channel number as a generic param (#959)
- The `esp-hal-common` package is now called `esp-hal` (#1131)
- Refactor the `Trace` driver to be generic around its peripheral (#1140)
- Auto detect crystal frequency based on `RtcClock::estimate_xtal_frequency()` (#1165)
- ESP32-S3: Configure 32k ICACHE (#1169)
- Lift the minimal buffer size requirement for I2S (#1189)
- Replaced `SystemTimer::TICKS_PER_SEC` with `SystemTimer::ticks_per_sec()` (#1981)

### Removed

- Remove `xtal-26mhz` and `xtal-40mhz` features (#1165)
- All chip-specific HAL packages have been removed (#1196)

### Breaking

- `ADC` and `DAC` drivers now take virtual peripherals in their constructors, instead of splitting `APB_SARADC`/`SENS` (#1100)
- The `DAC` driver's constructor is now `new` instead of `dac`, to be more consistent with other APIs (#1100)
- The DMA peripheral is now called `Dma` for devices with both PDMA and GDMA controllers (#1125)
- The `ADC` driver's constructor is now `new` instead of `adc`, to be more consistent with other APIs (#1133)
- `embassy-executor`'s `integrated-timers` is no longer enabled by default.
- Renamed `embassy-time-systick` to `embassy-time-systick-16mhz` for use with all chips with a systimer, except `esp32s2`. Added `embassy-time-systick-80mhz` specifically for the `esp32s2`. (#1247)

## [0.15.0] - 2024-01-19

### Added

- ESP32-C6: Properly initialize PMU (#974)
- Implement overriding base mac address (#1044)
- Add `rt-riscv` and `rt-xtensa` features to enable/disable runtime support (#1057)
- ESP32-C6: Implement deep sleep (#918)
- Add `embedded-io` feature to each chip-specific HAL (#1072)
- Add `embassy-time-driver` to `esp-hal-common` due to updating `embassy-time` to `v0.3.0` (#1075)
- ESP32-S3: Added support for 80Mhz PSRAM (#1069)
- ESP32-C3/S3: Add workaround for USB pin exchange on usb-serial-jtag (#1104).
- ESP32C6: Added LP_UART initialization (#1113)
- Add `place-spi-driver-in-ram` feature to `esp-hal-common` (#1096)

### Changed

- Set up interrupts for the DMA and async enabled peripherals only when `async` feature is provided (#1042)
- Update to `1.0.0` releases of the `embedded-hal-*` packages (#1068)
- Update `embassy-time` to `0.3.0` and embassy-executor to `0.5.0` release due to the release of the `embedded-hal-*` packages (#1075)
- No longer depend on `embassy-time` (#1092)
- Update to latest `smart-leds-trait` and `smart-leds` packages (#1094)

### Fixed

- ESP32: correct gpio 32/33 in errata36() (#1053)
- ESP32: make gpio 4 usable as analog pin (#1078)
- Fix double &mut for the `SetDutyCycle` impl on `PwmPin` (#1033)
- ESP32/ESP32-S3: Fix stack-top calculation for app-core (#1081)
- ESP32/ESP32-S2/ESP32-S3: Fix embassy-time-timg0 driver (#1091)
- ESP32: ADC readings are no longer inverted (#1093)

### Removed

### Breaking

- Unify the low-power peripheral names (`RTC_CNTL` and `LP_CLKRST` to `LPWR`) (#1064)

## [0.14.1] - 2023-12-13

### Fixed

- Fix SHA for all targets (#1021)

## [0.14.0] - 2023-12-12

### Added

- ESP32-C6: LP core clock is configurable (#907)
- Derive `Clone` and `Copy` for `EspTwaiFrame` (#914)
- A way to configure inverted pins (#912)
- Added API to check a GPIO-pin's interrupt status bit (#929)
- A `embedded_io_async::Read` implementation for `UsbSerialJtag` (#889)
- `RtcClock::get_xtal_freq`, `RtcClock::get_slow_freq` (#957)
- Added Rx Timeout functionality to async Uart (#911)
- RISC-V: Thread-mode and interrupt-mode executors, `#[main]` macro (#947)
- A macro to make it easier to create DMA buffers and descriptors (#935)
- I2C timeout is configurable (#1011)
- ESP32-C6/ESP32-H2: `flip-link` feature gives zero-cost stack overflow protection (#1008)

### Changed

- Improve DMA documentation & clean up module (#915)
- Only allow a single version of `esp-hal-common` to be present in an application (#934)
- ESP32-C3/C6 and ESP32-H2 can now use the `zero-rtc-bss` feature to enable `esp-hal-common/rv-zero-rtc-bss` (#867)
- Reuse `ieee802154_clock_enable/disable()` functions for BLE and rename `ble_ieee802154_clock_enable()` (#953)
- The `embedded-io` trait implementations are now gated behind the `embedded-io` feature (#964)
- Simplifed RMT channels and channel creators (#958)
- Reworked construction of I2S driver instances (#983)
- ESP32-S2/S3: Don't require GPIO 18 to create a USB peripheral driver instance (#990)
- Updated to latest release candidate (`1.0.0-rc.2`) for `embedded-hal{-async,-nb}` (#994)
- Explicit panic when hitting the `DefaultHandler` (#1005)
- Relevant interrupts are now auto enabled in `embassy::init` (#1014).

### Fixed

- ESP32-C2/C3 examples: fix build error (#899)
- ESP32-S3: Fix GPIO interrupt handler crashing when using GPIO48. (#898)
- Fixed short wait times in embassy causing hangs (#906)
- Make sure to clear LP/RTC RAM before loading code (#916)
- Async RMT channels can be used concurrently (#925)
- Xtensa: Allow using `embassy-executor`'s thread-mode executor if neither `embassy-executor-thread`, nor `embassy-executor-interrupt` is enabled. (#937)
- Uart Async: Improve interrupt handling and irq <--> future communication (#977)
- RISC-V: Fix stack allocation (#988)
- ESP32-C6: Fix used RAM (#997)
- ESP32-H2: Fix used RAM (#1003)
- Fix SPI slave DMA dma_read and dma_write (#1013)
- ESP32-C6/H2: Fix disabling of interrupts (#1040)

### Removed

- Direct boot support has been removed (#903).
- Removed the `mcu-boot` feature from `esp32c3-hal` (#938)
- Removed SpiBusController and SpiBusDevice in favour of embedded-hal-bus and embassy-embedded-hal implementataions. (#978)

### Breaking

- `Spi::new`/`Spi::new_half_duplex` takes no gpio pin now, instead you need to call `with_pins` to setup those (#901).
- ESP32-C2, ESP32-C3, ESP32-S2: atomic emulation trap has been removed. (#904) (#985)
  - When upgrading you must either remove [these lines](https://github.com/esp-rs/riscv-atomic-emulation-trap#usage) from your `.cargo/config.toml`.
  - Usage of `core::sync::atomic::*` in dependent crates should be replaced with [portable-atomic](https://github.com/taiki-e/portable-atomic).
- RSA driver now takes `u32` words instead of `u8` bytes. The expected slice length is now 4 times shorter. (#981)

## [0.13.1] - 2023-11-02

### Fixed

- ESP32-C3: Make sure BLE and WiFi are not powered down when esp-wifi needs them (#891)
- ESP32-C6/H2: Fix setting UART baud rate (#893)

## [0.13.0] - 2023-10-31

### Added

- Implement SetFrequencyCycle and PwmPin from embedded_hal for PwmPin of MCPWM. (#880)
- Added `embassy-time-systick` to ESP32-S2 (#827)
- Implement enabling/disabling BLE clock on ESP32-C6 (#784)
- Async support for RMT (#787)
- Implement `defmt::Format` for more types (#786)
- Add new_no_miso to Spi FullDuplexMode (#794)
- Add UART support for splitting into TX and RX (#754)
- Async support for I2S (#801)
- Async support for PARL_IO (#807)
- ETM driver, GPIO ETM (#819)
- (G)DMA AES support (#821)
- SYSTIMER ETM functionality (#828)
- Adding async support for RSA peripheral(doesn't work properly for `esp32` chip - issue will be created)(#790)
- Added sleep support for ESP32-C3 with timer and GPIO wakeups (#795)
- Support for ULP-RISCV including Delay and GPIO (#840, #845)
- Add bare-bones SPI slave support, DMA only (#580, #843)
- Embassy `#[main]` convenience macro (#841)
- Add a `defmt` feature to the `esp-hal-smartled` package (#846)
- Support 16MB octal PS-RAM for ESP32-S3 (#858)
- RISCV TRACE Encoder driver for ESP32-C6 / ESP32-H2 (#864)
- `embedded_hal` 1 `InputPin` and `embedded_hal_async` `Wait` impls for open drain outputs (#905)

### Changed

- Bumped MSRV to 1.67 (#798)
- Optimised multi-core critical section implementation (#797)
- Changed linear- and curve-calibrated ADC to provide readings in mV (#836)

### Fixed

- S3: Allow powering down RC_FAST_CLK (#796)
- UART/ESP32: fix calculating FIFO counter with `get_rx_fifo_count()` (#804)
- Xtensa targets: Use ESP32Reset - not Reset (#823)
- Examples should now work with the `defmt` feature (#810)
- Fixed a race condition causing SpiDma to stop working unexpectedly (#869)
- Fixed async uart serial, and updated the embassy_serial examples (#871).
- Fix ESP32-S3 direct-boot (#873)
- Fix ESP32-C6 ADC (#876)
- Fix ADC Calibration not being used on ESP32-S2 and ESP32-S3 (#1000)

### Removed

- `Pin::is_pcore_interrupt_set` (#793)
- `Pin::is_pcore_non_maskable_interrupt_set` (#793)
- `Pin::is_acore_interrupt_set` (#793)
- `Pin::is_acore_non_maskable_interrupt_set` (#793)
- `Pin::enable_hold` (#793)
- Removed the generic return type for ADC reads (#792)

### Breaking

- `Uart::new` now takes the `&Clocks` struct to ensure baudrate is correct for CPU/APB speed. (#808)
- `Uart::new_with_config` takes an `Config` instead of `Option<Config>`. (#808)
- `Alarm::set_period` takes a period (duration) instead of a frequency (#812)
- `Alarm::interrupt_clear` is now `Alarm::clear_interrupt` to be consistent (#812)
- The `PeripheralClockControl` struct is no longer public, drivers no longer take this as a parameter (#817)
- Unify the system peripheral, `SYSTEM`, `DPORT` and `PCR` are now all exposed as `SYSTEM` (#832).
- Unified the ESP32's and ESP32-C2's xtal frequency features (#831)
- Replace any underscores in feature names with dashes (#833)
- The `spi` and `spi_slave` modules have been refactored into the `spi`, `spi::master`, and `spi::slave` modules (#843)
- The `WithDmaSpi2`/`WithDmaSpi3` structs are no longer generic around the inner peripheral type (#853)
- The `SarAdcExt`/`SensExt` traits are now collectively named `AnalogExt` instead (#857)
- Replace the `radio` module with peripheral singleton structs (#852)
- The SPI traits are no longer re-exported in the main prelude, but from preludes in `spi::master`/`spi::slave` instead (#860)
- The `embedded-hal-1` and `embedded-hal-async` traits are no longer re-exported in the prelude (#860)

## [0.12.0] - 2023-09-05

### Added

- Implement RTCIO pullup, pulldown and hold control for Xtensa MCUs (#684)
- S3: Implement RTCIO wakeup source (#690)
- Add PARL_IO driver for ESP32-C6 / ESP32-H2 (#733, #760)
- Implement `ufmt_write::uWrite` trait for USB Serial JTAG (#751)
- Add HMAC peripheral support (#755)
- Add multicore-aware embassy executor for Xtensa MCUs (#723, #756).
- Add interrupt-executor for Xtensa MCUs (#723, #756).
- Add missing `Into<Gpio<Analog, GPIONUN>>` conversion (#764)
- Updated `clock` module documentation (#774)
- Add `log` feature to enable log output (#773)
- Add `defmt` feature to enable log output (#773)
- A new macro to load LP core code on ESP32-C6 (#779)
- Add `ECC`` peripheral driver (#785)
- Initial LLD support for Xtensa chips (#861).

### Changed

- Update the `embedded-hal-*` packages to `1.0.0-rc.1` and implement traits from `embedded-io` and `embedded-io-async` (#747)
- Moved AlignmentHelper to its own module (#753)
- Disable all watchdog timers by default at startup (#763)
- `log` crate is now opt-in (#773)

### Fixed

- Fix `psram` availability lookup in `esp-hal-common` build script (#718)
- Fix wrong `dram_seg` length in `esp32s2-hal` linker script (#732)
- Fix setting alarm when a timer group is used as the alarm source. (#730)
- Fix `Instant::now()` not counting in some cases when using TIMG0 as the timebase (#737)
- Fix number of ADC attenuations for ESP32-C6 (#771)
- Fix SHA registers access (#805)

### Breaking

- `CpuControl::start_app_core()` now takes an `FnOnce` closure (#739)

## [0.11.0] - 2023-08-10

### Added

- Add initial LP-IO support for ESP32-C6 (#639)
- Implement sleep with some wakeup methods for `esp32` (#574)
- Add a new RMT driver (#653, #667, #695)
- Implemented calibrated ADC API for ESP32-S3 (#641)
- Add MCPWM DeadTime configuration (#406)
- Implement sleep with some wakeup methods for `esp32-s3` (#660, #689, #696)
- Add feature enabling directly hooking the interrupt vector table (#621)
- Add `ClockControl::max` helper for all chips (#701)
- Added module-level documentation for all peripherals (#680)
- Implement sleep with some wakeup methods for `esp32-s3` (#660)
- Add `FlashSafeDma` wrapper for eh traits which ensure correct DMA transfer from source data in flash (ROM) (#678)

### Changed

- Update `embedded-hal-*` alpha packages to their latest versions (#640)
- Implement the `Clone` and `Copy` traits for the `Rng` driver (#650)
- Use all remaining memory as core-0's stack (#716)

### Fixed

- Fixed Async Uart `read` when `set_at_cmd` is not used (#652)
- USB device support is working again (#656)
- Add missing interrupt status read for esp32s3, which fixes USB-SERIAL-JTAG interrupts (#664)
- GPIO interrupt status bits are now properly cleared (#670)
- Increase frequency resolution in `set_periodic` (#686)
- Fixed ESP32-S2, ESP32-S3, ESP32-C2, ESP32-C3 radio clock gating (#679, #681)
- Partially fix ESP32 radio clocks (#709)
- Fixed "ESP32/ESP32-S2 RMT transmission with with data.len() > RMT_CHANNEL_RAM_SIZE results in TransmissionError" #707 (#710)

### Removed

- Remove the `allow-opt-level-z` feature from `esp32c3-hal` (#654)
- Remove the old `pulse_control` driver (#694)

### Breaking

- `DmaTransfer::wait` and `I2sReadDmaTransfer::wait_receive` now return `Result` (#665)
- `gpio::Pin` is now object-safe (#687)

## [0.10.0] - 2023-06-04

### Added

- Add `WithDmaSpi3` to prelude for ESP32S3 (#623)
- Add bare-bones PSRAM support for ESP32 (#506)
- Add initial support for the ESP32-H2 (#513, #526, #527, #528, #530, #538, #544, #548, #551, #556, #560, #566, #549, #564, #569, #576, #577, #589, #591, #597)
- Add bare-bones PSRAM support for ESP32-S3 (#517)
- Add async support to the I2C driver (#519)
- Implement Copy and Eq for EspTwaiError (#540)
- Add LEDC hardware fade support (#475)
- Added support for multicore async GPIO (#542)
- Add a fn to poll DMA transfers (#559)
- Add unified field-based efuse access (#567)
- Move `esp-riscv-rt` into esp-hal (#578)
- Add CRC functions from ESP ROM (#587)
- Add a `debug` feature to enable the PACs' `impl-register-debug` feature (#596)
- Add initial support for `I2S` in ESP32-H2 (#597)
- Add octal PSRAM support for ESP32-S3 (#610)
- Add MD5 functions from ESP ROM (#618)
- Add embassy async `read` support for `uart` (#620)
- Add bare-bones support to run code on ULP-RISCV / LP core (#631)
- Add ADC calibration implementation for a riscv chips (#555)
- Add `async` implementation for `USB Serial/JTAG`(#632)

### Changed

- Simplify the `Delay` driver, derive `Clone` and `Copy` (#568)
- DMA types can no longer be constructed by the user (#625)
- Move core interrupt handling from Flash to RAM for RISC-V chips (ESP32-H2, ESP32-C2, ESP32-C3, ESP32-C6) (#541)
- Change LED pin to GPIO2 in ESP32 blinky example (#581)
- Update ESP32-H2 and ESP32-C6 clocks and remove `i2c_clock` for all chips but ESP32 (#592)
- Use both timers in `TIMG0` for embassy time driver when able (#609)
- Re-work `RadioExt` implementations, add support for ESP32-H2 (#627)
- Improve examples documentation (#533)
- esp32h2-hal: added README (#585)
- Update `esp-hal-procmacros` package dependencies and features (#628)

### Fixed

- Corrected the expected DMA descriptor counts (#622, #625)
- DMA is supported for SPI3 on ESP32-S3 (#507)
- `change_bus_frequency` is now available on `SpiDma` (#529)
- Fixed a bug where a GPIO interrupt could erroneously fire again causing the next `await` on that pin to instantly return `Poll::Ok` (#537)
- Set `vecbase` on core 1 (ESP32, ESP32-S3) (#536)
- ESP32-S3: Move PSRAM related function to RAM (#546)
- ADC driver will now apply attenuation values to the correct ADC's channels. (#554)
- Sometimes half-duplex non-DMA SPI reads were reading garbage in non-release mode (#552)
- ESP32-C3: Fix GPIO5 ADC channel id (#562)
- ESP32-H2: Fix direct-boot feature (#570)
- Fix Async GPIO not disabling interupts on chips with multiple banks (#572)
- ESP32-C6: Support FOSC CLK calibration for ECO1+ chip revisions (#593)
- Fixed CI by pinning the log crate to 0.4.18 (#600)
- ESP32-S3: Fix calculation of PSRAM start address (#601)
- Fixed wrong variable access (FOSC CLK calibration for ESP32-C6 #593)
- Fixed [trap location in ram](https://github.com/esp-rs/esp-hal/pull/605#issuecomment-1604039683) (#605)
- Fix rom::crc docs (#611)
- Fixed a possible overlap of `.data` and `.rwtext` (#616)
- Avoid SDA/SCL being low while configuring pins for I2C (#619)

### Breaking

- Simplified user-facing SpiDma and I2s types (#626)
- Significantly simplified user-facing GPIO pin types. (#553)
- No longer re-export the `soc` module and the contents of the `interrupt` module at the package level (#607)

## [0.9.0] - 2023-05-02

### Added

- Add bare-bones PSRAM support for ESP32-S2 (#493)
- Add `DEBUG_ASSIST` functionality (#484)
- Add RSA peripheral support (#467)
- Add PeripheralClockControl argument to `timg`, `wdt`, `sha`, `usb-serial-jtag` and `uart` constructors (#463)
- Added API to raise and reset software interrupts (#426)
- Implement `embedded_hal_nb::serial::*` traits for `UsbSerialJtag` (#498)

### Fixed

- Fix `get_wakeup_cause` comparison error (#472)
- Use 192 as mclk_multiple for 24-bit I2S (#471)
- Fix `CpuControl::start_app_core` signature (#466)
- Move `rwtext` after other RAM data sections (#464)
- ESP32-C3: Disable `usb_pad_enable` when setting GPIO18/19 to input/output (#461)
- Fix 802.15.4 clock enabling (ESP32-C6) (#458)
- ESP32-S3: Disable usb_pad_enable when setting GPIO19/20 to input/output (#645)

### Changed

- Update `embedded-hal-async` and `embassy-*` dependencies (#488)
- Update to `embedded-hal@1.0.0-alpha.10` and `embedded-hal-nb@1.0.0-alpha.2` (#487)
- Let users configure the LEDC output pin as open-drain (#474)
- Use bitflags to decode wakeup cause (#473)
- Minor linker script additions (#470)
- Minor documentation improvements (#460)

### Removed

- Remove unnecessary generic from `UsbSerialJtag` driver (#492)
- Remove `#[doc(inline)]` from esp-hal-common re-exports (#490)

## [0.8.0] - 2023-03-27

## [0.7.1] - 2023-02-22

## [0.7.0] - 2023-02-21

## [0.5.0] - 2023-01-26

## [0.4.0] - 2022-12-12

## [0.3.0] - 2022-11-17

## [0.2.0] - 2022-09-13

## [0.1.0] - 2022-08-05

[Unreleased]: https://github.com/esp-rs/esp-hal/compare/esp-hal-v1.0.0-beta.0...HEAD
[v1.0.0-beta.0]: https://github.com/esp-rs/esp-hal/compare/v0.23.1..esp-hal-v1.0.0-beta.0
[0.23.1]: https://github.com/esp-rs/esp-hal/compare/v0.23.0..v0.23.1
[0.23.0]: https://github.com/esp-rs/esp-hal/compare/v0.22.0..v0.23.0
[0.22.0]: https://github.com/esp-rs/esp-hal/compare/v0.21.1...v0.22.0
[0.21.1]: https://github.com/esp-rs/esp-hal/compare/v0.21.0...v0.21.1
[0.21.0]: https://github.com/esp-rs/esp-hal/compare/v0.20.1...v0.21.0
[0.20.1]: https://github.com/esp-rs/esp-hal/compare/v0.20.0...v0.20.1
[0.20.0]: https://github.com/esp-rs/esp-hal/compare/v0.19.0...v0.20.0
[0.19.0]: https://github.com/esp-rs/esp-hal/compare/v0.18.0...v0.19.0
[0.18.0]: https://github.com/esp-rs/esp-hal/compare/v0.17.0...v0.18.0
[0.17.0]: https://github.com/esp-rs/esp-hal/compare/v0.16.1...v0.17.0
[0.16.1]: https://github.com/esp-rs/esp-hal/compare/v0.16.0...v0.16.1
[0.16.0]: https://github.com/esp-rs/esp-hal/compare/v0.15.0...v0.16.0
[0.15.0]: https://github.com/esp-rs/esp-hal/compare/v0.14.1...v0.15.0
[0.14.1]: https://github.com/esp-rs/esp-hal/compare/v0.14.0...v0.14.1
[0.14.0]: https://github.com/esp-rs/esp-hal/compare/v0.13.1...v0.14.0
[0.13.1]: https://github.com/esp-rs/esp-hal/compare/v0.13.0...v0.13.1
[0.13.0]: https://github.com/esp-rs/esp-hal/compare/v0.12.0...v0.13.0
[0.12.0]: https://github.com/esp-rs/esp-hal/compare/v0.11.0...v0.12.0
[0.11.0]: https://github.com/esp-rs/esp-hal/compare/v0.10.0...v0.11.0
[0.10.0]: https://github.com/esp-rs/esp-hal/compare/v0.9.0...v0.10.0
[0.9.0]: https://github.com/esp-rs/esp-hal/compare/v0.8.0...v0.9.0
[0.8.0]: https://github.com/esp-rs/esp-hal/compare/v0.7.1...v0.8.0
[0.7.1]: https://github.com/esp-rs/esp-hal/compare/v0.7.0...v0.7.1
[0.7.0]: https://github.com/esp-rs/esp-hal/compare/v0.5.0...v0.7.0
[0.5.0]: https://github.com/esp-rs/esp-hal/compare/v0.4.0...v0.5.0
[0.4.0]: https://github.com/esp-rs/esp-hal/compare/v0.3.0...v0.4.0
[0.3.0]: https://github.com/esp-rs/esp-hal/compare/v0.2.0...v0.3.0
[0.2.0]: https://github.com/esp-rs/esp-hal/compare/v0.1.0...v0.2.0
[0.1.0]: https://github.com/esp-rs/esp-hal/releases/tag/v0.1.0<|MERGE_RESOLUTION|>--- conflicted
+++ resolved
@@ -26,11 +26,8 @@
 - I2S driver now takes `DmaDescriptor`s later in construction (#3324)
 - `gpio::interconnect` types now have a lifetime associated with them (#3302)
 - The `critical-section` implementation is now gated behind the `critical-section-impl` feature (#3293)
-<<<<<<< HEAD
+- `Trace` is no longer generic (#3305)
 - Migrate SPI slave driver to newer DMA API (#3326)
-=======
-- `Trace` is no longer generic (#3305)
->>>>>>> ae60ceb8
 
 ### Fixed
 

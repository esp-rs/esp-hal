# Changelog

All notable changes to this project will be documented in this file.

The format is based on [Keep a Changelog](https://keepachangelog.com/en/1.0.0/),
and this project adheres to [Semantic Versioning](https://semver.org/spec/v2.0.0.html).

## [Unreleased]

### Added

- SPI: Added support for 3-wire SPI (#2919)
- UART: Add separate config for Rx and Tx (#2965)
- UART: `read_exact_async` (unstable) (#3142)
- UART: `TxConfig::fifo_empty_threshold` (#3142)
- Added accessor methods to config structs (#3011)
- `esp_hal::time::{Rate, Duration, Instant}` (#3083)
- Async support for ADC oneshot reads for ESP32C2, ESP32C3, ESP32C6 and ESP32H2 (#2925, #3082)
- `ESP_HAL_CONFIG_XTAL_FREQUENCY` configuration. For now, chips other than ESP32 and ESP32-C2 have a single option only. (#3054)
- Added more validation to UART and SPI. User can now specify the baudrate tolerance of UART config (#3074)
- Add auto-writeback support to DMA buffers (#3107)

### Changed

<<<<<<< HEAD
- LEDC: Derive `Clone` and `Copy` for ledc speed types to make `ledc::channel::Config` derive them too. (#3139)
=======
- The `unstable` feature is no longer enabled by default (#3136)
>>>>>>> ff2a46db
- RMT: `TxChannelConfig` and `RxChannelConfig` now support the builder-lite pattern (#2978)
- RMT: Some fields of `TxChannelConfig` and `RxChannelConfig` are now `gpio::Level`-valued instead of `bool` (#2989)
- RMT: The `PulseCode` trait now uses `gpio::Level` to specify output levels instead of `bool` (#2989)
- Removed `embedded-hal-nb` traits (#2882)
- `timer::wait` is now blocking (#2882)
- By default, set `tx_idle_num` to 0 so that bytes written to TX FIFO are always immediately transmitted. (#2859)
- `Rng` and `Trng` now implement `Peripheral<P = Self>` (#2992)
- SPI, UART, I2C: `with_<pin>` functions of peripheral drivers now disconnect the previously assigned pins from the peripheral. (#3012)
- SPI, UART, I2C: Dropping a driver now disconnects pins from their peripherals. (#3012)
- TWAI: Async transmission future resolves after successful transmission and can be aborted by dropping the future.
- Migrate PARL_IO driver to DMA move API (#3033)
- `Async` drivers are no longer `Send` (#2980)
- GPIO drivers now take configuration structs (#2990, #3029)
- `flip-link` feature is now a config option (`ESP_HAL_CONFIG_FLIP_LINK`) (#3001)
- Migrate AES driver to DMA move API (#3084)
- Removed features `psram-quad` and `psram-octal` - replaced by `psram` and the `ESP_HAL_CONFIG_PSRAM_MODE` (`quad`/`octal`) (#3001)
- The `esp_hal::time` module no longer reexports `fugit` types (#3083)
- The `system::RadioClockController` trait has been replaced by the `clock::RadioClockController` struct. (#3100)
- The `Cpu` struct and contents of the `reset` and `cpu_control` modules have been moved into `cpu`. (#3099)
- The `software_reset_cpu` now takes which CPU to reset as parameter. (#3099)
- `read_bytes` and `write_bytes` methods on drivers have been renamed to `read` and `write` (#3137)
- `Uart::write` and `Uart::read` are now blocking and return the number of bytes written/read (#2882)
- `Uart::flush` is now blocking (#2882)
- `Uart::split` and the respective split halves have been marked as unstable (#3137)
- Uart errors have been split into `RxError` and `TxError`. A combined `IoError` has been created for embedded-io. (#3138)
- `{Uart, UartTx}::flush()` is now fallible. (#3138)
- `Uart::{read_async, write_async}` are now cancellation-safe (#3142)

- I2C: Async functions are postfixed with `_async`, non-async functions are available in async-mode (#3056)

### Fixed

- `DmaDescriptor` is now `#[repr(C)]` (#2988)
- Fixed an issue that caused LCD_CAM drivers to turn off their clocks unexpectedly (#3007)
- Fixed an issue where DMA-driver peripherals started transferring before the data was ready (#3003)
- Fixed an issue on ESP32 and S2 where short asynchronous Timer delays would never resolve (#3093)
- Fixed an issue setting higher UART baud rates (#3104)
- ESP32-S2: Fixed linker script (#3096)
- Fix auto writeback on Crypto DMA (#3108)

### Removed

- Removed `Pin`, `RtcPin` and `RtcPinWithResistors` implementations from `Flex` (#2938)
- OutputOpenDrain has been removed (#3029)
- The fields of config structs are no longer public (#3011)
- Removed the dysfunctional `DmaChannel::set_priority` function (#3088)
- `esp_hal::time::now()`, which has been replaced by `esp_hal::time::Instant::now()` (#3083)
- `peripherals::Interrupts` (#3152)

## [0.23.1] - 2025-01-15

### Fixed

- Fixed `PriorityLock` being ineffective with `Priority::max()` on RISC-V CPUs (#2964)

## [0.23.0] - 2025-01-15

### Added

- ESP32-S3: Added SDMMC signals (#2556)
- Added `set_priority` to the `DmaChannel` trait on GDMA devices (#2403, #2526)
- Added `into_async` and `into_blocking` functions for `ParlIoTxOnly`, `ParlIoRxOnly` (#2526)
- ESP32-C6, H2, S3: Added `split` function to the `DmaChannel` trait. (#2526, #2532)
- DMA: `PeripheralDmaChannel` type aliasses and `DmaChannelFor` traits to improve usability. (#2532)
- `dma::{Channel, ChannelRx, ChannelTx}::set_priority` for GDMA devices (#2403)
- `esp_hal::asynch::AtomicWaker` that does not hold a global critical section (#2555)
- `esp_hal::sync::RawMutex` for embassy-sync. (#2555)
- ESP32-C6, H2, S3: Added `split` function to the `DmaChannel` trait. (#2526)
- Added PSRAM configuration to `esp_hal::Config` if `quad-psram` or `octal-psram` is enabled (#2546)
- Added `esp_hal::psram::psram_raw_parts` (#2546)
- The timer drivers `OneShotTimer` & `PeriodicTimer` have `into_async` and `new_typed` methods (#2586)
- `timer::Timer` trait has three new methods, `wait`, `async_interrupt_handler` and `peripheral_interrupt` (#2586)
- Configuration structs in the I2C, SPI, and UART drivers now implement the Builder Lite pattern (#2614)
- Added `I8080::apply_config`, `DPI::apply_config` and `Camera::apply_config` (#2610)
- Introduced the `unstable` feature which will be used to restrict stable APIs to a subset of esp-hal. (#2628)
- HAL configuration structs now implement the Builder Lite pattern (#2645)
- Added `OutputOpenDrain::unlisten` (#2625)
- Added `{Input, Flex}::wait_for` (#2625)
- Peripheral singletons now implement `Debug` and `defmt::Format` (#2682, #2834)
- `BurstConfig`, a device-specific configuration for configuring DMA transfers in burst mode (#2543)
- `{DmaRxBuf, DmaTxBuf, DmaRxTxBuf}::set_burst_config` (#2543)
- Added `SpiDmaBus::split` for moving between manual & automatic DMA buffers (#2824)
- ESP32-S2: DMA support for AES (#2699)
- Added `transfer_in_place_async` and embedded-hal-async implementation to `Spi` (#2691)
- `InterruptHandler` now implements `Hash` and `defmt::Format` (#2830)
- `uart::ConfigError` now implements `Eq` (#2825)
- `i2c::master::Error` now implements `Eq` and `Hash` (#2825)
- `i2c::master::Operation` now implements `Debug`, `PartialEq`, `Eq`, `Hash`, and `Display` (#2825)
- `i2c::master::Config` now implements `PartialEq`, `Eq`, ans `Hash` (#2825)
- `i2c::master::I2c` now implements `Debug`, `PartialEq`, and `Eq` (#2825)
- `i2c::master::Info` now implements `Debug` (#2825)
- `spi::master::Config` now implements `Hash` (#2823)
- `spi::master` drivers now implement `Debug` and `defmt::Format` (#2823)
- `DmaRxBuf`, `DmaTxBuf` and `DmaRxTxBuf` now implement `Debug` and `defmt::Format` (#2823)
- DMA channels (`AnyGdmaChannel`, `SpiDmaChannel`, `I2sDmaChannel`, `CryptoDmaChannel`) and their RX/TX halves now implement `Debug` and `defmt::Format` (#2823)
- `DmaDescriptor` and `DmaDescriptorFlags` now implement `PartialEq` and `Eq` (#2823)
- `gpio::{Event, WakeEvent, GpioRegisterAccess}` now implement `Debug`, `Eq`, `PartialEq` and `Hash` (#2842)
- `gpio::{Level, Pull, AlternateFunction, RtcFunction}` now implement `Hash` (#2842)
- `gpio::{GpioPin, AnyPin, Io, Output, OutputOpenDrain, Input, Flex}` now implement `Debug`, `defmt::Format` (#2842)
- More interrupts are available in `esp_hal::spi::master::SpiInterrupt`, add `enable_listen`,`interrupts` and `clear_interrupts` for ESP32/ESP32-S2 (#2833)
- The `ExtU64` and `RateExtU32` traits have been added to `esp_hal::time` (#2845)
- Added `AnyPin::steal(pin_number)` (#2854)
- `adc::{AdcCalSource, Attenuation, Resolution}` now implement `Hash` and `defmt::Format` (#2840)
- `rtc_cntl::{RtcFastClock, RtcSlowClock, RtcCalSel}` now implement `PartialEq`, `Eq`, `Hash` and `defmt::Format` (#2840)
- Added `tsens::TemperatureSensor` peripheral for ESP32C6 and ESP32C3 (#2875)
- Added `with_rx()` and `with_tx()` methods to Uart, UartRx, and UartTx (#2904)
- ESP32-S2: Made Wi-Fi peripheral non virtual. (#2942)
- `UartRx::check_for_errors`, `Uart::check_for_rx_errors`, `{Uart, UartRx}::read_buffered_bytes` (#2935)
- Added `i2c` interrupt API (#2944)

### Changed

- In addition to taking by value, peripheral drivers can now mutably borrow DMA channel objects. (#2526)
- DMA channel objects are no longer wrapped in `Channel`. The `Channel` drivers are now managed by DMA enabled peripheral drivers. (#2526)
- The `Dpi` driver and `DpiTransfer` now have a `Mode` type parameter. The driver's asyncness is determined by the asyncness of the `Lcd` used to create it. (#2526)
- `dma::{Channel, ChannelRx, ChannelTx}::set_priority` for GDMA devices (#2403)
- `SystemTimer::set_unit_value` & `SystemTimer::configure_unit` (#2576)
- `SystemTimer` no longer uses peripheral ref (#2576)
- `TIMGX` no longer uses peripheral ref (#2581)
- `SystemTimer::now` has been renamed `SystemTimer::unit_value(Unit)` (#2576)
- `SpiDma` transfers now explicitly take a length along with the DMA buffer object (#2587)
- `dma::{Channel, ChannelRx, ChannelTx}::set_priority` for GDMA devices (#2403)
- `SystemTimer`s `Alarm`s are now type erased (#2576)
- `TimerGroup` `Timer`s are now type erased (#2581)
- PSRAM is now initialized automatically if `quad-psram` or `octal-psram` is enabled (#2546)
- DMA channels are now available via the `Peripherals` struct, and have been renamed accordingly. (#2545)
- Moved interrupt related items from lib.rs, moved to the `interrupt` module (#2613)
- The timer drivers `OneShotTimer` & `PeriodicTimer` now have a `Mode` parameter and type erase the underlying driver by default (#2586)
- `timer::Timer` has new trait requirements of `Into<AnyTimer>`, `'static` and `InterruptConfigurable` (#2586)
- `systimer::etm::Event` no longer borrows the alarm indefinitely (#2586)
- A number of public enums and structs in the I2C, SPI, and UART drivers have been marked with `#[non_exhaustive]` (#2614)
- Interrupt handling related functions are only provided for Blocking UART. (#2610)
- Changed how `Spi`, (split or unsplit) `Uart`, `LpUart`, `I8080`, `Camera`, `DPI` and `I2C` drivers are constructed (#2610)
- I8080, camera, DPI: The various standalone configuration options have been merged into `Config` (#2610)
- Dropped GPIO futures stop listening for interrupts (#2625)
- UART driver's `StopBits` enum variants now correctly use UpperCamelCase (#2669)
- The `PeripheralInput` and `PeripheralOutput` traits are now sealed (#2690)
- `esp_hal::sync::Lock` has been renamed to RawMutex (#2684)
- Updated `esp-pacs` with support for Wi-Fi on the ESP32 and made the peripheral non virtual
- `SpiBitOrder`, `SpiDataMode`, `SpiMode` were renamed to `BitOder`, `DataMode` and `Mode` (#2828)
- `crate::Mode` was renamed to `crate::DriverMode` (#2828)
- `Spi::with_miso` has been overloaded into `Spi::with_miso` and `Spi::with_sio1` (#2557)
- Renamed some I2C error variants (#2844)
- I2C: Replaced potential panics with errors. (#2831)
- UART: Make `AtCmdConfig` and `ConfigError` non-exhaustive (#2851)
- UART: Make `AtCmdConfig` use builder-lite pattern (#2851)
- UART: Fix naming violations for `DataBits`, `Parity`, and `StopBits` enum variants (#2893)
- UART: Remove blocking version of `read_bytes` and rename `drain_fifo` to `read_bytes` instead (#2895)
- Renamed variants of `CpuClock`, made the enum non-exhaustive (#2899)
- SPI: Fix naming violations for `Mode` enum variants (#2902)
- SPI: Fix naming violations for `Address` and `Command` enum variants (#2906)
- `ClockSource` enums are now `#[non_exhaustive]` (#2912)
- `macros` module is now private (#2900)
- `gpio::{Input, Flex}::wakeup_enable` now returns an error instead of panicking. (#2916)
- I2C: Have a dedicated enum to specify the timeout (#2864)
- Removed the `I` prefix from `DriveStrength` enum variants. (#2922)
- Removed the `Attenuation` prefix from `Attenuation` enum variants. (#2922)
- Renamed / changed some I2C error variants (#2844, #2862)
- The `entry` macro is replaced by the `main` macro (#2941)
- `{Uart, UartRx}::read_bytes` now blocks until the buffer is filled. (#2935)
- Bump MSRV to 1.84 (#2951)

### Fixed

- Xtensa devices now correctly enable the `esp-hal-procmacros/rtc-slow` feature (#2594)
- User-bound GPIO interrupt handlers should no longer interfere with async pins. (#2625)
- `spi::master::Spi::{into_async, into_blocking}` are now correctly available on the typed driver, to. (#2674)
- It is no longer possible to safely conjure `GpioPin` instances (#2688)
- UART: Public API follows `C-WORD_ORDER` Rust API standard (`VerbObject` order) (#2851)
- `DmaRxStreamBuf` now correctly resets the descriptors the next time it's used (#2890)
- i2s: fix pin offset logic for parallel output on i2s1 (#2886)

### Removed

- Remove more examples. Update doctests. (#2547)
- The `configure` and `configure_for_async` DMA channel functions has been removed (#2403)
- The DMA channel objects no longer have `tx` and `rx` fields. (#2526)
- `SysTimerAlarms` has been removed, alarms are now part of the `SystemTimer` struct (#2576)
- `FrozenUnit`, `AnyUnit`, `SpecificUnit`, `SpecificComparator`, `AnyComparator` have been removed from `systimer` (#2576)
- Remove Dma[Rx|Tx]Buffer::length (#2587)
- `esp_hal::psram::psram_range` (#2546)
- The `Dma` structure has been removed. (#2545)
- Removed `embedded-hal 0.2.x` impls and deps from `esp-hal` (#2593)
- Removed `Camera::set_` functions (#2610)
- `DmaTxBuf::{compute_chunk_size, compute_descriptor_count, new_with_block_size}` (#2543)
- The `prelude` module has been removed (#2845)
- SPI: Removed `pub fn read_byte` and `pub fn write_byte` (#2915)
- Removed all peripheral instance type parameters and `new_typed` constructors (#2907)

## [0.22.0] - 2024-11-20

### Added

- A new config option `PLACE_SWITCH_TABLES_IN_RAM` to improve performance (especially for interrupts) at the cost of slightly more RAM usage (#2331)
- A new config option `PLACE_ANON_IN_RAM` to improve performance (especially for interrupts) at the cost of RAM usage (#2331)
- Add burst transfer support to DMA buffers (#2336)
- `AnyPin` now implements `From<GpioPin<N>>`. (#2326)
- Added `AnySpi` and `AnySpiDmaChannel`. (#2334)
- Added `AnyI2s` and `AnyI2sDmaChannel`. (#2367)
- Added `AnyTwai`. (#2359)
- Added `AnyUart`. (#2381)
- `Pins::steal()` to unsafely obtain GPIO. (#2335)
- `I2c::with_timeout` (#2361)
- `Spi::half_duplex_read` and `Spi::half_duplex_write` (#2373)
- Add RGB/DPI driver (#2415)
- Add `DmaLoopBuf` (#2415)
- `Cpu::COUNT` and `Cpu::current()` (#2411)
- `UartInterrupt` and related functions (#2406)
- I2S Parallel output driver for ESP32. (#2348, #2436, #2472)
- Add an option to configure `WDT` action (#2330)
- `DmaDescriptor` is now `Send` (#2456)
- `into_async` and `into_blocking` functions for most peripherals (#2430, #2461)
- API mode type parameter (currently always `Blocking`) to `master::Spi` and `slave::Spi` (#2430)
- `gpio::{GpioPin, AnyPin, Flex, Output, OutputOpenDrain}::split()` to obtain peripheral interconnect signals. (#2418)
- `gpio::Input::{split(), into_peripheral_output()}` when used with output pins. (#2418)
- `gpio::Output::peripheral_input()` (#2418)
- `{Uart, UartRx, UartTx}::apply_config()` (#2449)
- `{Uart, UartRx, UartTx}` now implement `embassy_embedded_hal::SetConfig` (#2449)
- GPIO ETM tasks and events now accept `InputSignal` and `OutputSignal` (#2427)
- `spi::master::Config` and `{Spi, SpiDma, SpiDmaBus}::apply_config` (#2448)
- `embassy_embedded_hal::SetConfig` is now implemented for `spi::master::{Spi, SpiDma, SpiDmaBus}`, `i2c::master::I2c` (#2448, #2477)
- `slave::Spi::{with_mosi(), with_miso(), with_sclk(), with_cs()}` functions (#2485)
- I8080: Added `set_8bits_order()` to set the byte order in 8-bit mode (#2487)
- `I2c::{apply_config(), with_sda(), with_scl()}` (#2477)
- ESP32-S2: Added missing GPIO alternate functions (#2512)

### Changed

- Peripheral type erasure for SPI (#2334)
- Peripheral type erasure for I2S (#2367)
- Peripheral type erasure for I2C (#2361)
- Peripheral type erasure for TWAI (#2359)
- The SPI driver has been rewritten to allow using half-duplex and full-duplex functionality on the same bus. See the migration guide for details. (#2373)
- Renamed `SpiDma` functions: `dma_transfer` to `transfer`, `dma_write` to `write`, `dma_read` to `read`. (#2373)
- Peripheral type erasure for UART (#2381)
- Changed listening for UART events (#2406)
- Circular DMA transfers now correctly error, `available` returns `Result<usize,DmaError>` now (#2409)
- Interrupt listen/unlisten/clear functions now accept any type that converts into `EnumSet` (i.e. single interrupt flags). (#2442)
- SPI interrupt listening is now only available in Blocking mode. The `set_interrupt_handler` is available via `InterruptConfigurable` (#2442)
- Allow users to create DMA `Preparation`s (#2455)
- The `rmt::asynch::RxChannelAsync` and `rmt::asynch::TxChannelAsync` traits have been moved to `rmt` (#2430)
- Calling `AnyPin::output_signals` on an input-only pin (ESP32 GPIO 34-39) will now result in a panic. (#2418)
- UART configuration types have been moved to `esp_hal::uart` (#2449)
- `spi::master::Spi::new()` no longer takes `frequency` and `mode` as a parameter. (#2448)
- Peripheral interconnections via GPIO pins now use the GPIO matrix. (#2419)
- The I2S driver has been moved to `i2s::master` (#2472)
- `slave::Spi` constructors no longer take pins (#2485)
- The `I2c` master driver has been moved from `esp_hal::i2c` to `esp_hal::i2c::master`. (#2476)
- `I2c` SCL timeout is now defined in bus clock cycles. (#2477)
- Trying to send a single-shot RMT transmission will result in an error now, `RMT` deals with `u32` now, `PulseCode` is a convenience trait now (#2463)
- Removed `get_` prefixes from functions (#2528)
- The `Camera` and `I8080` drivers' constructors now only accepts blocking-mode DMA channels. (#2519)
- Many peripherals are now disabled by default and also get disabled when the driver is dropped (#2544)
- Updated embassy-time to v0.4 (#2701)

- Config: Crate prefixes and configuration keys are now separated by `_CONFIG_` (#2848)
- UART: `read_byte` and `write_byte` made private. (#2915)

### Fixed

- Fix conflict between `RtcClock::get_xtal_freq` and `Rtc::disable_rom_message_printing` (#2360)
- Fixed an issue where interrupts enabled before `esp_hal::init` were disabled. This issue caused the executor created by `#[esp_hal_embassy::main]` to behave incorrectly in multi-core applications. (#2377)
- Fixed `TWAI::transmit_async`: bus-off state is not reached when CANH and CANL are shorted. (#2421)
- ESP32: added UART-specific workaround for <https://docs.espressif.com/projects/esp-chip-errata/en/latest/esp32/03-errata-description/esp32/cpu-subsequent-access-halted-when-get-interrupted.html> (#2441)
- Fixed some SysTimer race conditions and panics (#2451)
- TWAI: accept all messages by default (#2467)
- I8080: `set_byte_order()` now works correctly in 16-bit mode (#2487)
- ESP32-C6/ESP32-H2: Make higher LEDC frequencies work (#2520)

### Removed

- The `i2s::{I2sWrite, I2sWriteDma, I2sRead, I2sReadDma, I2sWriteDmaAsync, I2sReadDmaAsync}` traits have been removed. (#2316)
- The `ledc::ChannelHW` trait is no longer generic. (#2387)
- The `I2c::new_with_timeout` constructors have been removed (#2361)
- `I2c::new()` no longer takes `frequency` and pins as parameters. (#2477)
- The `spi::master::HalfDuplexReadWrite` trait has been removed. (#2373)
- The `Spi::with_pins` methods have been removed. (#2373)
- The `Spi::new_half_duplex` constructor have been removed. (#2373)
- The `HalfDuplexMode` and `FullDuplexMode` parameters have been removed from `Spi`. (#2373)
- Removed the output pin type parameter from `ledc::{Channel, ChannelIFace}` (#2388)
- Removed the output pin type parameter from `mcpwm::operator::{PwmPin, LinkedPins}` (#2388)
- Removed the output pin type parameter from `parl_io::{ClkOutPin, ClkInPin, RxClkInPin}` (#2388)
- Removed the valid pin type parameter from `parl_io::{TxPinConfigWithValidPin, RxPinConfigWithValidPin}` (#2388)
- Removed the pin type parameters from `parl_io::{TxOneBit, TxTwoBits, TxFourBits, TxEightBits, TxSixteenBits}` (#2388)
- Removed the pin type parameters from `parl_io::{RxOneBit, RxTwoBits, RxFourBits, RxEightBits, RxSixteenBits}` (#2388)
- Removed the pin type parameters from `lcd_cam::lcd::i8080::{TxEightBits, TxSixteenBits}` (#2388)
- Removed the pin type parameters from `lcd_cam::cam::{RxEightBits, RxSixteenBits}` (#2388)
- Most of the async-specific constructors (`new_async`, `new_async_no_transceiver`) have been removed. (#2430)
- The `configure_for_async` DMA functions have been removed (#2430)
- The `Uart::{change_baud, change_stop_bits}` functions have been removed (#2449)
- `gpio::{Input, Output, OutputOpenDrain, Flex, GpioPin}::{peripheral_input, into_peripheral_output}` have been removed. (#2418)
- The `GpioEtm` prefix has been removed from `gpio::etm` types (#2427)
- The `TimerEtm` prefix has been removed from `timer::timg::etm` types (#2427)
- The `SysTimerEtm` prefix has been removed from `timer::systimer::etm` types (#2427)
- The `GpioEtmEventRising`, `GpioEtmEventFalling`, `GpioEtmEventAny` types have been replaced with `Event` (#2427)
- The `TaskSet`, `TaskClear`, `TaskToggle` types have been replaced with `Task` (#2427)
- `{Spi, SpiDma, SpiDmaBus}` configuration methods (#2448)
- `Io::new_with_priority` and `Io::new_no_bind_interrupt`. (#2486)
- `parl_io::{no_clk_pin(), NoClkPin}` (#2531)
- Removed `get_core` function in favour of `Cpu::current` (#2533)

- Removed `uart::Config` setters and `symbol_length`. (#2847)

## [0.21.1]

### Fixed

- Restored blocking `embedded_hal` compatibility for async I2C driver (#2343)
- I2c::transaction is now able to transmit data of arbitrary length (#2481)

## [0.21.0]

### Added

- Introduce traits for the DMA buffer objects (#1976, #2213)
- Implement `embedded-hal` output pin traits for `NoPin` (#2019, #2133)
- Added `esp_hal::init` to simplify HAL initialisation (#1970, #1999)
- Added GpioPin::degrade to create ErasePins easily. Same for AnyPin by accident. (#2075)
- Added missing functions to `Flex`: `unlisten`, `is_interrupt_set`, `wakeup_enable`, `wait_for_high`, `wait_for_low`, `wait_for_rising_edge`, `wait_for_falling_edge`, `wait_for_any_edge`. (#2075)
- `Flex` now implements `Wait`. (#2075)
- Added sleep and wakeup support for esp32c2 (#1922)
- `Input`, `Output`, `OutputOpenDrain` and `Flex` now implement `Peripheral`. (#2094)
- Previously unavailable memory is available via `.dram2_uninit` section (#2079)
- You can now use `Input`, `Output`, `OutputOpenDrain` and `Flex` pins as EXTI and RTCIO wakeup sources (#2095)
- Added `Rtc::set_current_time` to allow setting RTC time, and `Rtc::current_time` to getting RTC time while taking into account boot time (#1883)
- Added APIs to allow connecting signals through the GPIO matrix. (#2128)
- Allow I8080 transfers to be cancelled on the spot (#2191)
- Implement `TryFrom<u32>` for `ledc::timer::config::Duty` (#1984)
- Expose `RtcClock::get_xtal_freq` and `RtcClock::get_slow_freq` publically for all chips (#2183)
- TWAI support for ESP32-H2 (#2199)
- Make `DmaDescriptor` methods public (#2237)
- Added a way to configure watchdogs in `esp_hal::init` (#2180)
- Introduce `DmaRxStreamBuf` (#2242)
- Implement `embedded_hal_async::delay::DelayNs` for `TIMGx` timers (#2084)
- Added `Efuse::read_bit` (#2259)
- Limited SPI slave support for ESP32 (Modes 1 and 3 only) (#2278)
- Added `Rtc::disable_rom_message_printing` (S3 and H2 only) (#2280)
- Added `esp_hal::time::{Duration, Instant}` (#2304)

### Changed

- Make saving and restoring SHA digest state an explicit operation (#2049)
- Reordered RX-TX pairs in all APIs to be consistent (#2074)
- Make saving and restoring SHA digest state an explicit operation (#2049)
- `Delay::new()` is now a `const` function (#1999)
- `Input`, `Output`, `OutputOpenDrain` and `Flex` are now type-erased by default. Use the new `new_typed` constructor to keep using the ZST pin types. (#2075)
- To avoid confusion with the `Rtc::current_time` wall clock time APIs, we've renamed `esp_hal::time::current_time` to `esp_hal::time::now`. (#2091)
- Renamed `touch::Continous` to `touch::Continuous`. (#2094)
- Faster SHA (#2112)
- The (previously undocumented) `ErasedPin` enum has been replaced with the `ErasedPin` struct. (#2094)
- Renamed and merged `Rtc::get_time_us` and `Rtc::get_time_ms` into `Rtc::time_since_boot` (#1883)
- ESP32: Added support for touch sensing on GPIO32 and 33 (#2109)
- Removed gpio pin generics from I8080 driver type. (#2171)
- I8080 driver now decides bus width at transfer time rather than construction time. (#2171)
- Migrate the I8080 driver to a move based API (#2191)
- Replaced `AnyPin` with `InputSignal` and `OutputSignal` and renamed `ErasedPin` to `AnyPin` (#2128)
- Replaced the `ErasedTimer` enum with the `AnyTimer` struct. (#2144)
- `Camera` and `AesDma` now support erasing the DMA channel type (#2258)
- Changed the parameters of `Spi::with_pins` to no longer be optional (#2133)
- Renamed `DummyPin` to `NoPin` and removed all internal logic from it. (#2133)
- The `NO_PIN` constant has been removed. (#2133)
- MSRV bump to 1.79 (#2156)
- Allow handling interrupts while trying to lock critical section on multi-core chips. (#2197)
- Migrate `Camera` to a move based API (#2242).
- Removed the PS-RAM related features, replaced by `quad-psram`/`octal-psram`, `init_psram` takes a configuration parameter, it's now possible to auto-detect PS-RAM size (#2178)
- `EspTwaiFrame` constructors now accept any type that converts into `esp_hal::twai::Id` (#2207)
- Change `DmaTxBuf` to support PSRAM on `esp32s3` (#2161)
- I2c `transaction` is now also available as a inherent function, lift size limit on `write`,`read` and `write_read` (#2262)
- SPI transactions are now cancelled if the transfer object (or async Future) is dropped. (#2216)
- The DMA channel types have been removed from peripherals (#2261)
- `I2C` driver renamed to `I2c` (#2320)
- The GPIO pins are now accessible via `Peripherals` and are no longer part of the `Io` struct (#2508)
- `dma::{ChannelRx, ChannelTx}` now have a `Mode` type parameter (#2519)

### Fixed

- SHA driver can now be safely used in multiple contexts concurrently (#2049)
- Fixed an issue with DMA transfers potentially not waking up the correct async task (#2065)
- Fixed an issue with LCD_CAM i8080 where it would send double the clocks in 16bit mode (#2085)
- Fix i2c embedded-hal transaction (#2028)
- Fix some inconsistencies in DMA interrupt bits (#2169)
- Fix SPI DMA alternating `write` and `read` for ESP32 and ESP32-S2 (#2131)
- Fix I2C ending up in a state when only re-creating the peripheral makes it useable again (#2141)
- Fix `SpiBus::transfer` transferring data twice in some cases (#2159)
- Fixed UART freezing when using `RcFast` clock source on ESP32-C2/C3 (#2170)
- I2S: on ESP32 and ESP32-S2 data is now output to the right (WS=1) channel first. (#2194)
- SPI: Fixed an issue where unexpected data was written outside of the read buffer (#2179)
- SPI: Fixed an issue where `wait` has returned before the DMA has finished writing the memory (#2179)
- SPI: Fixed an issue where repeated calls to `dma_transfer` may end up looping indefinitely (#2179)
- SPI: Fixed an issue that prevented correctly reading the first byte in a transaction (#2179)
- SPI: ESP32: Send address with correct data mode even when no data is sent. (#2231)
- SPI: ESP32: Allow using QSPI mode on SPI3. (#2245)
- PARL_IO: Fixed an issue that caused garbage to be output at the start of some requests (#2211)
- TWAI on ESP32 (#2207)
- TWAI should no longer panic when receiving a non-compliant frame (#2255)
- OneShotTimer: fixed `delay_nanos` behaviour (#2256)
- Fixed unsoundness around `Efuse` (#2259)
- Empty I2C writes to unknown addresses now correctly fail with `AckCheckFailed`. (#2506)

### Removed

- Removed `digest::Digest` implementation from SHA (#2049)
- Removed `NoPinType` in favour of `DummyPin`. (#2068)
- Removed the `async`, `embedded-hal-02`, `embedded-hal`, `embedded-io`, `embedded-io-async`, and `ufmt` features (#2070)
- Removed the `GpioN` type aliasses. Use `GpioPin<N>` instead. (#2073)
- Removed `Peripherals::take`. Use `esp_hal::init` to obtain `Peripherals` (#1999)
- Removed `AnyInputOnlyPin` in favour of `AnyPin`. (#2071)
- Removed the following functions from `GpioPin`: `is_high`, `is_low`, `set_high`, `set_low`, `set_state`, `is_set_high`, `is_set_low`, `toggle`. (#2094)
- Removed `Rtc::get_time_raw` (#1883)
- Removed `_with_default_pins` UART constructors (#2132)
- Removed transfer methods `send`, `send_dma` and `send_dma_async` from `I8080` (#2191)
- Removed `uart::{DefaultRxPin, DefaultTxPin}` (#2132)
- Removed `PcntSource` and `PcntInputConfig`. (#2134)
- Removed the `place-spi-driver-in-ram` feature, this is now enabled via [esp-config](https://docs.rs/esp-config) (#2156)
- Removed `esp_hal::spi::slave::prelude` (#2260)
- Removed `esp_hal::spi::slave::WithDmaSpiN` traits (#2260)
- The `WithDmaAes` trait has been removed (#2261)
- The `I2s::new_i2s1` constructor has been removed (#2261)
- `Peripherals.GPIO` has been removed (#2508)

## [0.20.1] - 2024-08-30

### Fixed

- A build issue when including doc comment prelude (#2040)

## [0.20.0] - 2024-08-29

### Added

- Introduce DMA buffer objects (#1856, #1985)
- Added new `Io::new_no_bind_interrupt` constructor (#1861)
- Added touch pad support for esp32 (#1873, #1956)
- Allow configuration of period updating method for MCPWM timers (#1898)
- Add self-testing mode for TWAI peripheral. (#1929)
- Added a `PeripheralClockControl::reset` to the driver constructors where missing (#1893)
- Added `digest::Digest` implementation to SHA (#1908)
- Added `debugger::debugger_connected`. (#1961)
- DMA: don't require `Sealed` to implement `ReadBuffer` and `WriteBuffer` (#1921)
- Allow DMA to/from psram for esp32s3 (#1827)
- Added missing methods to `SpiDmaBus` (#2016).
- PARL_IO use ReadBuffer and WriteBuffer for Async DMA (#1996)

### Changed

- Peripheral driver constructors don't take `InterruptHandler`s anymore. Use `set_interrupt_handler` to explicitly set the interrupt handler now. (#1819)
- Migrate SPI driver to use DMA buffer objects (#1856, #1985)
- Use the peripheral ref pattern for `OneShotTimer` and `PeriodicTimer` (#1855)
- Improve SYSTIMER API (#1871)
- SHA driver now use specific structs for the hashing algorithm instead of a parameter. (#1908)
- Remove `fn free(self)` in HMAC which goes against esp-hal API guidelines (#1972)
- `AnyPin`, `AnyInputOnyPin` and `DummyPin` are now accessible from `gpio` module (#1918)
- Changed the RSA modular multiplication API to be consistent across devices (#2002)

### Fixed

- Improve error detection in the I2C driver (#1847)
- Fix I2S async-tx (#1833)
- Fix PARL_IO async-rx (#1851)
- SPI: Clear DMA interrupts before (not after) DMA starts (#1859)
- SPI: disable and re-enable MISO and MOSI in `start_transfer_dma`, `start_read_bytes_dma` and `start_write_bytes_dma` accordingly (#1894)
- TWAI: GPIO pins are not configured as input and output (#1906)
- ESP32C6: Make ADC usable after TRNG deinicialization (#1945)
- We should no longer generate 1GB .elf files for ESP32C2 and ESP32C3 (#1962)
- Reset peripherals in driver constructors where missing (#1893, #1961)
- Fixed ESP32-S2 systimer interrupts (#1979)
- Software interrupt 3 is no longer available when it is required by `esp-hal-embassy`. (#2011)
- ESP32: Fixed async RSA (#2002)

### Removed

- This package no longer re-exports the `esp_hal_procmacros::main` macro (#1828)
- The `AesFlavour` trait no longer has the `ENCRYPT_MODE`/`DECRYPT_MODE` associated constants (#1849)
- Removed `FlashSafeDma` (#1856)
- Remove redundant WithDmaSpi traits (#1975)
- `IsFullDuplex` and `IsHalfDuplex` traits (#1985)

## [0.19.0] - 2024-07-15

### Added

- uart: Added `with_cts`/`with_rts`s methods to configure CTS, and RTS pins (#1592)
- uart: Constructors now require TX and RX pins (#1592)
- uart: Added `Uart::new_with_default_pins` constructor (#1592)
- uart: Added `UartTx` and `UartRx` constructors (#1592)
- Add Flex / AnyFlex GPIO pin driver (#1659)
- Add new `DmaError::UnsupportedMemoryRegion` - used memory regions are checked when preparing a transfer now (#1670)
- Add DmaTransactionTxOwned, DmaTransactionRxOwned, DmaTransactionTxRxOwned, functions to do owning transfers added to SPI half-duplex (#1672)
- uart: Implement `embedded_io::ReadReady` for `Uart` and `UartRx` (#1702)
- ESP32-S3: Expose optional HSYNC input in LCD_CAM (#1707)
- ESP32-S3: Add async support to the LCD_CAM I8080 driver (#1834)
- ESP32-C6: Support lp-core as wake-up source (#1723)
- Add support for GPIO wake-up source (#1724)
- gpio: add DummyPin (#1769)
- dma: add Mem2Mem to support memory to memory transfer (#1738)
- Add `uart` wake source (#1727)
- `#[ram(persistent)]` option to replace the unsound `uninitialized` option (#1677)
- uart: Make `rx_timeout` optional in Config struct (#1759)
- Add interrupt related functions to `PeriodicTimer`/`OneShotTimer`, added `ErasedTimer` (#1753)
- Added blocking `read_bytes` method to `Uart` and `UartRx` (#1784)
- Add method to expose `InputPin::is_interrupt_set` in `Input<InputPin>` for use in interrupt handlers (#1829)

### Fixed

- ESP32-S3: Fix DMA waiting check in LCD_CAM (#1707)
- TIMG: Fix interrupt handler setup (#1714)
- Fix `sleep_light` for ESP32-C6 (#1720)
- ROM Functions: Fix address of `ets_update_cpu_frequency_rom` (#1722)
- Fix `regi2c_*` functions for `esp32h2` (#1737)
- Improved `#[ram(zeroed)]` soundness by adding a `bytemuck::Zeroable` type bound (#1677)
- EESP32-S2 / ESP32-S3: Fix UsbDm and UsbDp for Gpio19 and Gpio20
- Fix reading/writing small buffers via SPI master async dma (#1760)
- Remove unnecessary delay in rtc_ctnl (#1794)

### Changed

- Refactor `Dac1`/`Dac2` drivers into a single `Dac` driver (#1661)
- esp-hal-embassy: make executor code optional (but default) again
- Improved interrupt latency on RISC-V based chips (#1679)
- `esp_wifi::initialize` no longer requires running maximum CPU clock, instead check it runs above 80MHz. (#1688)
- Move DMA descriptors from DMA Channel to each individual peripheral driver. (#1719)
- Allow users to easily name DMA channels (#1770)
- Support DMA chunk sizes other than the default 4092 (#1758)
- Improved interrupt latency on Xtensa based chips (#1735)
- Improve PCNT api (#1765)

### Removed

- uart: Removed `configure_pins` methods (#1592)
- Removed `DmaError::Exhausted` error by improving the implementation of the `pop` function (#1664)
- Unsound `#[ram(uninitialized)]` option in favor of the new `persistent` option (#1677)

## [0.18.0] - 2024-06-04

### Added

- i2c: implement `I2C:transaction` for `embedded-hal` and `embedded-hal-async` (#1505)
- spi: implement `with_bit_order` (#1537)
- ESP32-PICO-V3-02: Initial support (#1155)
- `time::current_time` API (#1503)
- ESP32-S3: Add LCD_CAM Camera driver (#1483)
- `embassy-usb` support (#1517)
- SPI Slave support for ESP32-S2 (#1562)
- Add new generic `OneShotTimer` and `PeriodicTimer` drivers, plus new `Timer` trait which is implemented for `TIMGx` and `SYSTIMER` (#1570)
- Feature: correct `TRNG` mechanism #1804

### Fixed

- i2c: i2c1_handler used I2C0 register block by mistake (#1487)
- Removed ESP32 specific code for resolutions > 16 bit in ledc embedded_hal::pwm max_duty_cycle function. (#1441)
- Fixed division by zero in ledc embedded_hal::pwm set_duty_cycle function and converted to set_duty_hw instead of set_duty to eliminate loss of granularity. (#1441)
- Embassy examples now build on stable (#1485)
- Fix delay on esp32h2 (#1535)
- spi: fix dma wrong mode when using eh1 blocking api (#1541)
- uart: make `uart::UartRx::read_byte` public (#1547)
- Fix async serial-usb-jtag (#1561)
- Feeding `RWDT` now actually works (#1645)

### Changed

- Removed unneeded generic parameters on `Usb` (#1469)
- Created virtual peripherals for CPU control and radio clocks, rather than splitting them from `SYSTEM` (#1428)
- `IO`, `ADC`, `DAC`, `RTC*`, `LEDC`, `PWM` and `PCNT` drivers have been converted to camel case format (#1473)
- RNG is no longer TRNG, the `CryptoRng` implementation has been removed. To track this being re-added see #1499 (#1498)
- Make software interrupts shareable (#1500)
- The `SystemParts` struct has been renamed to `SystemControl`, and now has a constructor which takes the `SYSTEM` peripheral (#1495)
- Timer abstraction: refactor `systimer` and `timer` modules into a common `timer` module (#1527)
- Removed the `embassy-executor-thread` and `embassy-executor-interrupt` features, they are now enabled by default when `embassy` is enabled. (#1485)
- Software interrupt 3 is now used instead of software interrupt 0 on the thread aware executor on multicore systems (#1485)
- Timer abstraction: refactor `systimer` and `timer` modules into a common `timer` module (#1527)
- Refactoring of GPIO module, have drivers for Input,Output,OutputOpenDrain, all drivers setup their GPIOs correctly (#1542)
- DMA transactions are now found in the `dma` module (#1550)
- Remove unnecessary generics from PARL_IO driver (#1545)
- Use `Level enum` in GPIO constructors instead of plain bools (#1574)
- rmt: make ChannelCreator public (#1597)

### Removed

- Removed the `SystemExt` trait (#1495)
- Removed the `GpioExt` trait (#1496)
- Embassy support (and all related features) has been removed, now available in the `esp-hal-embassy` package instead (#1595)

## [0.17.0] - 2024-04-18

### Added

- Add `ADC::read_blocking` to xtensa chips (#1293)
- ESP32-C6 / ESP32-H2: Implement `ETM` for general purpose timers (#1274)
- `interrupt::enable` now has a direct CPU enable counter part, `interrupt::enable_direct` (#1310)
- `Delay::delay(time: fugit::MicrosDurationU64)`
- Added async support for TWAI (#1320)
- Add TWAI support for ESP32-C6 (#1323)
- `GpioPin::steal` unsafe API (#1363)
- Inherent implementions of GPIO pin `set_low`, `is_low`, etc.
- Warn users when attempting to build using the `dev` profile (#1420)
- Async uart now reports interrupt errors(overflow, glitch, frame error, parity) back to user of read/write. uart clock decimal part configured for c2,c3,s3 (#1168, #1445)
- Add mechanism to configure UART source clock (#1416)
- `GpioPin` got a function `set_state(bool)` (#1462)
- Add definitions of external USB PHY peripheral I/O signals
- Expose e-hal ErrorKind::NoAcknowledge in I2C driver (#1454)
- Add remaining peripheral signals for LCD_CAM (#1466)

### Fixed

- Reserve `esp32` ROM stacks to prevent the trashing of dram2 section (#1289)
- Fixing `esp-wifi` + `TRNG` issue on `ESP32-S2` (#1272)
- Fixed core1 startup using the wrong stack on the esp32 and esp32s3 (#1286).
- ESP32: Apply fix for Errata 3.6 in all the places necessary. (#1315)
- ESP32 & ESP32-S2: Fix I²C frequency (#1306)
- UART's TX/RX FIFOs are now cleared during initialization (#1344)
- Fixed `LCD_CAM I8080` driver potentially sending garbage to display (#1301)
- The TWAI driver can now be used without requiring the `embedded-hal` traits (#1355)
- USB pullup/pulldown now gets properly cleared and does not interfere anymore on esp32c3 and esp32s3 (#1244)
- Fixed GPIO counts so that using async code with the higher GPIO number should no longer panic (#1361, #1362)
- ESP32/ESP32-S2: Wait for I2S getting out of TX_IDLE when starting a transfer (#1375)
- Fixed writes to SPI not flushing before attempting to write, causing corrupted writes (#1381)
- fix AdcConfig::adc_calibrate for xtensa targets (#1379)
- Fixed a divide by zero panic when setting the LEDC duty cycle to 0 with `SetDutyCycle::set_duty_cycle` (#1403)
- Support 192 and 256-bit keys for AES (#1316)
- Fixed MCPWM DeadTimeCfg bit values (#1378)
- ESP32 LEDC `set_duty_cycle` used HighSpeedChannel for LowSpeedChannel (#1457)

### Changed

- TIMG: Allow use without the embedded-hal-02 traits in scope (#1367)
- DMA: use channel clusters
- Remove `Ext32` and `RateExtU64` from prelude
- Prefer mutable references over moving for DMA transactions (#1238)
- Support runtime interrupt binding, adapt GPIO driver (#1231)
- Renamed `eh1` feature to `embedded-hal`, feature-gated `embedded-hal@0.2.x` trait implementations (#1273)
- Enable `embedded-hal` feature by default, instead of the `embedded-hal-02` feature (#1313)
- `Uart` structs now take a `Mode` parameter which defines how the driver is initialized (#1294)
- `Rmt` can be created in async or blocking mode. The blocking constructor takes an optional interrupt handler argument. (#1341)
- All `Instance` traits are now sealed, and can no longer be implemented for arbitrary types (#1346)
- DMA channels can/have to be explicitly created for async or blocking drivers, added `set_interrupt_handler` to DMA channels, SPI, I2S, PARL_IO, don't enable interrupts on startup for DMA, I2S, PARL_IO, GPIO (#1300)
- UART: Rework `change_baud` so it is possible to set baud rate even after instantiation (#1350)
- Runtime ISR binding for SHA,ECC and RSA (#1354)
- Runtime ISR binding for I2C (#1376)
- `UsbSerialJtag` can be created in async or blocking mode. The blocking constructor takes an optional interrupt handler argument (#1377)
- SYSTIMER and TIMG instances can now be created in async or blocking mode (#1348)
- Runtime ISR binding for TWAI (#1384)
- ESP32-C6: The `gpio::lp_gpio` module has been renamed to `gpio::lp_io` to match the peripheral name (#1397)
- Runtime ISR binding for assist_debug (#1395)
- Runtime ISR binding for software interrupts, software interrupts are split now, interrupt-executor takes the software interrupt to use, interrupt-executor is easier to use (#1398)
- PCNT: Runtime ISR binding (#1396)
- Runtime ISR binding for RTC (#1405)
- Improve MCPWM DeadTimeCfg API (#1378)
- `SystemTimer`'s `Alarm` methods now require `&mut self` (#1455)

### Removed

- Remove package-level type exports (#1275)
- Removed `direct-vectoring` & `interrupt-preemption` features, as they are now enabled by default (#1310)
- Removed the `rt` and `vectored` features (#1380)
- Remove partial support for the ESP32-P4 (#1461)

## [0.16.1] - 2024-03-12

- Resolved an issue with the `defmt` dependency/feature (#1264)

### Changed

- Use ROM `memcpy` over compiler builtins (#1255)
- Do not ensure randomness or implement the `CryptoRng` trait for ESP32-P4/S2 (#1267)

## [0.16.0] - 2024-03-08

### Added

- Add initial support for the ESP32-P4 (#1101)
- Implement `embedded_hal::pwm::SetDutyCycle` trait for `ledc::channel::Channel` (#1097)
- ESP32-P4: Add initial GPIO support (#1109)
- ESP32-P4: Add initial support for interrupts (#1112)
- ESP32-P4: Add efuse reading support (#1114)
- ESP32-S3: Added LCD_CAM I8080 driver (#1086)
- Allow for splitting of the USB Serial JTAG peripheral into tx/rx components (#1024)
- `RngCore` trait is implemented (#1122)
- Support Rust's `stack-protector` feature (#1135)
- Adding clock support for `ESP32-P4` (#1145)
- Implementation OutputPin and InputPin for AnyPin (#1067)
- Implement `estimate_xtal_frequency` for ESP32-C6 / ESP32-H2 (#1174)
- A way to push into I2S DMA buffer via a closure (#1189)
- Added basic `LP-I2C` driver for C6 (#1185)
- Ensuring that the random number generator is TRNG. (#1200)
- ESP32-C6: Add timer wakeup source for deepsleep (#1201)
- Introduce `InterruptExecutor::spawner()` (#1211)
- Add `InterruptHandler` struct, which couples interrupt handlers and their priority together (#1299)

### Fixed

- Fix embassy-time tick rate not set when using systick as the embassy timebase (#1124)
- Fix `get_raw_core` on Xtensa (#1126)
- Fix docs.rs documentation builds (#1129)
- Fix circular DMA (#1144)
- Fix `hello_rgb` example for ESP32 (#1173)
- Fixed the multicore critical section on Xtensa (#1175)
- Fix timer `now` for esp32c3 and esp32c6 (#1178)
- Wait for registers to get synced before reading the timer count for all chips (#1183)
- Fix I2C error handling (#1184)
- Fix circular DMA (#1189)
- Fix esp32c3 uart initialization (#1156)
- Fix ESP32-S2 I2C read (#1214)
- Reset/init UART if it's not the console UART (#1213)

### Changed

- DmaDescriptor struct to better model the hardware (#1054)
- DMA descriptor count no longer needs to be multiplied by 3 (#1054)
- RMT channels no longer take the channel number as a generic param (#959)
- The `esp-hal-common` package is now called `esp-hal` (#1131)
- Refactor the `Trace` driver to be generic around its peripheral (#1140)
- Auto detect crystal frequency based on `RtcClock::estimate_xtal_frequency()` (#1165)
- ESP32-S3: Configure 32k ICACHE (#1169)
- Lift the minimal buffer size requirement for I2S (#1189)
- Replaced `SystemTimer::TICKS_PER_SEC` with `SystemTimer::ticks_per_sec()` (#1981)

### Removed

- Remove `xtal-26mhz` and `xtal-40mhz` features (#1165)
- All chip-specific HAL packages have been removed (#1196)

### Breaking

- `ADC` and `DAC` drivers now take virtual peripherals in their constructors, instead of splitting `APB_SARADC`/`SENS` (#1100)
- The `DAC` driver's constructor is now `new` instead of `dac`, to be more consistent with other APIs (#1100)
- The DMA peripheral is now called `Dma` for devices with both PDMA and GDMA controllers (#1125)
- The `ADC` driver's constructor is now `new` instead of `adc`, to be more consistent with other APIs (#1133)
- `embassy-executor`'s `integrated-timers` is no longer enabled by default.
- Renamed `embassy-time-systick` to `embassy-time-systick-16mhz` for use with all chips with a systimer, except `esp32s2`. Added `embassy-time-systick-80mhz` specifically for the `esp32s2`. (#1247)

## [0.15.0] - 2024-01-19

### Added

- ESP32-C6: Properly initialize PMU (#974)
- Implement overriding base mac address (#1044)
- Add `rt-riscv` and `rt-xtensa` features to enable/disable runtime support (#1057)
- ESP32-C6: Implement deep sleep (#918)
- Add `embedded-io` feature to each chip-specific HAL (#1072)
- Add `embassy-time-driver` to `esp-hal-common` due to updating `embassy-time` to `v0.3.0` (#1075)
- ESP32-S3: Added support for 80Mhz PSRAM (#1069)
- ESP32-C3/S3: Add workaround for USB pin exchange on usb-serial-jtag (#1104).
- ESP32C6: Added LP_UART initialization (#1113)
- Add `place-spi-driver-in-ram` feature to `esp-hal-common` (#1096)

### Changed

- Set up interrupts for the DMA and async enabled peripherals only when `async` feature is provided (#1042)
- Update to `1.0.0` releases of the `embedded-hal-*` packages (#1068)
- Update `embassy-time` to `0.3.0` and embassy-executor to `0.5.0` release due to the release of the `embedded-hal-*` packages (#1075)
- No longer depend on `embassy-time` (#1092)
- Update to latest `smart-leds-trait` and `smart-leds` packages (#1094)

### Fixed

- ESP32: correct gpio 32/33 in errata36() (#1053)
- ESP32: make gpio 4 usable as analog pin (#1078)
- Fix double &mut for the `SetDutyCycle` impl on `PwmPin` (#1033)
- ESP32/ESP32-S3: Fix stack-top calculation for app-core (#1081)
- ESP32/ESP32-S2/ESP32-S3: Fix embassy-time-timg0 driver (#1091)
- ESP32: ADC readings are no longer inverted (#1093)

### Removed

### Breaking

- Unify the low-power peripheral names (`RTC_CNTL` and `LP_CLKRST` to `LPWR`) (#1064)

## [0.14.1] - 2023-12-13

### Fixed

- Fix SHA for all targets (#1021)

## [0.14.0] - 2023-12-12

### Added

- ESP32-C6: LP core clock is configurable (#907)
- Derive `Clone` and `Copy` for `EspTwaiFrame` (#914)
- A way to configure inverted pins (#912)
- Added API to check a GPIO-pin's interrupt status bit (#929)
- A `embedded_io_async::Read` implementation for `UsbSerialJtag` (#889)
- `RtcClock::get_xtal_freq`, `RtcClock::get_slow_freq` (#957)
- Added Rx Timeout functionality to async Uart (#911)
- RISC-V: Thread-mode and interrupt-mode executors, `#[main]` macro (#947)
- A macro to make it easier to create DMA buffers and descriptors (#935)
- I2C timeout is configurable (#1011)
- ESP32-C6/ESP32-H2: `flip-link` feature gives zero-cost stack overflow protection (#1008)

### Changed

- Improve DMA documentation & clean up module (#915)
- Only allow a single version of `esp-hal-common` to be present in an application (#934)
- ESP32-C3/C6 and ESP32-H2 can now use the `zero-rtc-bss` feature to enable `esp-hal-common/rv-zero-rtc-bss` (#867)
- Reuse `ieee802154_clock_enable/disable()` functions for BLE and rename `ble_ieee802154_clock_enable()` (#953)
- The `embedded-io` trait implementations are now gated behind the `embedded-io` feature (#964)
- Simplifed RMT channels and channel creators (#958)
- Reworked construction of I2S driver instances (#983)
- ESP32-S2/S3: Don't require GPIO 18 to create a USB peripheral driver instance (#990)
- Updated to latest release candidate (`1.0.0-rc.2`) for `embedded-hal{-async,-nb}` (#994)
- Explicit panic when hitting the `DefaultHandler` (#1005)
- Relevant interrupts are now auto enabled in `embassy::init` (#1014).

### Fixed

- ESP32-C2/C3 examples: fix build error (#899)
- ESP32-S3: Fix GPIO interrupt handler crashing when using GPIO48. (#898)
- Fixed short wait times in embassy causing hangs (#906)
- Make sure to clear LP/RTC RAM before loading code (#916)
- Async RMT channels can be used concurrently (#925)
- Xtensa: Allow using `embassy-executor`'s thread-mode executor if neither `embassy-executor-thread`, nor `embassy-executor-interrupt` is enabled. (#937)
- Uart Async: Improve interrupt handling and irq <--> future communication (#977)
- RISC-V: Fix stack allocation (#988)
- ESP32-C6: Fix used RAM (#997)
- ESP32-H2: Fix used RAM (#1003)
- Fix SPI slave DMA dma_read and dma_write (#1013)
- ESP32-C6/H2: Fix disabling of interrupts (#1040)

### Removed

- Direct boot support has been removed (#903).
- Removed the `mcu-boot` feature from `esp32c3-hal` (#938)
- Removed SpiBusController and SpiBusDevice in favour of embedded-hal-bus and embassy-embedded-hal implementataions. (#978)

### Breaking

- `Spi::new`/`Spi::new_half_duplex` takes no gpio pin now, instead you need to call `with_pins` to setup those (#901).
- ESP32-C2, ESP32-C3, ESP32-S2: atomic emulation trap has been removed. (#904) (#985)
  - When upgrading you must either remove [these lines](https://github.com/esp-rs/riscv-atomic-emulation-trap#usage) from your `.cargo/config.toml`.
  - Usage of `core::sync::atomic::*` in dependent crates should be replaced with [portable-atomic](https://github.com/taiki-e/portable-atomic).
- RSA driver now takes `u32` words instead of `u8` bytes. The expected slice length is now 4 times shorter. (#981)

## [0.13.1] - 2023-11-02

### Fixed

- ESP32-C3: Make sure BLE and WiFi are not powered down when esp-wifi needs them (#891)
- ESP32-C6/H2: Fix setting UART baud rate (#893)

## [0.13.0] - 2023-10-31

### Added

- Implement SetFrequencyCycle and PwmPin from embedded_hal for PwmPin of MCPWM. (#880)
- Added `embassy-time-systick` to ESP32-S2 (#827)
- Implement enabling/disabling BLE clock on ESP32-C6 (#784)
- Async support for RMT (#787)
- Implement `defmt::Format` for more types (#786)
- Add new_no_miso to Spi FullDuplexMode (#794)
- Add UART support for splitting into TX and RX (#754)
- Async support for I2S (#801)
- Async support for PARL_IO (#807)
- ETM driver, GPIO ETM (#819)
- (G)DMA AES support (#821)
- SYSTIMER ETM functionality (#828)
- Adding async support for RSA peripheral(doesn't work properly for `esp32` chip - issue will be created)(#790)
- Added sleep support for ESP32-C3 with timer and GPIO wakeups (#795)
- Support for ULP-RISCV including Delay and GPIO (#840, #845)
- Add bare-bones SPI slave support, DMA only (#580, #843)
- Embassy `#[main]` convenience macro (#841)
- Add a `defmt` feature to the `esp-hal-smartled` package (#846)
- Support 16MB octal PS-RAM for ESP32-S3 (#858)
- RISCV TRACE Encoder driver for ESP32-C6 / ESP32-H2 (#864)
- `embedded_hal` 1 `InputPin` and `embedded_hal_async` `Wait` impls for open drain outputs (#905)

### Changed

- Bumped MSRV to 1.67 (#798)
- Optimised multi-core critical section implementation (#797)
- Changed linear- and curve-calibrated ADC to provide readings in mV (#836)

### Fixed

- S3: Allow powering down RC_FAST_CLK (#796)
- UART/ESP32: fix calculating FIFO counter with `get_rx_fifo_count()` (#804)
- Xtensa targets: Use ESP32Reset - not Reset (#823)
- Examples should now work with the `defmt` feature (#810)
- Fixed a race condition causing SpiDma to stop working unexpectedly (#869)
- Fixed async uart serial, and updated the embassy_serial examples (#871).
- Fix ESP32-S3 direct-boot (#873)
- Fix ESP32-C6 ADC (#876)
- Fix ADC Calibration not being used on ESP32-S2 and ESP32-S3 (#1000)

### Removed

- `Pin::is_pcore_interrupt_set` (#793)
- `Pin::is_pcore_non_maskable_interrupt_set` (#793)
- `Pin::is_acore_interrupt_set` (#793)
- `Pin::is_acore_non_maskable_interrupt_set` (#793)
- `Pin::enable_hold` (#793)
- Removed the generic return type for ADC reads (#792)

### Breaking

- `Uart::new` now takes the `&Clocks` struct to ensure baudrate is correct for CPU/APB speed. (#808)
- `Uart::new_with_config` takes an `Config` instead of `Option<Config>`. (#808)
- `Alarm::set_period` takes a period (duration) instead of a frequency (#812)
- `Alarm::interrupt_clear` is now `Alarm::clear_interrupt` to be consistent (#812)
- The `PeripheralClockControl` struct is no longer public, drivers no longer take this as a parameter (#817)
- Unify the system peripheral, `SYSTEM`, `DPORT` and `PCR` are now all exposed as `SYSTEM` (#832).
- Unified the ESP32's and ESP32-C2's xtal frequency features (#831)
- Replace any underscores in feature names with dashes (#833)
- The `spi` and `spi_slave` modules have been refactored into the `spi`, `spi::master`, and `spi::slave` modules (#843)
- The `WithDmaSpi2`/`WithDmaSpi3` structs are no longer generic around the inner peripheral type (#853)
- The `SarAdcExt`/`SensExt` traits are now collectively named `AnalogExt` instead (#857)
- Replace the `radio` module with peripheral singleton structs (#852)
- The SPI traits are no longer re-exported in the main prelude, but from preludes in `spi::master`/`spi::slave` instead (#860)
- The `embedded-hal-1` and `embedded-hal-async` traits are no longer re-exported in the prelude (#860)

## [0.12.0] - 2023-09-05

### Added

- Implement RTCIO pullup, pulldown and hold control for Xtensa MCUs (#684)
- S3: Implement RTCIO wakeup source (#690)
- Add PARL_IO driver for ESP32-C6 / ESP32-H2 (#733, #760)
- Implement `ufmt_write::uWrite` trait for USB Serial JTAG (#751)
- Add HMAC peripheral support (#755)
- Add multicore-aware embassy executor for Xtensa MCUs (#723, #756).
- Add interrupt-executor for Xtensa MCUs (#723, #756).
- Add missing `Into<Gpio<Analog, GPIONUN>>` conversion (#764)
- Updated `clock` module documentation (#774)
- Add `log` feature to enable log output (#773)
- Add `defmt` feature to enable log output (#773)
- A new macro to load LP core code on ESP32-C6 (#779)
- Add `ECC`` peripheral driver (#785)
- Initial LLD support for Xtensa chips (#861).

### Changed

- Update the `embedded-hal-*` packages to `1.0.0-rc.1` and implement traits from `embedded-io` and `embedded-io-async` (#747)
- Moved AlignmentHelper to its own module (#753)
- Disable all watchdog timers by default at startup (#763)
- `log` crate is now opt-in (#773)

### Fixed

- Fix `psram` availability lookup in `esp-hal-common` build script (#718)
- Fix wrong `dram_seg` length in `esp32s2-hal` linker script (#732)
- Fix setting alarm when a timer group is used as the alarm source. (#730)
- Fix `Instant::now()` not counting in some cases when using TIMG0 as the timebase (#737)
- Fix number of ADC attenuations for ESP32-C6 (#771)
- Fix SHA registers access (#805)

### Breaking

- `CpuControl::start_app_core()` now takes an `FnOnce` closure (#739)

## [0.11.0] - 2023-08-10

### Added

- Add initial LP-IO support for ESP32-C6 (#639)
- Implement sleep with some wakeup methods for `esp32` (#574)
- Add a new RMT driver (#653, #667, #695)
- Implemented calibrated ADC API for ESP32-S3 (#641)
- Add MCPWM DeadTime configuration (#406)
- Implement sleep with some wakeup methods for `esp32-s3` (#660, #689, #696)
- Add feature enabling directly hooking the interrupt vector table (#621)
- Add `ClockControl::max` helper for all chips (#701)
- Added module-level documentation for all peripherals (#680)
- Implement sleep with some wakeup methods for `esp32-s3` (#660)
- Add `FlashSafeDma` wrapper for eh traits which ensure correct DMA transfer from source data in flash (ROM) (#678)

### Changed

- Update `embedded-hal-*` alpha packages to their latest versions (#640)
- Implement the `Clone` and `Copy` traits for the `Rng` driver (#650)
- Use all remaining memory as core-0's stack (#716)

### Fixed

- Fixed Async Uart `read` when `set_at_cmd` is not used (#652)
- USB device support is working again (#656)
- Add missing interrupt status read for esp32s3, which fixes USB-SERIAL-JTAG interrupts (#664)
- GPIO interrupt status bits are now properly cleared (#670)
- Increase frequency resolution in `set_periodic` (#686)
- Fixed ESP32-S2, ESP32-S3, ESP32-C2, ESP32-C3 radio clock gating (#679, #681)
- Partially fix ESP32 radio clocks (#709)
- Fixed "ESP32/ESP32-S2 RMT transmission with with data.len() > RMT_CHANNEL_RAM_SIZE results in TransmissionError" #707 (#710)

### Removed

- Remove the `allow-opt-level-z` feature from `esp32c3-hal` (#654)
- Remove the old `pulse_control` driver (#694)

### Breaking

- `DmaTransfer::wait` and `I2sReadDmaTransfer::wait_receive` now return `Result` (#665)
- `gpio::Pin` is now object-safe (#687)

## [0.10.0] - 2023-06-04

### Added

- Add `WithDmaSpi3` to prelude for ESP32S3 (#623)
- Add bare-bones PSRAM support for ESP32 (#506)
- Add initial support for the ESP32-H2 (#513, #526, #527, #528, #530, #538, #544, #548, #551, #556, #560, #566, #549, #564, #569, #576, #577, #589, #591, #597)
- Add bare-bones PSRAM support for ESP32-S3 (#517)
- Add async support to the I2C driver (#519)
- Implement Copy and Eq for EspTwaiError (#540)
- Add LEDC hardware fade support (#475)
- Added support for multicore async GPIO (#542)
- Add a fn to poll DMA transfers (#559)
- Add unified field-based efuse access (#567)
- Move `esp-riscv-rt` into esp-hal (#578)
- Add CRC functions from ESP ROM (#587)
- Add a `debug` feature to enable the PACs' `impl-register-debug` feature (#596)
- Add initial support for `I2S` in ESP32-H2 (#597)
- Add octal PSRAM support for ESP32-S3 (#610)
- Add MD5 functions from ESP ROM (#618)
- Add embassy async `read` support for `uart` (#620)
- Add bare-bones support to run code on ULP-RISCV / LP core (#631)
- Add ADC calibration implementation for a riscv chips (#555)
- Add `async` implementation for `USB Serial/JTAG`(#632)

### Changed

- Simplify the `Delay` driver, derive `Clone` and `Copy` (#568)
- DMA types can no longer be constructed by the user (#625)
- Move core interrupt handling from Flash to RAM for RISC-V chips (ESP32-H2, ESP32-C2, ESP32-C3, ESP32-C6) (#541)
- Change LED pin to GPIO2 in ESP32 blinky example (#581)
- Update ESP32-H2 and ESP32-C6 clocks and remove `i2c_clock` for all chips but ESP32 (#592)
- Use both timers in `TIMG0` for embassy time driver when able (#609)
- Re-work `RadioExt` implementations, add support for ESP32-H2 (#627)
- Improve examples documentation (#533)
- esp32h2-hal: added README (#585)
- Update `esp-hal-procmacros` package dependencies and features (#628)

### Fixed

- Corrected the expected DMA descriptor counts (#622, #625)
- DMA is supported for SPI3 on ESP32-S3 (#507)
- `change_bus_frequency` is now available on `SpiDma` (#529)
- Fixed a bug where a GPIO interrupt could erroneously fire again causing the next `await` on that pin to instantly return `Poll::Ok` (#537)
- Set `vecbase` on core 1 (ESP32, ESP32-S3) (#536)
- ESP32-S3: Move PSRAM related function to RAM (#546)
- ADC driver will now apply attenuation values to the correct ADC's channels. (#554)
- Sometimes half-duplex non-DMA SPI reads were reading garbage in non-release mode (#552)
- ESP32-C3: Fix GPIO5 ADC channel id (#562)
- ESP32-H2: Fix direct-boot feature (#570)
- Fix Async GPIO not disabling interupts on chips with multiple banks (#572)
- ESP32-C6: Support FOSC CLK calibration for ECO1+ chip revisions (#593)
- Fixed CI by pinning the log crate to 0.4.18 (#600)
- ESP32-S3: Fix calculation of PSRAM start address (#601)
- Fixed wrong variable access (FOSC CLK calibration for ESP32-C6 #593)
- Fixed [trap location in ram](https://github.com/esp-rs/esp-hal/pull/605#issuecomment-1604039683) (#605)
- Fix rom::crc docs (#611)
- Fixed a possible overlap of `.data` and `.rwtext` (#616)
- Avoid SDA/SCL being low while configuring pins for I2C (#619)

### Breaking

- Simplified user-facing SpiDma and I2s types (#626)
- Significantly simplified user-facing GPIO pin types. (#553)
- No longer re-export the `soc` module and the contents of the `interrupt` module at the package level (#607)

## [0.9.0] - 2023-05-02

### Added

- Add bare-bones PSRAM support for ESP32-S2 (#493)
- Add `DEBUG_ASSIST` functionality (#484)
- Add RSA peripheral support (#467)
- Add PeripheralClockControl argument to `timg`, `wdt`, `sha`, `usb-serial-jtag` and `uart` constructors (#463)
- Added API to raise and reset software interrupts (#426)
- Implement `embedded_hal_nb::serial::*` traits for `UsbSerialJtag` (#498)

### Fixed

- Fix `get_wakeup_cause` comparison error (#472)
- Use 192 as mclk_multiple for 24-bit I2S (#471)
- Fix `CpuControl::start_app_core` signature (#466)
- Move `rwtext` after other RAM data sections (#464)
- ESP32-C3: Disable `usb_pad_enable` when setting GPIO18/19 to input/output (#461)
- Fix 802.15.4 clock enabling (ESP32-C6) (#458)
- ESP32-S3: Disable usb_pad_enable when setting GPIO19/20 to input/output (#645)

### Changed

- Update `embedded-hal-async` and `embassy-*` dependencies (#488)
- Update to `embedded-hal@1.0.0-alpha.10` and `embedded-hal-nb@1.0.0-alpha.2` (#487)
- Let users configure the LEDC output pin as open-drain (#474)
- Use bitflags to decode wakeup cause (#473)
- Minor linker script additions (#470)
- Minor documentation improvements (#460)

### Removed

- Remove unnecessary generic from `UsbSerialJtag` driver (#492)
- Remove `#[doc(inline)]` from esp-hal-common re-exports (#490)

## [0.8.0] - 2023-03-27

## [0.7.1] - 2023-02-22

## [0.7.0] - 2023-02-21

## [0.5.0] - 2023-01-26

## [0.4.0] - 2022-12-12

## [0.3.0] - 2022-11-17

## [0.2.0] - 2022-09-13

## [0.1.0] - 2022-08-05

[Unreleased]: https://github.com/esp-rs/esp-hal/compare/v0.23.1...HEAD
[0.23.1]: https://github.com/esp-rs/esp-hal/compare/v0.23.0..v0.23.1
[0.23.0]: https://github.com/esp-rs/esp-hal/compare/v0.22.0..v0.23.0
[0.22.0]: https://github.com/esp-rs/esp-hal/compare/v0.21.1...v0.22.0
[0.21.1]: https://github.com/esp-rs/esp-hal/compare/v0.21.0...v0.21.1
[0.21.0]: https://github.com/esp-rs/esp-hal/compare/v0.20.1...v0.21.0
[0.20.1]: https://github.com/esp-rs/esp-hal/compare/v0.20.0...v0.20.1
[0.20.0]: https://github.com/esp-rs/esp-hal/compare/v0.19.0...v0.20.0
[0.19.0]: https://github.com/esp-rs/esp-hal/compare/v0.18.0...v0.19.0
[0.18.0]: https://github.com/esp-rs/esp-hal/compare/v0.17.0...v0.18.0
[0.17.0]: https://github.com/esp-rs/esp-hal/compare/v0.16.1...v0.17.0
[0.16.1]: https://github.com/esp-rs/esp-hal/compare/v0.16.0...v0.16.1
[0.16.0]: https://github.com/esp-rs/esp-hal/compare/v0.15.0...v0.16.0
[0.15.0]: https://github.com/esp-rs/esp-hal/compare/v0.14.1...v0.15.0
[0.14.1]: https://github.com/esp-rs/esp-hal/compare/v0.14.0...v0.14.1
[0.14.0]: https://github.com/esp-rs/esp-hal/compare/v0.13.1...v0.14.0
[0.13.1]: https://github.com/esp-rs/esp-hal/compare/v0.13.0...v0.13.1
[0.13.0]: https://github.com/esp-rs/esp-hal/compare/v0.12.0...v0.13.0
[0.12.0]: https://github.com/esp-rs/esp-hal/compare/v0.11.0...v0.12.0
[0.11.0]: https://github.com/esp-rs/esp-hal/compare/v0.10.0...v0.11.0
[0.10.0]: https://github.com/esp-rs/esp-hal/compare/v0.9.0...v0.10.0
[0.9.0]: https://github.com/esp-rs/esp-hal/compare/v0.8.0...v0.9.0
[0.8.0]: https://github.com/esp-rs/esp-hal/compare/v0.7.1...v0.8.0
[0.7.1]: https://github.com/esp-rs/esp-hal/compare/v0.7.0...v0.7.1
[0.7.0]: https://github.com/esp-rs/esp-hal/compare/v0.5.0...v0.7.0
[0.5.0]: https://github.com/esp-rs/esp-hal/compare/v0.4.0...v0.5.0
[0.4.0]: https://github.com/esp-rs/esp-hal/compare/v0.3.0...v0.4.0
[0.3.0]: https://github.com/esp-rs/esp-hal/compare/v0.2.0...v0.3.0
[0.2.0]: https://github.com/esp-rs/esp-hal/compare/v0.1.0...v0.2.0
[0.1.0]: https://github.com/esp-rs/esp-hal/releases/tag/v0.1.0<|MERGE_RESOLUTION|>--- conflicted
+++ resolved
@@ -22,11 +22,8 @@
 
 ### Changed
 
-<<<<<<< HEAD
 - LEDC: Derive `Clone` and `Copy` for ledc speed types to make `ledc::channel::Config` derive them too. (#3139)
-=======
 - The `unstable` feature is no longer enabled by default (#3136)
->>>>>>> ff2a46db
 - RMT: `TxChannelConfig` and `RxChannelConfig` now support the builder-lite pattern (#2978)
 - RMT: Some fields of `TxChannelConfig` and `RxChannelConfig` are now `gpio::Level`-valued instead of `bool` (#2989)
 - RMT: The `PulseCode` trait now uses `gpio::Level` to specify output levels instead of `bool` (#2989)

# Changelog

All notable changes to this project will be documented in this file.

The format is based on [Keep a Changelog](https://keepachangelog.com/en/1.0.0/),
and this project adheres to [Semantic Versioning](https://semver.org/spec/v2.0.0.html).

## [Unreleased]

- Bump MSRV to 1.77.0 (#1971)

### Added

- Implement `embedded-hal` output pin traits for `DummyPin` (#2019)
- Added `esp_hal::init` to simplify HAL initialisation (#1970, #1999)
- Added GpioPin::degrade to create ErasePins easily. Same for AnyPin by accident. (#2075)
- Added missing functions to `Flex`: `unlisten`, `is_interrupt_set`, `wakeup_enable`, `wait_for_high`, `wait_for_low`, `wait_for_rising_edge`, `wait_for_falling_edge`, `wait_for_any_edge`. (#2075)
- `Flex` now implements `Wait`. (#2075)
- Added sleep and wakeup support for esp32c2 (#1922)
- `Input`, `Output`, `OutputOpenDrain` and `Flex` now implement `Peripheral`. (#2094)
- Previously unavailable memory is available via `.dram2_uninit` section (#2079)
- Added `Rtc::set_current_time` to allow setting RTC time, and `Rtc::current_time` to getting RTC time while taking into account boot time (#1883)

### Changed

- Make saving and restoring SHA digest state an explicit operation (#2049)
- Reordered RX-TX pairs in all APIs to be consistent (#2074)
- Make saving and restoring SHA digest state an explicit operation (#2049)
- `Delay::new()` is now a `const` function (#1999)
- You can now create an `AnyPin` out of an `ErasedPin`. (#2072)
- `Input`, `Output`, `OutputOpenDrain` and `Flex` are now type-erased by default. Use the new `new_typed` constructor to keep using the ZST pin types. (#2075)
- To avoid confusion with the `Rtc::current_time` wall clock time APIs, we've renamed `esp_hal::time::current_time` to `esp_hal::time::now`. (#2091)
- Renamed `touch::Continous` to `touch::Continuous`. (#2094)
- The (previously undocumented) `ErasedPin` enum has been replaced with the `ErasedPin` struct. (#2094)
<<<<<<< HEAD
- ESP32: Added support for touch sensing on GPIO32 and 33 (#2109)
=======
- Renamed and merged `Rtc::get_time_us` and `Rtc::get_time_ms` into `Rtc::time_since_boot` (#1883)
>>>>>>> 82a9abff

### Fixed

- SHA driver can now be safely used in multiple contexts concurrently (#2049)
- Fixed an issue with DMA transfers potentially not waking up the correct async task (#2065)
- Fixed an issue with LCD_CAM i8080 where it would send double the clocks in 16bit mode (#2085)
- Fix i2c embedded-hal transaction (#2028)

### Removed

- Removed `digest::Digest` implementation from SHA (#2049)
- Removed `NoPinType` in favour of `DummyPin`. (#2068)
- Removed the `async`, `embedded-hal-02`, `embedded-hal`, `embedded-io`, `embedded-io-async`, and `ufmt` features (#2070)
- Removed the `GpioN` type aliasses. Use `GpioPin<N>` instead. (#2073)
- Removed `Peripherals::take`. Use `esp_hal::init` to obtain `Peripherals` (#1999)
- Removed `AnyInputOnlyPin` in favour of `AnyPin`. (#2071)
- Removed the following functions from `GpioPin`: `is_high`, `is_low`, `set_high`, `set_low`, `set_state`, `is_set_high`, `is_set_low`, `toggle`. (#2094)
- Removed `Rtc::get_time_raw` (#1883)

## [0.20.1] - 2024-08-30

### Fixed

- A build issue when including doc comment prelude (#2040)

## [0.20.0] - 2024-08-29

### Added

- Introduce DMA buffer objects (#1856, #1985)
- Added new `Io::new_no_bind_interrupt` constructor (#1861)
- Added touch pad support for esp32 (#1873, #1956)
- Allow configuration of period updating method for MCPWM timers (#1898)
- Add self-testing mode for TWAI peripheral. (#1929)
- Added a `PeripheralClockControl::reset` to the driver constructors where missing (#1893)
- Added `digest::Digest` implementation to SHA (#1908)
- Added `debugger::debugger_connected`. (#1961)
- DMA: don't require `Sealed` to implement `ReadBuffer` and `WriteBuffer` (#1921)
- Allow DMA to/from psram for esp32s3 (#1827)
- Added missing methods to `SpiDmaBus` (#2016).
- PARL_IO use ReadBuffer and WriteBuffer for Async DMA (#1996)

### Changed

- Peripheral driver constructors don't take `InterruptHandler`s anymore. Use `set_interrupt_handler` to explicitly set the interrupt handler now. (#1819)
- Migrate SPI driver to use DMA buffer objects (#1856, #1985)
- Use the peripheral ref pattern for `OneShotTimer` and `PeriodicTimer` (#1855)
- Improve SYSTIMER API (#1871)
- SHA driver now use specific structs for the hashing algorithm instead of a parameter. (#1908)
- Remove `fn free(self)` in HMAC which goes against esp-hal API guidelines (#1972)
- `AnyPin`, `AnyInputOnyPin` and `DummyPin` are now accessible from `gpio` module (#1918)
- Changed the RSA modular multiplication API to be consistent across devices (#2002)

### Fixed

- Improve error detection in the I2C driver (#1847)
- Fix I2S async-tx (#1833)
- Fix PARL_IO async-rx (#1851)
- SPI: Clear DMA interrupts before (not after) DMA starts (#1859)
- SPI: disable and re-enable MISO and MOSI in `start_transfer_dma`, `start_read_bytes_dma` and `start_write_bytes_dma` accordingly (#1894)
- TWAI: GPIO pins are not configured as input and output (#1906)
- ESP32C6: Make ADC usable after TRNG deinicialization (#1945)
- We should no longer generate 1GB .elf files for ESP32C2 and ESP32C3 (#1962)
- Reset peripherals in driver constructors where missing (#1893, #1961)
- Fixed ESP32-S2 systimer interrupts (#1979)
- Software interrupt 3 is no longer available when it is required by `esp-hal-embassy`. (#2011)
- ESP32: Fixed async RSA (#2002)

### Removed

- This package no longer re-exports the `esp_hal_procmacros::main` macro (#1828)
- The `AesFlavour` trait no longer has the `ENCRYPT_MODE`/`DECRYPT_MODE` associated constants (#1849)
- Removed `FlashSafeDma` (#1856)
- Remove redundant WithDmaSpi traits (#1975)
- `IsFullDuplex` and `IsHalfDuplex` traits (#1985)

## [0.19.0] - 2024-07-15

### Added

- uart: Added `with_cts`/`with_rts`s methods to configure CTS, and RTS pins (#1592)
- uart: Constructors now require TX and RX pins (#1592)
- uart: Added `Uart::new_with_default_pins` constructor (#1592)
- uart: Added `UartTx` and `UartRx` constructors (#1592)
- Add Flex / AnyFlex GPIO pin driver (#1659)
- Add new `DmaError::UnsupportedMemoryRegion` - used memory regions are checked when preparing a transfer now (#1670)
- Add DmaTransactionTxOwned, DmaTransactionRxOwned, DmaTransactionTxRxOwned, functions to do owning transfers added to SPI half-duplex (#1672)
- uart: Implement `embedded_io::ReadReady` for `Uart` and `UartRx` (#1702)
- ESP32-S3: Expose optional HSYNC input in LCD_CAM (#1707)
- ESP32-S3: Add async support to the LCD_CAM I8080 driver (#1834)
- ESP32-C6: Support lp-core as wake-up source (#1723)
- Add support for GPIO wake-up source (#1724)
- gpio: add DummyPin (#1769)
- dma: add Mem2Mem to support memory to memory transfer (#1738)
- Add `uart` wake source (#1727)
- `#[ram(persistent)]` option to replace the unsound `uninitialized` option (#1677)
- uart: Make `rx_timeout` optional in Config struct (#1759)
- Add interrupt related functions to `PeriodicTimer`/`OneShotTimer`, added `ErasedTimer` (#1753)
- Added blocking `read_bytes` method to `Uart` and `UartRx` (#1784)
- Add method to expose `InputPin::is_interrupt_set` in `Input<InputPin>` for use in interrupt handlers (#1829)

### Fixed

- ESP32-S3: Fix DMA waiting check in LCD_CAM (#1707)
- TIMG: Fix interrupt handler setup (#1714)
- Fix `sleep_light` for ESP32-C6 (#1720)
- ROM Functions: Fix address of `ets_update_cpu_frequency_rom` (#1722)
- Fix `regi2c_*` functions for `esp32h2` (#1737)
- Improved `#[ram(zeroed)]` soundness by adding a `bytemuck::Zeroable` type bound (#1677)
- EESP32-S2 / ESP32-S3: Fix UsbDm and UsbDp for Gpio19 and Gpio20
- Fix reading/writing small buffers via SPI master async dma (#1760)
- Remove unnecessary delay in rtc_ctnl (#1794)

### Changed

- Refactor `Dac1`/`Dac2` drivers into a single `Dac` driver (#1661)
- esp-hal-embassy: make executor code optional (but default) again
- Improved interrupt latency on RISC-V based chips (#1679)
- `esp_wifi::initialize` no longer requires running maximum CPU clock, instead check it runs above 80MHz. (#1688)
- Move DMA descriptors from DMA Channel to each individual peripheral driver. (#1719)
- Allow users to easily name DMA channels (#1770)
- Support DMA chunk sizes other than the default 4092 (#1758)
- Improved interrupt latency on Xtensa based chips (#1735)
- Improve PCNT api (#1765)

### Removed

- uart: Removed `configure_pins` methods (#1592)
- Removed `DmaError::Exhausted` error by improving the implementation of the `pop` function (#1664)
- Unsound `#[ram(uninitialized)]` option in favor of the new `persistent` option (#1677)

## [0.18.0] - 2024-06-04

### Added

- i2c: implement `I2C:transaction` for `embedded-hal` and `embedded-hal-async` (#1505)
- spi: implement `with_bit_order` (#1537)
- ESP32-PICO-V3-02: Initial support (#1155)
- `time::current_time` API (#1503)
- ESP32-S3: Add LCD_CAM Camera driver (#1483)
- `embassy-usb` support (#1517)
- SPI Slave support for ESP32-S2 (#1562)
- Add new generic `OneShotTimer` and `PeriodicTimer` drivers, plus new `Timer` trait which is implemented for `TIMGx` and `SYSTIMER` (#1570)
- Feature: correct `TRNG` mechanism #1804

### Fixed

- i2c: i2c1_handler used I2C0 register block by mistake (#1487)
- Removed ESP32 specific code for resolutions > 16 bit in ledc embedded_hal::pwm max_duty_cycle function. (#1441)
- Fixed division by zero in ledc embedded_hal::pwm set_duty_cycle function and converted to set_duty_hw instead of set_duty to eliminate loss of granularity. (#1441)
- Embassy examples now build on stable (#1485)
- Fix delay on esp32h2 (#1535)
- spi: fix dma wrong mode when using eh1 blocking api (#1541)
- uart: make `uart::UartRx::read_byte` public (#1547)
- Fix async serial-usb-jtag (#1561)
- Feeding `RWDT` now actually works (#1645)

### Changed

- Removed unneeded generic parameters on `Usb` (#1469)
- Created virtual peripherals for CPU control and radio clocks, rather than splitting them from `SYSTEM` (#1428)
- `IO`, `ADC`, `DAC`, `RTC*`, `LEDC`, `PWM` and `PCNT` drivers have been converted to camel case format (#1473)
- RNG is no longer TRNG, the `CryptoRng` implementation has been removed. To track this being re-added see #1499 (#1498)
- Make software interrupts shareable (#1500)
- The `SystemParts` struct has been renamed to `SystemControl`, and now has a constructor which takes the `SYSTEM` peripheral (#1495)
- Timer abstraction: refactor `systimer` and `timer` modules into a common `timer` module (#1527)
- Removed the `embassy-executor-thread` and `embassy-executor-interrupt` features, they are now enabled by default when `embassy` is enabled. (#1485)
- Software interrupt 3 is now used instead of software interrupt 0 on the thread aware executor on multicore systems (#1485)
- Timer abstraction: refactor `systimer` and `timer` modules into a common `timer` module (#1527)
- Refactoring of GPIO module, have drivers for Input,Output,OutputOpenDrain, all drivers setup their GPIOs correctly (#1542)
- DMA transactions are now found in the `dma` module (#1550)
- Remove unnecessary generics from PARL_IO driver (#1545)
- Use `Level enum` in GPIO constructors instead of plain bools (#1574)
- rmt: make ChannelCreator public (#1597)

### Removed

- Removed the `SystemExt` trait (#1495)
- Removed the `GpioExt` trait (#1496)
- Embassy support (and all related features) has been removed, now available in the `esp-hal-embassy` package instead (#1595)

## [0.17.0] - 2024-04-18

### Added

- Add `ADC::read_blocking` to xtensa chips (#1293)
- ESP32-C6 / ESP32-H2: Implement `ETM` for general purpose timers (#1274)
- `interrupt::enable` now has a direct CPU enable counter part, `interrupt::enable_direct` (#1310)
- `Delay::delay(time: fugit::MicrosDurationU64)`
- Added async support for TWAI (#1320)
- Add TWAI support for ESP32-C6 (#1323)
- `GpioPin::steal` unsafe API (#1363)
- Inherent implementions of GPIO pin `set_low`, `is_low`, etc.
- Warn users when attempting to build using the `dev` profile (#1420)
- Async uart now reports interrupt errors(overflow, glitch, frame error, parity) back to user of read/write. uart clock decimal part configured for c2,c3,s3 (#1168, #1445)
- Add mechanism to configure UART source clock (#1416)
- `GpioPin` got a function `set_state(bool)` (#1462)
- Add definitions of external USB PHY peripheral I/O signals
- Expose e-hal ErrorKind::NoAcknowledge in I2C driver (#1454)
- Add remaining peripheral signals for LCD_CAM (#1466)

### Fixed

- Reserve `esp32` ROM stacks to prevent the trashing of dram2 section (#1289)
- Fixing `esp-wifi` + `TRNG` issue on `ESP32-S2` (#1272)
- Fixed core1 startup using the wrong stack on the esp32 and esp32s3 (#1286).
- ESP32: Apply fix for Errata 3.6 in all the places necessary. (#1315)
- ESP32 & ESP32-S2: Fix I²C frequency (#1306)
- UART's TX/RX FIFOs are now cleared during initialization (#1344)
- Fixed `LCD_CAM I8080` driver potentially sending garbage to display (#1301)
- The TWAI driver can now be used without requiring the `embedded-hal` traits (#1355)
- USB pullup/pulldown now gets properly cleared and does not interfere anymore on esp32c3 and esp32s3 (#1244)
- Fixed GPIO counts so that using async code with the higher GPIO number should no longer panic (#1361, #1362)
- ESP32/ESP32-S2: Wait for I2S getting out of TX_IDLE when starting a transfer (#1375)
- Fixed writes to SPI not flushing before attempting to write, causing corrupted writes (#1381)
- fix AdcConfig::adc_calibrate for xtensa targets (#1379)
- Fixed a divide by zero panic when setting the LEDC duty cycle to 0 with `SetDutyCycle::set_duty_cycle` (#1403)
- Support 192 and 256-bit keys for AES (#1316)
- Fixed MCPWM DeadTimeCfg bit values (#1378)
- ESP32 LEDC `set_duty_cycle` used HighSpeedChannel for LowSpeedChannel (#1457)

### Changed

- TIMG: Allow use without the embedded-hal-02 traits in scope (#1367)
- DMA: use channel clusters
- Remove `Ext32` and `RateExtU64` from prelude
- Prefer mutable references over moving for DMA transactions (#1238)
- Support runtime interrupt binding, adapt GPIO driver (#1231)
- Renamed `eh1` feature to `embedded-hal`, feature-gated `embedded-hal@0.2.x` trait implementations (#1273)
- Enable `embedded-hal` feature by default, instead of the `embedded-hal-02` feature (#1313)
- `Uart` structs now take a `Mode` parameter which defines how the driver is initialized (#1294)
- `Rmt` can be created in async or blocking mode. The blocking constructor takes an optional interrupt handler argument. (#1341)
- All `Instance` traits are now sealed, and can no longer be implemented for arbitrary types (#1346)
- DMA channels can/have to be explicitly created for async or blocking drivers, added `set_interrupt_handler` to DMA channels, SPI, I2S, PARL_IO, don't enable interrupts on startup for DMA, I2S, PARL_IO, GPIO (#1300)
- UART: Rework `change_baud` so it is possible to set baud rate even after instantiation (#1350)
- Runtime ISR binding for SHA,ECC and RSA (#1354)
- Runtime ISR binding for I2C (#1376)
- `UsbSerialJtag` can be created in async or blocking mode. The blocking constructor takes an optional interrupt handler argument (#1377)
- SYSTIMER and TIMG instances can now be created in async or blocking mode (#1348)
- Runtime ISR binding for TWAI (#1384)
- ESP32-C6: The `gpio::lp_gpio` module has been renamed to `gpio::lp_io` to match the peripheral name (#1397)
- Runtime ISR binding for assist_debug (#1395)
- Runtime ISR binding for software interrupts, software interrupts are split now, interrupt-executor takes the software interrupt to use, interrupt-executor is easier to use (#1398)
- PCNT: Runtime ISR binding (#1396)
- Runtime ISR binding for RTC (#1405)
- Improve MCPWM DeadTimeCfg API (#1378)
- `SystemTimer`'s `Alarm` methods now require `&mut self` (#1455)

### Removed

- Remove package-level type exports (#1275)
- Removed `direct-vectoring` & `interrupt-preemption` features, as they are now enabled by default (#1310)
- Removed the `rt` and `vectored` features (#1380)
- Remove partial support for the ESP32-P4 (#1461)

## [0.16.1] - 2024-03-12

- Resolved an issue with the `defmt` dependency/feature (#1264)

### Changed

- Use ROM `memcpy` over compiler builtins (#1255)
- Do not ensure randomness or implement the `CryptoRng` trait for ESP32-P4/S2 (#1267)

## [0.16.0] - 2024-03-08

### Added

- Add initial support for the ESP32-P4 (#1101)
- Implement `embedded_hal::pwm::SetDutyCycle` trait for `ledc::channel::Channel` (#1097)
- ESP32-P4: Add initial GPIO support (#1109)
- ESP32-P4: Add initial support for interrupts (#1112)
- ESP32-P4: Add efuse reading support (#1114)
- ESP32-S3: Added LCD_CAM I8080 driver (#1086)
- Allow for splitting of the USB Serial JTAG peripheral into tx/rx components (#1024)
- `RngCore` trait is implemented (#1122)
- Support Rust's `stack-protector` feature (#1135)
- Adding clock support for `ESP32-P4` (#1145)
- Implementation OutputPin and InputPin for AnyPin (#1067)
- Implement `estimate_xtal_frequency` for ESP32-C6 / ESP32-H2 (#1174)
- A way to push into I2S DMA buffer via a closure (#1189)
- Added basic `LP-I2C` driver for C6 (#1185)
- Ensuring that the random number generator is TRNG. (#1200)
- ESP32-C6: Add timer wakeup source for deepsleep (#1201)
- Introduce `InterruptExecutor::spawner()` (#1211)
- Add `InterruptHandler` struct, which couples interrupt handlers and their priority together (#1299)

### Fixed

- Fix embassy-time tick rate not set when using systick as the embassy timebase (#1124)
- Fix `get_raw_core` on Xtensa (#1126)
- Fix docs.rs documentation builds (#1129)
- Fix circular DMA (#1144)
- Fix `hello_rgb` example for ESP32 (#1173)
- Fixed the multicore critical section on Xtensa (#1175)
- Fix timer `now` for esp32c3 and esp32c6 (#1178)
- Wait for registers to get synced before reading the timer count for all chips (#1183)
- Fix I2C error handling (#1184)
- Fix circular DMA (#1189)
- Fix esp32c3 uart initialization (#1156)
- Fix ESP32-S2 I2C read (#1214)
- Reset/init UART if it's not the console UART (#1213)

### Changed

- DmaDescriptor struct to better model the hardware (#1054)
- DMA descriptor count no longer needs to be multiplied by 3 (#1054)
- RMT channels no longer take the channel number as a generic param (#959)
- The `esp-hal-common` package is now called `esp-hal` (#1131)
- Refactor the `Trace` driver to be generic around its peripheral (#1140)
- Auto detect crystal frequency based on `RtcClock::estimate_xtal_frequency()` (#1165)
- ESP32-S3: Configure 32k ICACHE (#1169)
- Lift the minimal buffer size requirement for I2S (#1189)
- Replaced `SystemTimer::TICKS_PER_SEC` with `SystemTimer::ticks_per_sec()` (#1981)

### Removed

- Remove `xtal-26mhz` and `xtal-40mhz` features (#1165)
- All chip-specific HAL packages have been removed (#1196)

### Breaking

- `ADC` and `DAC` drivers now take virtual peripherals in their constructors, instead of splitting `APB_SARADC`/`SENS` (#1100)
- The `DAC` driver's constructor is now `new` instead of `dac`, to be more consistent with other APIs (#1100)
- The DMA peripheral is now called `Dma` for devices with both PDMA and GDMA controllers (#1125)
- The `ADC` driver's constructor is now `new` instead of `adc`, to be more consistent with other APIs (#1133)
- `embassy-executor`'s `integrated-timers` is no longer enabled by default.
- Renamed `embassy-time-systick` to `embassy-time-systick-16mhz` for use with all chips with a systimer, except `esp32s2`. Added `embassy-time-systick-80mhz` specifically for the `esp32s2`. (#1247)

## [0.15.0] - 2024-01-19

### Added

- ESP32-C6: Properly initialize PMU (#974)
- Implement overriding base mac address (#1044)
- Add `rt-riscv` and `rt-xtensa` features to enable/disable runtime support (#1057)
- ESP32-C6: Implement deep sleep (#918)
- Add `embedded-io` feature to each chip-specific HAL (#1072)
- Add `embassy-time-driver` to `esp-hal-common` due to updating `embassy-time` to `v0.3.0` (#1075)
- ESP32-S3: Added support for 80Mhz PSRAM (#1069)
- ESP32-C3/S3: Add workaround for USB pin exchange on usb-serial-jtag (#1104).
- ESP32C6: Added LP_UART initialization (#1113)
- Add `place-spi-driver-in-ram` feature to `esp-hal-common` (#1096)

### Changed

- Set up interrupts for the DMA and async enabled peripherals only when `async` feature is provided (#1042)
- Update to `1.0.0` releases of the `embedded-hal-*` packages (#1068)
- Update `embassy-time` to `0.3.0` and embassy-executor to `0.5.0` release due to the release of the `embedded-hal-*` packages (#1075)
- No longer depend on `embassy-time` (#1092)
- Update to latest `smart-leds-trait` and `smart-leds` packages (#1094)

### Fixed

- ESP32: correct gpio 32/33 in errata36() (#1053)
- ESP32: make gpio 4 usable as analog pin (#1078)
- Fix double &mut for the `SetDutyCycle` impl on `PwmPin` (#1033)
- ESP32/ESP32-S3: Fix stack-top calculation for app-core (#1081)
- ESP32/ESP32-S2/ESP32-S3: Fix embassy-time-timg0 driver (#1091)
- ESP32: ADC readings are no longer inverted (#1093)

### Removed

### Breaking

- Unify the low-power peripheral names (`RTC_CNTL` and `LP_CLKRST` to `LPWR`) (#1064)

## [0.14.1] - 2023-12-13

### Fixed

- Fix SHA for all targets (#1021)

## [0.14.0] - 2023-12-12

### Added

- ESP32-C6: LP core clock is configurable (#907)
- Derive `Clone` and `Copy` for `EspTwaiFrame` (#914)
- A way to configure inverted pins (#912)
- Added API to check a GPIO-pin's interrupt status bit (#929)
- A `embedded_io_async::Read` implementation for `UsbSerialJtag` (#889)
- `RtcClock::get_xtal_freq`, `RtcClock::get_slow_freq` (#957)
- Added Rx Timeout functionality to async Uart (#911)
- RISC-V: Thread-mode and interrupt-mode executors, `#[main]` macro (#947)
- A macro to make it easier to create DMA buffers and descriptors (#935)
- I2C timeout is configurable (#1011)
- ESP32-C6/ESP32-H2: `flip-link` feature gives zero-cost stack overflow protection (#1008)

### Changed

- Improve DMA documentation & clean up module (#915)
- Only allow a single version of `esp-hal-common` to be present in an application (#934)
- ESP32-C3/C6 and ESP32-H2 can now use the `zero-rtc-bss` feature to enable `esp-hal-common/rv-zero-rtc-bss` (#867)
- Reuse `ieee802154_clock_enable/disable()` functions for BLE and rename `ble_ieee802154_clock_enable()` (#953)
- The `embedded-io` trait implementations are now gated behind the `embedded-io` feature (#964)
- Simplifed RMT channels and channel creators (#958)
- Reworked construction of I2S driver instances (#983)
- ESP32-S2/S3: Don't require GPIO 18 to create a USB peripheral driver instance (#990)
- Updated to latest release candidate (`1.0.0-rc.2`) for `embedded-hal{-async,-nb}` (#994)
- Explicit panic when hitting the `DefaultHandler` (#1005)
- Relevant interrupts are now auto enabled in `embassy::init` (#1014).

### Fixed

- ESP32-C2/C3 examples: fix build error (#899)
- ESP32-S3: Fix GPIO interrupt handler crashing when using GPIO48. (#898)
- Fixed short wait times in embassy causing hangs (#906)
- Make sure to clear LP/RTC RAM before loading code (#916)
- Async RMT channels can be used concurrently (#925)
- Xtensa: Allow using `embassy-executor`'s thread-mode executor if neither `embassy-executor-thread`, nor `embassy-executor-interrupt` is enabled. (#937)
- Uart Async: Improve interrupt handling and irq <--> future communication (#977)
- RISC-V: Fix stack allocation (#988)
- ESP32-C6: Fix used RAM (#997)
- ESP32-H2: Fix used RAM (#1003)
- Fix SPI slave DMA dma_read and dma_write (#1013)
- ESP32-C6/H2: Fix disabling of interrupts (#1040)

### Removed

- Direct boot support has been removed (#903).
- Removed the `mcu-boot` feature from `esp32c3-hal` (#938)
- Removed SpiBusController and SpiBusDevice in favour of embedded-hal-bus and embassy-embedded-hal implementataions. (#978)

### Breaking

- `Spi::new`/`Spi::new_half_duplex` takes no gpio pin now, instead you need to call `with_pins` to setup those (#901).
- ESP32-C2, ESP32-C3, ESP32-S2: atomic emulation trap has been removed. (#904) (#985)
  - When upgrading you must either remove [these lines](https://github.com/esp-rs/riscv-atomic-emulation-trap#usage) from your `.cargo/config.toml`.
  - Usage of `core::sync::atomic::*` in dependent crates should be replaced with [portable-atomic](https://github.com/taiki-e/portable-atomic).
- RSA driver now takes `u32` words instead of `u8` bytes. The expected slice length is now 4 times shorter. (#981)

## [0.13.1] - 2023-11-02

### Fixed

- ESP32-C3: Make sure BLE and WiFi are not powered down when esp-wifi needs them (#891)
- ESP32-C6/H2: Fix setting UART baud rate (#893)

## [0.13.0] - 2023-10-31

### Added

- Implement SetFrequencyCycle and PwmPin from embedded_hal for PwmPin of MCPWM. (#880)
- Added `embassy-time-systick` to ESP32-S2 (#827)
- Implement enabling/disabling BLE clock on ESP32-C6 (#784)
- Async support for RMT (#787)
- Implement `defmt::Format` for more types (#786)
- Add new_no_miso to Spi FullDuplexMode (#794)
- Add UART support for splitting into TX and RX (#754)
- Async support for I2S (#801)
- Async support for PARL_IO (#807)
- ETM driver, GPIO ETM (#819)
- (G)DMA AES support (#821)
- SYSTIMER ETM functionality (#828)
- Adding async support for RSA peripheral(doesn't work properly for `esp32` chip - issue will be created)(#790)
- Added sleep support for ESP32-C3 with timer and GPIO wakeups (#795)
- Support for ULP-RISCV including Delay and GPIO (#840, #845)
- Add bare-bones SPI slave support, DMA only (#580, #843)
- Embassy `#[main]` convenience macro (#841)
- Add a `defmt` feature to the `esp-hal-smartled` package (#846)
- Support 16MB octal PS-RAM for ESP32-S3 (#858)
- RISCV TRACE Encoder driver for ESP32-C6 / ESP32-H2 (#864)
- `embedded_hal` 1 `InputPin` and `embedded_hal_async` `Wait` impls for open drain outputs (#905)

### Changed

- Bumped MSRV to 1.67 (#798)
- Optimised multi-core critical section implementation (#797)
- Changed linear- and curve-calibrated ADC to provide readings in mV (#836)

### Fixed

- S3: Allow powering down RC_FAST_CLK (#796)
- UART/ESP32: fix calculating FIFO counter with `get_rx_fifo_count()` (#804)
- Xtensa targets: Use ESP32Reset - not Reset (#823)
- Examples should now work with the `defmt` feature (#810)
- Fixed a race condition causing SpiDma to stop working unexpectedly (#869)
- Fixed async uart serial, and updated the embassy_serial examples (#871).
- Fix ESP32-S3 direct-boot (#873)
- Fix ESP32-C6 ADC (#876)
- Fix ADC Calibration not being used on ESP32-S2 and ESP32-S3 (#1000)

### Removed

- `Pin::is_pcore_interrupt_set` (#793)
- `Pin::is_pcore_non_maskable_interrupt_set` (#793)
- `Pin::is_acore_interrupt_set` (#793)
- `Pin::is_acore_non_maskable_interrupt_set` (#793)
- `Pin::enable_hold` (#793)
- Removed the generic return type for ADC reads (#792)

### Breaking

- `Uart::new` now takes the `&Clocks` struct to ensure baudrate is correct for CPU/APB speed. (#808)
- `Uart::new_with_config` takes an `Config` instead of `Option<Config>`. (#808)
- `Alarm::set_period` takes a period (duration) instead of a frequency (#812)
- `Alarm::interrupt_clear` is now `Alarm::clear_interrupt` to be consistent (#812)
- The `PeripheralClockControl` struct is no longer public, drivers no longer take this as a parameter (#817)
- Unify the system peripheral, `SYSTEM`, `DPORT` and `PCR` are now all exposed as `SYSTEM` (#832).
- Unified the ESP32's and ESP32-C2's xtal frequency features (#831)
- Replace any underscores in feature names with dashes (#833)
- The `spi` and `spi_slave` modules have been refactored into the `spi`, `spi::master`, and `spi::slave` modules (#843)
- The `WithDmaSpi2`/`WithDmaSpi3` structs are no longer generic around the inner peripheral type (#853)
- The `SarAdcExt`/`SensExt` traits are now collectively named `AnalogExt` instead (#857)
- Replace the `radio` module with peripheral singleton structs (#852)
- The SPI traits are no longer re-exported in the main prelude, but from preludes in `spi::master`/`spi::slave` instead (#860)
- The `embedded-hal-1` and `embedded-hal-async` traits are no longer re-exported in the prelude (#860)

## [0.12.0] - 2023-09-05

### Added

- Implement RTCIO pullup, pulldown and hold control for Xtensa MCUs (#684)
- S3: Implement RTCIO wakeup source (#690)
- Add PARL_IO driver for ESP32-C6 / ESP32-H2 (#733, #760)
- Implement `ufmt_write::uWrite` trait for USB Serial JTAG (#751)
- Add HMAC peripheral support (#755)
- Add multicore-aware embassy executor for Xtensa MCUs (#723, #756).
- Add interrupt-executor for Xtensa MCUs (#723, #756).
- Add missing `Into<Gpio<Analog, GPIONUN>>` conversion (#764)
- Updated `clock` module documentation (#774)
- Add `log` feature to enable log output (#773)
- Add `defmt` feature to enable log output (#773)
- A new macro to load LP core code on ESP32-C6 (#779)
- Add `ECC`` peripheral driver (#785)
- Initial LLD support for Xtensa chips (#861).

### Changed

- Update the `embedded-hal-*` packages to `1.0.0-rc.1` and implement traits from `embedded-io` and `embedded-io-async` (#747)
- Moved AlignmentHelper to its own module (#753)
- Disable all watchdog timers by default at startup (#763)
- `log` crate is now opt-in (#773)

### Fixed

- Fix `psram` availability lookup in `esp-hal-common` build script (#718)
- Fix wrong `dram_seg` length in `esp32s2-hal` linker script (#732)
- Fix setting alarm when a timer group is used as the alarm source. (#730)
- Fix `Instant::now()` not counting in some cases when using TIMG0 as the timebase (#737)
- Fix number of ADC attenuations for ESP32-C6 (#771)
- Fix SHA registers access (#805)

### Breaking

- `CpuControl::start_app_core()` now takes an `FnOnce` closure (#739)

## [0.11.0] - 2023-08-10

### Added

- Add initial LP-IO support for ESP32-C6 (#639)
- Implement sleep with some wakeup methods for `esp32` (#574)
- Add a new RMT driver (#653, #667, #695)
- Implemented calibrated ADC API for ESP32-S3 (#641)
- Add MCPWM DeadTime configuration (#406)
- Implement sleep with some wakeup methods for `esp32-s3` (#660, #689, #696)
- Add feature enabling directly hooking the interrupt vector table (#621)
- Add `ClockControl::max` helper for all chips (#701)
- Added module-level documentation for all peripherals (#680)
- Implement sleep with some wakeup methods for `esp32-s3` (#660)
- Add `FlashSafeDma` wrapper for eh traits which ensure correct DMA transfer from source data in flash (ROM) (#678)

### Changed

- Update `embedded-hal-*` alpha packages to their latest versions (#640)
- Implement the `Clone` and `Copy` traits for the `Rng` driver (#650)
- Use all remaining memory as core-0's stack (#716)

### Fixed

- Fixed Async Uart `read` when `set_at_cmd` is not used (#652)
- USB device support is working again (#656)
- Add missing interrupt status read for esp32s3, which fixes USB-SERIAL-JTAG interrupts (#664)
- GPIO interrupt status bits are now properly cleared (#670)
- Increase frequency resolution in `set_periodic` (#686)
- Fixed ESP32-S2, ESP32-S3, ESP32-C2, ESP32-C3 radio clock gating (#679, #681)
- Partially fix ESP32 radio clocks (#709)
- Fixed "ESP32/ESP32-S2 RMT transmission with with data.len() > RMT_CHANNEL_RAM_SIZE results in TransmissionError" #707 (#710)

### Removed

- Remove the `allow-opt-level-z` feature from `esp32c3-hal` (#654)
- Remove the old `pulse_control` driver (#694)

### Breaking

- `DmaTransfer::wait` and `I2sReadDmaTransfer::wait_receive` now return `Result` (#665)
- `gpio::Pin` is now object-safe (#687)

## [0.10.0] - 2023-06-04

### Added

- Add `WithDmaSpi3` to prelude for ESP32S3 (#623)
- Add bare-bones PSRAM support for ESP32 (#506)
- Add initial support for the ESP32-H2 (#513, #526, #527, #528, #530, #538, #544, #548, #551, #556, #560, #566, #549, #564, #569, #576, #577, #589, #591, #597)
- Add bare-bones PSRAM support for ESP32-S3 (#517)
- Add async support to the I2C driver (#519)
- Implement Copy and Eq for EspTwaiError (#540)
- Add LEDC hardware fade support (#475)
- Added support for multicore async GPIO (#542)
- Add a fn to poll DMA transfers (#559)
- Add unified field-based efuse access (#567)
- Move `esp-riscv-rt` into esp-hal (#578)
- Add CRC functions from ESP ROM (#587)
- Add a `debug` feature to enable the PACs' `impl-register-debug` feature (#596)
- Add initial support for `I2S` in ESP32-H2 (#597)
- Add octal PSRAM support for ESP32-S3 (#610)
- Add MD5 functions from ESP ROM (#618)
- Add embassy async `read` support for `uart` (#620)
- Add bare-bones support to run code on ULP-RISCV / LP core (#631)
- Add ADC calibration implementation for a riscv chips (#555)
- Add `async` implementation for `USB Serial/JTAG`(#632)

### Changed

- Simplify the `Delay` driver, derive `Clone` and `Copy` (#568)
- DMA types can no longer be constructed by the user (#625)
- Move core interrupt handling from Flash to RAM for RISC-V chips (ESP32-H2, ESP32-C2, ESP32-C3, ESP32-C6) (#541)
- Change LED pin to GPIO2 in ESP32 blinky example (#581)
- Update ESP32-H2 and ESP32-C6 clocks and remove `i2c_clock` for all chips but ESP32 (#592)
- Use both timers in `TIMG0` for embassy time driver when able (#609)
- Re-work `RadioExt` implementations, add support for ESP32-H2 (#627)
- Improve examples documentation (#533)
- esp32h2-hal: added README (#585)
- Update `esp-hal-procmacros` package dependencies and features (#628)

### Fixed

- Corrected the expected DMA descriptor counts (#622, #625)
- DMA is supported for SPI3 on ESP32-S3 (#507)
- `change_bus_frequency` is now available on `SpiDma` (#529)
- Fixed a bug where a GPIO interrupt could erroneously fire again causing the next `await` on that pin to instantly return `Poll::Ok` (#537)
- Set `vecbase` on core 1 (ESP32, ESP32-S3) (#536)
- ESP32-S3: Move PSRAM related function to RAM (#546)
- ADC driver will now apply attenuation values to the correct ADC's channels. (#554)
- Sometimes half-duplex non-DMA SPI reads were reading garbage in non-release mode (#552)
- ESP32-C3: Fix GPIO5 ADC channel id (#562)
- ESP32-H2: Fix direct-boot feature (#570)
- Fix Async GPIO not disabling interupts on chips with multiple banks (#572)
- ESP32-C6: Support FOSC CLK calibration for ECO1+ chip revisions (#593)
- Fixed CI by pinning the log crate to 0.4.18 (#600)
- ESP32-S3: Fix calculation of PSRAM start address (#601)
- Fixed wrong variable access (FOSC CLK calibration for ESP32-C6 #593)
- Fixed [trap location in ram](https://github.com/esp-rs/esp-hal/pull/605#issuecomment-1604039683) (#605)
- Fix rom::crc docs (#611)
- Fixed a possible overlap of `.data` and `.rwtext` (#616)
- Avoid SDA/SCL being low while configuring pins for I2C (#619)

### Breaking

- Simplified user-facing SpiDma and I2s types (#626)
- Significantly simplified user-facing GPIO pin types. (#553)
- No longer re-export the `soc` module and the contents of the `interrupt` module at the package level (#607)

## [0.9.0] - 2023-05-02

### Added

- Add bare-bones PSRAM support for ESP32-S2 (#493)
- Add `DEBUG_ASSIST` functionality (#484)
- Add RSA peripheral support (#467)
- Add PeripheralClockControl argument to `timg`, `wdt`, `sha`, `usb-serial-jtag` and `uart` constructors (#463)
- Added API to raise and reset software interrupts (#426)
- Implement `embedded_hal_nb::serial::*` traits for `UsbSerialJtag` (#498)

### Fixed

- Fix `get_wakeup_cause` comparison error (#472)
- Use 192 as mclk_multiple for 24-bit I2S (#471)
- Fix `CpuControl::start_app_core` signature (#466)
- Move `rwtext` after other RAM data sections (#464)
- ESP32-C3: Disable `usb_pad_enable` when setting GPIO18/19 to input/output (#461)
- Fix 802.15.4 clock enabling (ESP32-C6) (#458)
- ESP32-S3: Disable usb_pad_enable when setting GPIO19/20 to input/output (#645)

### Changed

- Update `embedded-hal-async` and `embassy-*` dependencies (#488)
- Update to `embedded-hal@1.0.0-alpha.10` and `embedded-hal-nb@1.0.0-alpha.2` (#487)
- Let users configure the LEDC output pin as open-drain (#474)
- Use bitflags to decode wakeup cause (#473)
- Minor linker script additions (#470)
- Minor documentation improvements (#460)

### Removed

- Remove unnecessary generic from `UsbSerialJtag` driver (#492)
- Remove `#[doc(inline)]` from esp-hal-common re-exports (#490)

## [0.8.0] - 2023-03-27

## [0.7.1] - 2023-02-22

## [0.7.0] - 2023-02-21

## [0.5.0] - 2023-01-26

## [0.4.0] - 2022-12-12

## [0.3.0] - 2022-11-17

## [0.2.0] - 2022-09-13

## [0.1.0] - 2022-08-05

[Unreleased]: https://github.com/esp-rs/esp-hal/compare/v0.20.1...HEAD
[0.20.1]: https://github.com/esp-rs/esp-hal/compare/v0.20.0...v0.20.1
[0.20.0]: https://github.com/esp-rs/esp-hal/compare/v0.19.0...v0.20.0
[0.19.0]: https://github.com/esp-rs/esp-hal/compare/v0.18.0...v0.19.0
[0.18.0]: https://github.com/esp-rs/esp-hal/compare/v0.17.0...v0.18.0
[0.17.0]: https://github.com/esp-rs/esp-hal/compare/v0.16.1...v0.17.0
[0.16.1]: https://github.com/esp-rs/esp-hal/compare/v0.16.0...v0.16.1
[0.16.0]: https://github.com/esp-rs/esp-hal/compare/v0.15.0...v0.16.0
[0.15.0]: https://github.com/esp-rs/esp-hal/compare/v0.14.1...v0.15.0
[0.14.1]: https://github.com/esp-rs/esp-hal/compare/v0.14.0...v0.14.1
[0.14.0]: https://github.com/esp-rs/esp-hal/compare/v0.13.1...v0.14.0
[0.13.1]: https://github.com/esp-rs/esp-hal/compare/v0.13.0...v0.13.1
[0.13.0]: https://github.com/esp-rs/esp-hal/compare/v0.12.0...v0.13.0
[0.12.0]: https://github.com/esp-rs/esp-hal/compare/v0.11.0...v0.12.0
[0.11.0]: https://github.com/esp-rs/esp-hal/compare/v0.10.0...v0.11.0
[0.10.0]: https://github.com/esp-rs/esp-hal/compare/v0.9.0...v0.10.0
[0.9.0]: https://github.com/esp-rs/esp-hal/compare/v0.8.0...v0.9.0
[0.8.0]: https://github.com/esp-rs/esp-hal/compare/v0.7.1...v0.8.0
[0.7.1]: https://github.com/esp-rs/esp-hal/compare/v0.7.0...v0.7.1
[0.7.0]: https://github.com/esp-rs/esp-hal/compare/v0.5.0...v0.7.0
[0.5.0]: https://github.com/esp-rs/esp-hal/compare/v0.4.0...v0.5.0
[0.4.0]: https://github.com/esp-rs/esp-hal/compare/v0.3.0...v0.4.0
[0.3.0]: https://github.com/esp-rs/esp-hal/compare/v0.2.0...v0.3.0
[0.2.0]: https://github.com/esp-rs/esp-hal/compare/v0.1.0...v0.2.0
[0.1.0]: https://github.com/esp-rs/esp-hal/releases/tag/v0.1.0<|MERGE_RESOLUTION|>--- conflicted
+++ resolved
@@ -32,11 +32,8 @@
 - To avoid confusion with the `Rtc::current_time` wall clock time APIs, we've renamed `esp_hal::time::current_time` to `esp_hal::time::now`. (#2091)
 - Renamed `touch::Continous` to `touch::Continuous`. (#2094)
 - The (previously undocumented) `ErasedPin` enum has been replaced with the `ErasedPin` struct. (#2094)
-<<<<<<< HEAD
+- Renamed and merged `Rtc::get_time_us` and `Rtc::get_time_ms` into `Rtc::time_since_boot` (#1883)
 - ESP32: Added support for touch sensing on GPIO32 and 33 (#2109)
-=======
-- Renamed and merged `Rtc::get_time_us` and `Rtc::get_time_ms` into `Rtc::time_since_boot` (#1883)
->>>>>>> 82a9abff
 
 ### Fixed
 

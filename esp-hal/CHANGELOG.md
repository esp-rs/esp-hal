# Changelog

All notable changes to this project will be documented in this file.

The format is based on [Keep a Changelog](https://keepachangelog.com/en/1.0.0/),
and this project adheres to [Semantic Versioning](https://semver.org/spec/v2.0.0.html).

## [Unreleased]

### Added

<<<<<<< HEAD
- `Delay::delay(time: fugit::MicrosDurationU64)`
=======
- ESP32-C6 / ESP32-H2: Implement `ETM` for general purpose timers (#1274)
- `interrupt::enable` now has a direct CPU enable counter part, `interrupt::enable_direct` (#1310)
>>>>>>> e98cf71b

### Fixed

- Reserve `esp32` ROM stacks to prevent the trashing of dram2 section (#1289)
- Fixing `esp-wifi` + `TRNG` issue on `ESP32-S2` (#1272)
- Fixed core1 startup using the wrong stack on the esp32 and esp32s3 (#1286).
- ESP32: Apply fix for Errata 3.6 in all the places necessary. (#1315)

### Changed

- Remove `Ext32` and `RateExtU64` from prelude
- Prefer mutable references over moving for DMA transactions (#1238)
- Support runtime interrupt binding, adapt GPIO driver (#1231)
- Renamed `eh1` feature to `embedded-hal`, feature-gated `embedded-hal@0.2.x` trait implementations (#1273)
- Enable `embedded-hal` feature by default, instead of the `embedded-hal-02` feature (#1313)

### Removed

- Remove package-level type exports (#1275)
- Removed `direct-vectoring` & `interrupt-preemption` features, as they are now enabled by default (#1310)

## [0.16.1] - 2024-03-12

- Resolved an issue with the `defmt` dependency/feature (#1264)

### Changed

- Use ROM `memcpy` over compiler builtins (#1255)
- Do not ensure randomness or implement the `CryptoRng` trait for ESP32-P4/S2 (#1267)

## [0.16.0] - 2024-03-08

### Added

- Add initial support for the ESP32-P4 (#1101)
- Implement `embedded_hal::pwm::SetDutyCycle` trait for `ledc::channel::Channel` (#1097)
- ESP32-P4: Add initial GPIO support (#1109)
- ESP32-P4: Add initial support for interrupts (#1112)
- ESP32-P4: Add efuse reading support (#1114)
- ESP32-S3: Added LCD_CAM I8080 driver (#1086)
- Allow for splitting of the USB Serial JTAG peripheral into tx/rx components (#1024)
- `RngCore` trait is implemented (#1122)
- Support Rust's `stack-protector` feature (#1135)
- Adding clock support for `ESP32-P4` (#1145)
- Implementation OutputPin and InputPin for AnyPin (#1067)
- Implement `estimate_xtal_frequency` for ESP32-C6 / ESP32-H2 (#1174)
- A way to push into I2S DMA buffer via a closure (#1189)
- Added basic `LP-I2C` driver for C6 (#1185)
- Ensuring that the random number generator is TRNG. (#1200)
- ESP32-C6: Add timer wakeup source for deepsleep (#1201)
- Introduce `InterruptExecutor::spawner()` (#1211)

### Fixed

- Fix embassy-time tick rate not set when using systick as the embassy timebase (#1124)
- Fix `get_raw_core` on Xtensa (#1126)
- Fix docs.rs documentation builds (#1129)
- Fix circular DMA (#1144)
- Fix `hello_rgb` example for ESP32 (#1173)
- Fixed the multicore critical section on Xtensa (#1175)
- Fix timer `now` for esp32c3 and esp32c6 (#1178)
- Wait for registers to get synced before reading the timer count for all chips (#1183)
- Fix I2C error handling (#1184)
- Fix circular DMA (#1189)
- Fix esp32c3 uart initialization (#1156)
- Fix ESP32-S2 I2C read (#1214)
- Reset/init UART if it's not the console UART (#1213)

### Changed

- DmaDescriptor struct to better model the hardware (#1054)
- DMA descriptor count no longer needs to be multiplied by 3 (#1054)
- RMT channels no longer take the channel number as a generic param (#959)
- The `esp-hal-common` package is now called `esp-hal` (#1131)
- Refactor the `Trace` driver to be generic around its peripheral (#1140)
- Auto detect crystal frequency based on `RtcClock::estimate_xtal_frequency()` (#1165)
- ESP32-S3: Configure 32k ICACHE (#1169)
- Lift the minimal buffer size requirement for I2S (#1189)

### Removed

- Remove `xtal-26mhz` and `xtal-40mhz` features (#1165)
- All chip-specific HAL packages have been removed (#1196)

### Breaking

- `ADC` and `DAC` drivers now take virtual peripherals in their constructors, instead of splitting `APB_SARADC`/`SENS` (#1100)
- The `DAC` driver's constructor is now `new` instead of `dac`, to be more consistent with other APIs (#1100)
- The DMA peripheral is now called `Dma` for devices with both PDMA and GDMA controllers (#1125)
- The `ADC` driver's constructor is now `new` instead of `adc`, to be more consistent with other APIs (#1133)
- `embassy-executor`'s `integrated-timers` is no longer enabled by default.
- Renamed `embassy-time-systick` to `embassy-time-systick-16mhz` for use with all chips with a systimer, except `esp32s2`. Added `embassy-time-systick-80mhz` specifically for the `esp32s2`. (#1247)

## [0.15.0] - 2024-01-19

### Added

- ESP32-C6: Properly initialize PMU (#974)
- Implement overriding base mac address (#1044)
- Add `rt-riscv` and `rt-xtensa` features to enable/disable runtime support (#1057)
- ESP32-C6: Implement deep sleep (#918)
- Add `embedded-io` feature to each chip-specific HAL (#1072)
- Add `embassy-time-driver` to `esp-hal-common` due to updating `embassy-time` to `v0.3.0` (#1075)
- ESP32-S3: Added support for 80Mhz PSRAM (#1069)
- ESP32-C3/S3: Add workaround for USB pin exchange on usb-serial-jtag (#1104).
- ESP32C6: Added LP_UART initialization (#1113)
- Add `place-spi-driver-in-ram` feature to `esp-hal-common` (#1096)

### Changed

- Set up interrupts for the DMA and async enabled peripherals only when `async` feature is provided (#1042)
- Update to `1.0.0` releases of the `embedded-hal-*` packages (#1068)
- Update `embassy-time` to `0.3.0` and embassy-executor to `0.5.0` release due to the release of the `embedded-hal-*` packages (#1075)
- No longer depend on `embassy-time` (#1092)
- Update to latest `smart-leds-trait` and `smart-leds` packages (#1094)

### Fixed

- ESP32: correct gpio 32/33 in errata36() (#1053)
- ESP32: make gpio 4 usable as analog pin (#1078)
- Fix double &mut for the `SetDutyCycle` impl on `PwmPin` (#1033)
- ESP32/ESP32-S3: Fix stack-top calculation for app-core (#1081)
- ESP32/ESP32-S2/ESP32-S3: Fix embassy-time-timg0 driver (#1091)
- ESP32: ADC readings are no longer inverted (#1093)

### Removed

### Breaking

- Unify the low-power peripheral names (`RTC_CNTL` and `LP_CLKRST` to `LPWR`) (#1064)

## [0.14.1] - 2023-12-13

### Fixed

- Fix SHA for all targets (#1021)

## [0.14.0] - 2023-12-12

### Added

- ESP32-C6: LP core clock is configurable (#907)
- Derive `Clone` and `Copy` for `EspTwaiFrame` (#914)
- A way to configure inverted pins (#912)
- Added API to check a GPIO-pin's interrupt status bit (#929)
- A `embedded_io_async::Read` implementation for `UsbSerialJtag` (#889)
- `RtcClock::get_xtal_freq`, `RtcClock::get_slow_freq` (#957)
- Added Rx Timeout functionality to async Uart (#911)
- RISC-V: Thread-mode and interrupt-mode executors, `#[main]` macro (#947)
- A macro to make it easier to create DMA buffers and descriptors (#935)
- I2C timeout is configurable (#1011)
- ESP32-C6/ESP32-H2: `flip-link` feature gives zero-cost stack overflow protection (#1008)

### Changed

- Improve DMA documentation & clean up module (#915)
- Only allow a single version of `esp-hal-common` to be present in an application (#934)
- ESP32-C3/C6 and ESP32-H2 can now use the `zero-rtc-bss` feature to enable `esp-hal-common/rv-zero-rtc-bss` (#867)
- Reuse `ieee802154_clock_enable/disable()` functions for BLE and rename `ble_ieee802154_clock_enable()` (#953)
- The `embedded-io` trait implementations are now gated behind the `embedded-io` feature (#964)
- Simplifed RMT channels and channel creators (#958)
- Reworked construction of I2S driver instances (#983)
- ESP32-S2/S3: Don't require GPIO 18 to create a USB peripheral driver instance (#990)
- Updated to latest release candidate (`1.0.0-rc.2`) for `embedded-hal{-async,-nb}` (#994)
- Explicit panic when hitting the `DefaultHandler` (#1005)
- Relevant interrupts are now auto enabled in `embassy::init` (#1014).

### Fixed

- ESP32-C2/C3 examples: fix build error (#899)
- ESP32-S3: Fix GPIO interrupt handler crashing when using GPIO48. (#898)
- Fixed short wait times in embassy causing hangs (#906)
- Make sure to clear LP/RTC RAM before loading code (#916)
- Async RMT channels can be used concurrently (#925)
- Xtensa: Allow using `embassy-executor`'s thread-mode executor if neither `embassy-executor-thread`, nor `embassy-executor-interrupt` is enabled. (#937)
- Uart Async: Improve interrupt handling and irq <--> future communication (#977)
- RISC-V: Fix stack allocation (#988)
- ESP32-C6: Fix used RAM (#997)
- ESP32-H2: Fix used RAM (#1003)
- Fix SPI slave DMA dma_read and dma_write (#1013)
- ESP32-C6/H2: Fix disabling of interrupts (#1040)

### Removed

- Direct boot support has been removed (#903).
- Removed the `mcu-boot` feature from `esp32c3-hal` (#938)
- Removed SpiBusController and SpiBusDevice in favour of embedded-hal-bus and embassy-embedded-hal implementataions. (#978)

### Breaking

- `Spi::new`/`Spi::new_half_duplex` takes no gpio pin now, instead you need to call `with_pins` to setup those (#901).
- ESP32-C2, ESP32-C3, ESP32-S2: atomic emulation trap has been removed. (#904) (#985)
  - When upgrading you must either remove [these lines](https://github.com/esp-rs/riscv-atomic-emulation-trap#usage) from your `.cargo/config.toml`.
  - Usage of `core::sync::atomic::*` in dependent crates should be replaced with [portable-atomic](https://github.com/taiki-e/portable-atomic).
- RSA driver now takes `u32` words instead of `u8` bytes. The expected slice length is now 4 times shorter. (#981)

## [0.13.1] - 2023-11-02

### Fixed

- ESP32-C3: Make sure BLE and WiFi are not powered down when esp-wifi needs them (#891)
- ESP32-C6/H2: Fix setting UART baud rate (#893)

## [0.13.0] - 2023-10-31

### Added

- Implement SetFrequencyCycle and PwmPin from embedded_hal for PwmPin of MCPWM. (#880)
- Added `embassy-time-systick` to ESP32-S2 (#827)
- Implement enabling/disabling BLE clock on ESP32-C6 (#784)
- Async support for RMT (#787)
- Implement `defmt::Format` for more types (#786)
- Add new_no_miso to Spi FullDuplexMode (#794)
- Add UART support for splitting into TX and RX (#754)
- Async support for I2S (#801)
- Async support for PARL_IO (#807)
- ETM driver, GPIO ETM (#819)
- (G)DMA AES support (#821)
- SYSTIMER ETM functionality (#828)
- Adding async support for RSA peripheral(doesn't work properly for `esp32` chip - issue will be created)(#790)
- Added sleep support for ESP32-C3 with timer and GPIO wakeups (#795)
- Support for ULP-RISCV including Delay and GPIO (#840, #845)
- Add bare-bones SPI slave support, DMA only (#580, #843)
- Embassy `#[main]` convenience macro (#841)
- Add a `defmt` feature to the `esp-hal-smartled` package (#846)
- Support 16MB octal PS-RAM for ESP32-S3 (#858)
- RISCV TRACE Encoder driver for ESP32-C6 / ESP32-H2 (#864)
- `embedded_hal` 1 `InputPin` and `embedded_hal_async` `Wait` impls for open drain outputs (#905)

### Changed

- Bumped MSRV to 1.67 (#798)
- Optimised multi-core critical section implementation (#797)
- Changed linear- and curve-calibrated ADC to provide readings in mV (#836)

### Fixed

- S3: Allow powering down RC_FAST_CLK (#796)
- UART/ESP32: fix calculating FIFO counter with `get_rx_fifo_count()` (#804)
- Xtensa targets: Use ESP32Reset - not Reset (#823)
- Examples should now work with the `defmt` feature (#810)
- Fixed a race condition causing SpiDma to stop working unexpectedly (#869)
- Fixed async uart serial, and updated the embassy_serial examples (#871).
- Fix ESP32-S3 direct-boot (#873)
- Fix ESP32-C6 ADC (#876)
- Fix ADC Calibration not being used on ESP32-S2 and ESP32-S3 (#1000)

### Removed

- `Pin::is_pcore_interrupt_set` (#793)
- `Pin::is_pcore_non_maskable_interrupt_set` (#793)
- `Pin::is_acore_interrupt_set` (#793)
- `Pin::is_acore_non_maskable_interrupt_set` (#793)
- `Pin::enable_hold` (#793)
- Removed the generic return type for ADC reads (#792)

### Breaking

- `Uart::new` now takes the `&Clocks` struct to ensure baudrate is correct for CPU/APB speed. (#808)
- `Uart::new_with_config` takes an `Config` instead of `Option<Config>`. (#808)
- `Alarm::set_period` takes a period (duration) instead of a frequency (#812)
- `Alarm::interrupt_clear` is now `Alarm::clear_interrupt` to be consistent (#812)
- The `PeripheralClockControl` struct is no longer public, drivers no longer take this as a parameter (#817)
- Unify the system peripheral, `SYSTEM`, `DPORT` and `PCR` are now all exposed as `SYSTEM` (#832).
- Unified the ESP32's and ESP32-C2's xtal frequency features (#831)
- Replace any underscores in feature names with dashes (#833)
- The `spi` and `spi_slave` modules have been refactored into the `spi`, `spi::master`, and `spi::slave` modules (#843)
- The `WithDmaSpi2`/`WithDmaSpi3` structs are no longer generic around the inner peripheral type (#853)
- The `SarAdcExt`/`SensExt` traits are now collectively named `AnalogExt` instead (#857)
- Replace the `radio` module with peripheral singleton structs (#852)
- The SPI traits are no longer re-exported in the main prelude, but from preludes in `spi::master`/`spi::slave` instead (#860)
- The `embedded-hal-1` and `embedded-hal-async` traits are no longer re-exported in the prelude (#860)

## [0.12.0] - 2023-09-05

### Added

- Implement RTCIO pullup, pulldown and hold control for Xtensa MCUs (#684)
- S3: Implement RTCIO wakeup source (#690)
- Add PARL_IO driver for ESP32-C6 / ESP32-H2 (#733, #760)
- Implement `ufmt_write::uWrite` trait for USB Serial JTAG (#751)
- Add HMAC peripheral support (#755)
- Add multicore-aware embassy executor for Xtensa MCUs (#723, #756).
- Add interrupt-executor for Xtensa MCUs (#723, #756).
- Add missing `Into<Gpio<Analog, GPIONUN>>` conversion (#764)
- Updated `clock` module documentation (#774)
- Add `log` feature to enable log output (#773)
- Add `defmt` feature to enable log output (#773)
- A new macro to load LP core code on ESP32-C6 (#779)
- Add `ECC`` peripheral driver (#785)
- Initial LLD support for Xtensa chips (#861).

### Changed

- Update the `embedded-hal-*` packages to `1.0.0-rc.1` and implement traits from `embedded-io` and `embedded-io-async` (#747)
- Moved AlignmentHelper to its own module (#753)
- Disable all watchdog timers by default at startup (#763)
- `log` crate is now opt-in (#773)

### Fixed

- Fix `psram` availability lookup in `esp-hal-common` build script (#718)
- Fix wrong `dram_seg` length in `esp32s2-hal` linker script (#732)
- Fix setting alarm when a timer group is used as the alarm source. (#730)
- Fix `Instant::now()` not counting in some cases when using TIMG0 as the timebase (#737)
- Fix number of ADC attenuations for ESP32-C6 (#771)
- Fix SHA registers access (#805)

### Breaking

- `CpuControl::start_app_core()` now takes an `FnOnce` closure (#739)

## [0.11.0] - 2023-08-10

### Added

- Add initial LP-IO support for ESP32-C6 (#639)
- Implement sleep with some wakeup methods for `esp32` (#574)
- Add a new RMT driver (#653, #667, #695)
- Implemented calibrated ADC API for ESP32-S3 (#641)
- Add MCPWM DeadTime configuration (#406)
- Implement sleep with some wakeup methods for `esp32-s3` (#660, #689, #696)
- Add feature enabling directly hooking the interrupt vector table (#621)
- Add `ClockControl::max` helper for all chips (#701)
- Added module-level documentation for all peripherals (#680)
- Implement sleep with some wakeup methods for `esp32-s3` (#660)
- Add `FlashSafeDma` wrapper for eh traits which ensure correct DMA transfer from source data in flash (ROM) (#678)

### Changed

- Update `embedded-hal-*` alpha packages to their latest versions (#640)
- Implement the `Clone` and `Copy` traits for the `Rng` driver (#650)
- Use all remaining memory as core-0's stack (#716)

### Fixed

- Fixed Async Uart `read` when `set_at_cmd` is not used (#652)
- USB device support is working again (#656)
- Add missing interrupt status read for esp32s3, which fixes USB-SERIAL-JTAG interrupts (#664)
- GPIO interrupt status bits are now properly cleared (#670)
- Increase frequency resolution in `set_periodic` (#686)
- Fixed ESP32-S2, ESP32-S3, ESP32-C2, ESP32-C3 radio clock gating (#679, #681)
- Partially fix ESP32 radio clocks (#709)
- Fixed "ESP32/ESP32-S2 RMT transmission with with data.len() > RMT_CHANNEL_RAM_SIZE results in TransmissionError" #707 (#710)

### Removed

- Remove the `allow-opt-level-z` feature from `esp32c3-hal` (#654)
- Remove the old `pulse_control` driver (#694)

### Breaking

- `DmaTransfer::wait` and `I2sReadDmaTransfer::wait_receive` now return `Result` (#665)
- `gpio::Pin` is now object-safe (#687)

## [0.10.0] - 2023-06-04

### Added

- Add `WithDmaSpi3` to prelude for ESP32S3 (#623)
- Add bare-bones PSRAM support for ESP32 (#506)
- Add initial support for the ESP32-H2 (#513, #526, #527, #528, #530, #538, #544, #548, #551, #556, #560, #566, #549, #564, #569, #576, #577, #589, #591, #597)
- Add bare-bones PSRAM support for ESP32-S3 (#517)
- Add async support to the I2C driver (#519)
- Implement Copy and Eq for EspTwaiError (#540)
- Add LEDC hardware fade support (#475)
- Added support for multicore async GPIO (#542)
- Add a fn to poll DMA transfers (#559)
- Add unified field-based efuse access (#567)
- Move `esp-riscv-rt` into esp-hal (#578)
- Add CRC functions from ESP ROM (#587)
- Add a `debug` feature to enable the PACs' `impl-register-debug` feature (#596)
- Add initial support for `I2S` in ESP32-H2 (#597)
- Add octal PSRAM support for ESP32-S3 (#610)
- Add MD5 functions from ESP ROM (#618)
- Add embassy async `read` support for `uart` (#620)
- Add bare-bones support to run code on ULP-RISCV / LP core (#631)
- Add ADC calibration implementation for a riscv chips (#555)
- Add `async` implementation for `USB Serial/JTAG`(#632)

### Changed

- Simplify the `Delay` driver, derive `Clone` and `Copy` (#568)
- DMA types can no longer be constructed by the user (#625)
- Move core interrupt handling from Flash to RAM for RISC-V chips (ESP32-H2, ESP32-C2, ESP32-C3, ESP32-C6) (#541)
- Change LED pin to GPIO2 in ESP32 blinky example (#581)
- Update ESP32-H2 and ESP32-C6 clocks and remove `i2c_clock` for all chips but ESP32 (#592)
- Use both timers in `TIMG0` for embassy time driver when able (#609)
- Re-work `RadioExt` implementations, add support for ESP32-H2 (#627)
- Improve examples documentation (#533)
- esp32h2-hal: added README (#585)
- Update `esp-hal-procmacros` package dependencies and features (#628)

### Fixed

- Corrected the expected DMA descriptor counts (#622, #625)
- DMA is supported for SPI3 on ESP32-S3 (#507)
- `change_bus_frequency` is now available on `SpiDma` (#529)
- Fixed a bug where a GPIO interrupt could erroneously fire again causing the next `await` on that pin to instantly return `Poll::Ok` (#537)
- Set `vecbase` on core 1 (ESP32, ESP32-S3) (#536)
- ESP32-S3: Move PSRAM related function to RAM (#546)
- ADC driver will now apply attenuation values to the correct ADC's channels. (#554)
- Sometimes half-duplex non-DMA SPI reads were reading garbage in non-release mode (#552)
- ESP32-C3: Fix GPIO5 ADC channel id (#562)
- ESP32-H2: Fix direct-boot feature (#570)
- Fix Async GPIO not disabling interupts on chips with multiple banks (#572)
- ESP32-C6: Support FOSC CLK calibration for ECO1+ chip revisions (#593)
- Fixed CI by pinning the log crate to 0.4.18 (#600)
- ESP32-S3: Fix calculation of PSRAM start address (#601)
- Fixed wrong variable access (FOSC CLK calibration for ESP32-C6 #593)
- Fixed [trap location in ram](https://github.com/esp-rs/esp-hal/pull/605#issuecomment-1604039683) (#605)
- Fix rom::crc docs (#611)
- Fixed a possible overlap of `.data` and `.rwtext` (#616)
- Avoid SDA/SCL being low while configuring pins for I2C (#619)

### Breaking

- Simplified user-facing SpiDma and I2s types (#626)
- Significantly simplified user-facing GPIO pin types. (#553)
- No longer re-export the `soc` module and the contents of the `interrupt` module at the package level (#607)

## [0.9.0] - 2023-05-02

### Added

- Add bare-bones PSRAM support for ESP32-S2 (#493)
- Add `DEBUG_ASSIST` functionality (#484)
- Add RSA peripheral support (#467)
- Add PeripheralClockControl argument to `timg`, `wdt`, `sha`, `usb-serial-jtag` and `uart` constructors (#463)
- Added API to raise and reset software interrupts (#426)
- Implement `embedded_hal_nb::serial::*` traits for `UsbSerialJtag` (#498)

### Fixed

- Fix `get_wakeup_cause` comparison error (#472)
- Use 192 as mclk_multiple for 24-bit I2S (#471)
- Fix `CpuControl::start_app_core` signature (#466)
- Move `rwtext` after other RAM data sections (#464)
- ESP32-C3: Disable `usb_pad_enable` when setting GPIO18/19 to input/output (#461)
- Fix 802.15.4 clock enabling (ESP32-C6) (#458)
- ESP32-S3: Disable usb_pad_enable when setting GPIO19/20 to input/output (#645)

### Changed

- Update `embedded-hal-async` and `embassy-*` dependencies (#488)
- Update to `embedded-hal@1.0.0-alpha.10` and `embedded-hal-nb@1.0.0-alpha.2` (#487)
- Let users configure the LEDC output pin as open-drain (#474)
- Use bitflags to decode wakeup cause (#473)
- Minor linker script additions (#470)
- Minor documentation improvements (#460)

### Removed

- Remove unnecessary generic from `UsbSerialJtag` driver (#492)
- Remove `#[doc(inline)]` from esp-hal-common re-exports (#490)

## [0.8.0] - 2023-03-27

## [0.7.1] - 2023-02-22

## [0.7.0] - 2023-02-21

## [0.5.0] - 2023-01-26

## [0.4.0] - 2022-12-12

## [0.3.0] - 2022-11-17

## [0.2.0] - 2022-09-13

## [0.1.0] - 2022-08-05

[Unreleased]: https://github.com/esp-rs/esp-hal/compare/v0.16.1...HEAD
[0.16.1]: https://github.com/esp-rs/esp-hal/compare/v0.16.0...v0.16.1
[0.16.0]: https://github.com/esp-rs/esp-hal/compare/v0.15.0...v0.16.0
[0.15.0]: https://github.com/esp-rs/esp-hal/compare/v0.14.1...v0.15.0
[0.14.1]: https://github.com/esp-rs/esp-hal/compare/v0.14.0...v0.14.1
[0.14.0]: https://github.com/esp-rs/esp-hal/compare/v0.13.1...v0.14.0
[0.13.1]: https://github.com/esp-rs/esp-hal/compare/v0.13.0...v0.13.1
[0.13.0]: https://github.com/esp-rs/esp-hal/compare/v0.12.0...v0.13.0
[0.12.0]: https://github.com/esp-rs/esp-hal/compare/v0.11.0...v0.12.0
[0.11.0]: https://github.com/esp-rs/esp-hal/compare/v0.10.0...v0.11.0
[0.10.0]: https://github.com/esp-rs/esp-hal/compare/v0.9.0...v0.10.0
[0.9.0]: https://github.com/esp-rs/esp-hal/compare/v0.8.0...v0.9.0
[0.8.0]: https://github.com/esp-rs/esp-hal/compare/v0.7.1...v0.8.0
[0.7.1]: https://github.com/esp-rs/esp-hal/compare/v0.7.0...v0.7.1
[0.7.0]: https://github.com/esp-rs/esp-hal/compare/v0.5.0...v0.7.0
[0.5.0]: https://github.com/esp-rs/esp-hal/compare/v0.4.0...v0.5.0
[0.4.0]: https://github.com/esp-rs/esp-hal/compare/v0.3.0...v0.4.0
[0.3.0]: https://github.com/esp-rs/esp-hal/compare/v0.2.0...v0.3.0
[0.2.0]: https://github.com/esp-rs/esp-hal/compare/v0.1.0...v0.2.0
[0.1.0]: https://github.com/esp-rs/esp-hal/releases/tag/v0.1.0<|MERGE_RESOLUTION|>--- conflicted
+++ resolved
@@ -9,12 +9,9 @@
 
 ### Added
 
-<<<<<<< HEAD
-- `Delay::delay(time: fugit::MicrosDurationU64)`
-=======
 - ESP32-C6 / ESP32-H2: Implement `ETM` for general purpose timers (#1274)
 - `interrupt::enable` now has a direct CPU enable counter part, `interrupt::enable_direct` (#1310)
->>>>>>> e98cf71b
+- `Delay::delay(time: fugit::MicrosDurationU64)`
 
 ### Fixed
 

--- conflicted
+++ resolved
@@ -40,12 +40,9 @@
 - `ram(reclaimed)` as an alias for `link_section = ".dram2_uninit"` (#4245)
 - `rmt::MAX_TX_LOOPCOUNT` and `rmt::MAX_RX_IDLE_THRESHOLD` constants have been added (#4276)
 - Added support for `embedded-io 0.7` (#4280)
-<<<<<<< HEAD
 - RMT: Wrapping the hardware buffer is now supported for rx/tx and blocking/async channels (#4049)
 - `rmt::CHANNEL_RAM_SIZE` and `rmt::HAS_RX_WRAP` constants have been added (#4049)
-=======
 - A new option `ESP_HAL_CONFIG_WRITE_VEC_TABLE_MONITORING` (disabled by default) to check that no unintentional writes to a very vital memory area are made. (Only RISC-V)  (#4225)
->>>>>>> ff31b595
 
 ### Changed
 
@@ -87,11 +84,8 @@
 - RMT: `Channel::transmit_continuously` now takes an additional `LoopStop` argument. (#4260)
 - RMT: `LoopCount::Finite` and `ContinuousTxTransaction::is_tx_loopcount_interrupt_set` are only defined when the hardware supports it (all except ESP32). (#4260)
 - RMT: `Channel::transmit_continuously` now verifies that loop counts don't exceed the hardware limit (#4276)
-<<<<<<< HEAD
 - RMT: Receive operations read only received codes instead of the entire buffer and return the number of codes read (#4049)
-=======
 - `esp_hal::clock::{RtcFastClock, RtcSlowClock, RtcClock}` and `esp_hal::gpio::Event` have been marked unstable (#4293)
->>>>>>> ff31b595
 
 ### Fixed
 

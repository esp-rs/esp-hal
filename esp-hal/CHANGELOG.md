# Changelog

All notable changes to this project will be documented in this file.

The format is based on [Keep a Changelog](https://keepachangelog.com/en/1.0.0/),
and this project adheres to [Semantic Versioning](https://semver.org/spec/v2.0.0.html).

## [Unreleased]

### Added
- SPI: Added support for 3-wire SPI (#2919)
- Add separate config for Rx and Tx (UART) #2965

### Changed

- RMT: `TxChannelConfig` and `RxChannelConfig` now support the builder-lite pattern (#2978)
- RMT: Some fields of `TxChannelConfig` and `RxChannelConfig` are now `gpio::Level`-valued instead of `bool` (#2989)
- RMT: The `PulseCode` trait now uses `gpio::Level` to specify output levels instead of `bool` (#2989)
- Uart `write_bytes` and `read_bytes` are now blocking and return the number of bytes written/read (#2882)
- Uart `read_bytes` is now blocking  returns the number of bytes read (#2882)
- Uart `flush` is now blocking (#2882)
- Removed `embedded-hal-nb` traits (#2882)
- `timer::wait` is now blocking (#2882)
<<<<<<< HEAD
- GPIO drivers now take configuration structs, and their constructors are fallible (#2990)
=======
- By default, set `tx_idle_num` to 0 so that bytes written to TX FIFO are always immediately transmitted. (#2859)

- `Rng` and `Trng` now implement `Peripheral<P = Self>` (#2992)

- `Async` drivers are no longer `Send` (#2980)
>>>>>>> 67c91591

### Fixed

- `DmaDescriptor` is now `#[repr(C)]` (#2988)
- Fixed an issue that caused LCD_CAM drivers to turn off their clocks unexpectedly (#3007)
- Fixed an issue where DMA-driver peripherals started transferring before the data was ready (#3003)

### Removed

- Removed `Pin`, `RtcPin` and `RtcPinWithResistors` implementations from `Flex` (#2938)

## [0.23.1] - 2025-01-15

### Fixed

- Fixed `PriorityLock` being ineffective with `Priority::max()` on RISC-V CPUs (#2964)

## [0.23.0] - 2025-01-15

### Added

- ESP32-S3: Added SDMMC signals (#2556)
- Added `set_priority` to the `DmaChannel` trait on GDMA devices (#2403, #2526)
- Added `into_async` and `into_blocking` functions for `ParlIoTxOnly`, `ParlIoRxOnly` (#2526)
- ESP32-C6, H2, S3: Added `split` function to the `DmaChannel` trait. (#2526, #2532)
- DMA: `PeripheralDmaChannel` type aliasses and `DmaChannelFor` traits to improve usability. (#2532)
- `dma::{Channel, ChannelRx, ChannelTx}::set_priority` for GDMA devices (#2403)
- `esp_hal::asynch::AtomicWaker` that does not hold a global critical section (#2555)
- `esp_hal::sync::RawMutex` for embassy-sync. (#2555)
- ESP32-C6, H2, S3: Added `split` function to the `DmaChannel` trait. (#2526)
- Added PSRAM configuration to `esp_hal::Config` if `quad-psram` or `octal-psram` is enabled (#2546)
- Added `esp_hal::psram::psram_raw_parts` (#2546)
- The timer drivers `OneShotTimer` & `PeriodicTimer` have `into_async` and `new_typed` methods (#2586)
- `timer::Timer` trait has three new methods, `wait`, `async_interrupt_handler` and `peripheral_interrupt` (#2586)
- Configuration structs in the I2C, SPI, and UART drivers now implement the Builder Lite pattern (#2614)
- Added `I8080::apply_config`, `DPI::apply_config` and `Camera::apply_config` (#2610)
- Introduced the `unstable` feature which will be used to restrict stable APIs to a subset of esp-hal. (#2628)
- HAL configuration structs now implement the Builder Lite pattern (#2645)
- Added `OutputOpenDrain::unlisten` (#2625)
- Added `{Input, Flex}::wait_for` (#2625)
- Peripheral singletons now implement `Debug` and `defmt::Format` (#2682, #2834)
- `BurstConfig`, a device-specific configuration for configuring DMA transfers in burst mode (#2543)
- `{DmaRxBuf, DmaTxBuf, DmaRxTxBuf}::set_burst_config` (#2543)
- Added `SpiDmaBus::split` for moving between manual & automatic DMA buffers (#2824)
- ESP32-S2: DMA support for AES (#2699)
- Added `transfer_in_place_async` and embedded-hal-async implementation to `Spi` (#2691)
- `InterruptHandler` now implements `Hash` and `defmt::Format` (#2830)
- `uart::ConfigError` now implements `Eq` (#2825)
- `i2c::master::Error` now implements `Eq` and `Hash` (#2825)
- `i2c::master::Operation` now implements `Debug`, `PartialEq`, `Eq`, `Hash`, and `Display` (#2825)
- `i2c::master::Config` now implements `PartialEq`, `Eq`, ans `Hash` (#2825)
- `i2c::master::I2c` now implements `Debug`, `PartialEq`, and `Eq` (#2825)
- `i2c::master::Info` now implements `Debug` (#2825)
- `spi::master::Config` now implements `Hash` (#2823)
- `spi::master` drivers now implement `Debug` and `defmt::Format` (#2823)
- `DmaRxBuf`, `DmaTxBuf` and `DmaRxTxBuf` now implement `Debug` and `defmt::Format` (#2823)
- DMA channels (`AnyGdmaChannel`, `SpiDmaChannel`, `I2sDmaChannel`, `CryptoDmaChannel`) and their RX/TX halves now implement `Debug` and `defmt::Format` (#2823)
- `DmaDescriptor` and `DmaDescriptorFlags` now implement `PartialEq` and `Eq` (#2823)
- `gpio::{Event, WakeEvent, GpioRegisterAccess}` now implement `Debug`, `Eq`, `PartialEq` and `Hash` (#2842)
- `gpio::{Level, Pull, AlternateFunction, RtcFunction}` now implement `Hash` (#2842)
- `gpio::{GpioPin, AnyPin, Io, Output, OutputOpenDrain, Input, Flex}` now implement `Debug`, `defmt::Format` (#2842)
- More interrupts are available in `esp_hal::spi::master::SpiInterrupt`, add `enable_listen`,`interrupts` and `clear_interrupts` for ESP32/ESP32-S2 (#2833)
- The `ExtU64` and `RateExtU32` traits have been added to `esp_hal::time` (#2845)
- Added `AnyPin::steal(pin_number)` (#2854)
- `adc::{AdcCalSource, Attenuation, Resolution}` now implement `Hash` and `defmt::Format` (#2840)
- `rtc_cntl::{RtcFastClock, RtcSlowClock, RtcCalSel}` now implement `PartialEq`, `Eq`, `Hash` and `defmt::Format` (#2840)
- Added `tsens::TemperatureSensor` peripheral for ESP32C6 and ESP32C3 (#2875)
- Added `with_rx()` and `with_tx()` methods to Uart, UartRx, and UartTx (#2904)
- ESP32-S2: Made Wi-Fi peripheral non virtual. (#2942)
- `UartRx::check_for_errors`, `Uart::check_for_rx_errors`, `{Uart, UartRx}::read_buffered_bytes` (#2935)
- Added `i2c` interrupt API (#2944)

### Changed

- In addition to taking by value, peripheral drivers can now mutably borrow DMA channel objects. (#2526)
- DMA channel objects are no longer wrapped in `Channel`. The `Channel` drivers are now managed by DMA enabled peripheral drivers. (#2526)
- The `Dpi` driver and `DpiTransfer` now have a `Mode` type parameter. The driver's asyncness is determined by the asyncness of the `Lcd` used to create it. (#2526)
- `dma::{Channel, ChannelRx, ChannelTx}::set_priority` for GDMA devices (#2403)
- `SystemTimer::set_unit_value` & `SystemTimer::configure_unit` (#2576)
- `SystemTimer` no longer uses peripheral ref (#2576)
- `TIMGX` no longer uses peripheral ref (#2581)
- `SystemTimer::now` has been renamed `SystemTimer::unit_value(Unit)` (#2576)
- `SpiDma` transfers now explicitly take a length along with the DMA buffer object (#2587)
- `dma::{Channel, ChannelRx, ChannelTx}::set_priority` for GDMA devices (#2403)
- `SystemTimer`s `Alarm`s are now type erased (#2576)
- `TimerGroup` `Timer`s are now type erased (#2581)
- PSRAM is now initialized automatically if `quad-psram` or `octal-psram` is enabled (#2546)
- DMA channels are now available via the `Peripherals` struct, and have been renamed accordingly. (#2545)
- Moved interrupt related items from lib.rs, moved to the `interrupt` module (#2613)
- The timer drivers `OneShotTimer` & `PeriodicTimer` now have a `Mode` parameter and type erase the underlying driver by default (#2586)
- `timer::Timer` has new trait requirements of `Into<AnyTimer>`, `'static` and `InterruptConfigurable` (#2586)
- `systimer::etm::Event` no longer borrows the alarm indefinitely (#2586)
- A number of public enums and structs in the I2C, SPI, and UART drivers have been marked with `#[non_exhaustive]` (#2614)
- Interrupt handling related functions are only provided for Blocking UART. (#2610)
- Changed how `Spi`, (split or unsplit) `Uart`, `LpUart`, `I8080`, `Camera`, `DPI` and `I2C` drivers are constructed (#2610)
- I8080, camera, DPI: The various standalone configuration options have been merged into `Config` (#2610)
- Dropped GPIO futures stop listening for interrupts (#2625)
- UART driver's `StopBits` enum variants now correctly use UpperCamelCase (#2669)
- The `PeripheralInput` and `PeripheralOutput` traits are now sealed (#2690)
- `esp_hal::sync::Lock` has been renamed to RawMutex (#2684)
- Updated `esp-pacs` with support for Wi-Fi on the ESP32 and made the peripheral non virtual
- `SpiBitOrder`, `SpiDataMode`, `SpiMode` were renamed to `BitOder`, `DataMode` and `Mode` (#2828)
- `crate::Mode` was renamed to `crate::DriverMode` (#2828)
- `Spi::with_miso` has been overloaded into `Spi::with_miso` and `Spi::with_sio1` (#2557)
- Renamed some I2C error variants (#2844)
- I2C: Replaced potential panics with errors. (#2831)
- UART: Make `AtCmdConfig` and `ConfigError` non-exhaustive (#2851)
- UART: Make `AtCmdConfig` use builder-lite pattern (#2851)
- UART: Fix naming violations for `DataBits`, `Parity`, and `StopBits` enum variants (#2893)
- UART: Remove blocking version of `read_bytes` and rename `drain_fifo` to `read_bytes` instead (#2895)
- Renamed variants of `CpuClock`, made the enum non-exhaustive (#2899)
- SPI: Fix naming violations for `Mode` enum variants (#2902)
- SPI: Fix naming violations for `Address` and `Command` enum variants (#2906)
- `ClockSource` enums are now `#[non_exhaustive]` (#2912)
- `macros` module is now private (#2900)
- `gpio::{Input, Flex}::wakeup_enable` now returns an error instead of panicking. (#2916)
- I2C: Have a dedicated enum to specify the timeout (#2864)
- Removed the `I` prefix from `DriveStrength` enum variants. (#2922)
- Removed the `Attenuation` prefix from `Attenuation` enum variants. (#2922)
- Renamed / changed some I2C error variants (#2844, #2862)
- The `entry` macro is replaced by the `main` macro (#2941)
- `{Uart, UartRx}::read_bytes` now blocks until the buffer is filled. (#2935)
- Bump MSRV to 1.84 (#2951)

### Fixed

- Xtensa devices now correctly enable the `esp-hal-procmacros/rtc-slow` feature (#2594)
- User-bound GPIO interrupt handlers should no longer interfere with async pins. (#2625)
- `spi::master::Spi::{into_async, into_blocking}` are now correctly available on the typed driver, to. (#2674)
- It is no longer possible to safely conjure `GpioPin` instances (#2688)
- UART: Public API follows `C-WORD_ORDER` Rust API standard (`VerbObject` order) (#2851)
- `DmaRxStreamBuf` now correctly resets the descriptors the next time it's used (#2890)
- i2s: fix pin offset logic for parallel output on i2s1 (#2886)

### Removed

- Remove more examples. Update doctests. (#2547)
- The `configure` and `configure_for_async` DMA channel functions has been removed (#2403)
- The DMA channel objects no longer have `tx` and `rx` fields. (#2526)
- `SysTimerAlarms` has been removed, alarms are now part of the `SystemTimer` struct (#2576)
- `FrozenUnit`, `AnyUnit`, `SpecificUnit`, `SpecificComparator`, `AnyComparator` have been removed from `systimer` (#2576)
- Remove Dma[Rx|Tx]Buffer::length (#2587)
- `esp_hal::psram::psram_range` (#2546)
- The `Dma` structure has been removed. (#2545)
- Removed `embedded-hal 0.2.x` impls and deps from `esp-hal` (#2593)
- Removed `Camera::set_` functions (#2610)
- `DmaTxBuf::{compute_chunk_size, compute_descriptor_count, new_with_block_size}` (#2543)
- The `prelude` module has been removed (#2845)
- SPI: Removed `pub fn read_byte` and `pub fn write_byte` (#2915)
- Removed all peripheral instance type parameters and `new_typed` constructors (#2907)

## [0.22.0] - 2024-11-20

### Added

- A new config option `PLACE_SWITCH_TABLES_IN_RAM` to improve performance (especially for interrupts) at the cost of slightly more RAM usage (#2331)
- A new config option `PLACE_ANON_IN_RAM` to improve performance (especially for interrupts) at the cost of RAM usage (#2331)
- Add burst transfer support to DMA buffers (#2336)
- `AnyPin` now implements `From<GpioPin<N>>`. (#2326)
- Added `AnySpi` and `AnySpiDmaChannel`. (#2334)
- Added `AnyI2s` and `AnyI2sDmaChannel`. (#2367)
- Added `AnyTwai`. (#2359)
- Added `AnyUart`. (#2381)
- `Pins::steal()` to unsafely obtain GPIO. (#2335)
- `I2c::with_timeout` (#2361)
- `Spi::half_duplex_read` and `Spi::half_duplex_write` (#2373)
- Add RGB/DPI driver (#2415)
- Add `DmaLoopBuf` (#2415)
- `Cpu::COUNT` and `Cpu::current()` (#2411)
- `UartInterrupt` and related functions (#2406)
- I2S Parallel output driver for ESP32. (#2348, #2436, #2472)
- Add an option to configure `WDT` action (#2330)
- `DmaDescriptor` is now `Send` (#2456)
- `into_async` and `into_blocking` functions for most peripherals (#2430, #2461)
- API mode type parameter (currently always `Blocking`) to `master::Spi` and `slave::Spi` (#2430)
- `gpio::{GpioPin, AnyPin, Flex, Output, OutputOpenDrain}::split()` to obtain peripheral interconnect signals. (#2418)
- `gpio::Input::{split(), into_peripheral_output()}` when used with output pins. (#2418)
- `gpio::Output::peripheral_input()` (#2418)
- `{Uart, UartRx, UartTx}::apply_config()` (#2449)
- `{Uart, UartRx, UartTx}` now implement `embassy_embedded_hal::SetConfig` (#2449)
- GPIO ETM tasks and events now accept `InputSignal` and `OutputSignal` (#2427)
- `spi::master::Config` and `{Spi, SpiDma, SpiDmaBus}::apply_config` (#2448)
- `embassy_embedded_hal::SetConfig` is now implemented for `spi::master::{Spi, SpiDma, SpiDmaBus}`, `i2c::master::I2c` (#2448, #2477)
- `slave::Spi::{with_mosi(), with_miso(), with_sclk(), with_cs()}` functions (#2485)
- I8080: Added `set_8bits_order()` to set the byte order in 8-bit mode (#2487)
- `I2c::{apply_config(), with_sda(), with_scl()}` (#2477)
- ESP32-S2: Added missing GPIO alternate functions (#2512)

### Changed

- Peripheral type erasure for SPI (#2334)
- Peripheral type erasure for I2S (#2367)
- Peripheral type erasure for I2C (#2361)
- Peripheral type erasure for TWAI (#2359)
- The SPI driver has been rewritten to allow using half-duplex and full-duplex functionality on the same bus. See the migration guide for details. (#2373)
- Renamed `SpiDma` functions: `dma_transfer` to `transfer`, `dma_write` to `write`, `dma_read` to `read`. (#2373)
- Peripheral type erasure for UART (#2381)
- Changed listening for UART events (#2406)
- Circular DMA transfers now correctly error, `available` returns `Result<usize,DmaError>` now (#2409)
- Interrupt listen/unlisten/clear functions now accept any type that converts into `EnumSet` (i.e. single interrupt flags). (#2442)
- SPI interrupt listening is now only available in Blocking mode. The `set_interrupt_handler` is available via `InterruptConfigurable` (#2442)
- Allow users to create DMA `Preparation`s (#2455)
- The `rmt::asynch::RxChannelAsync` and `rmt::asynch::TxChannelAsync` traits have been moved to `rmt` (#2430)
- Calling `AnyPin::output_signals` on an input-only pin (ESP32 GPIO 34-39) will now result in a panic. (#2418)
- UART configuration types have been moved to `esp_hal::uart` (#2449)
- `spi::master::Spi::new()` no longer takes `frequency` and `mode` as a parameter. (#2448)
- Peripheral interconnections via GPIO pins now use the GPIO matrix. (#2419)
- The I2S driver has been moved to `i2s::master` (#2472)
- `slave::Spi` constructors no longer take pins (#2485)
- The `I2c` master driver has been moved from `esp_hal::i2c` to `esp_hal::i2c::master`. (#2476)
- `I2c` SCL timeout is now defined in bus clock cycles. (#2477)
- Trying to send a single-shot RMT transmission will result in an error now, `RMT` deals with `u32` now, `PulseCode` is a convenience trait now (#2463)
- Removed `get_` prefixes from functions (#2528)
- The `Camera` and `I8080` drivers' constructors now only accepts blocking-mode DMA channels. (#2519)
- Many peripherals are now disabled by default and also get disabled when the driver is dropped (#2544)
- Updated embassy-time to v0.4 (#2701)

- Config: Crate prefixes and configuration keys are now separated by `_CONFIG_` (#2848)
- UART: `read_byte` and `write_byte` made private. (#2915)

### Fixed

- Fix conflict between `RtcClock::get_xtal_freq` and `Rtc::disable_rom_message_printing` (#2360)
- Fixed an issue where interrupts enabled before `esp_hal::init` were disabled. This issue caused the executor created by `#[esp_hal_embassy::main]` to behave incorrectly in multi-core applications. (#2377)
- Fixed `TWAI::transmit_async`: bus-off state is not reached when CANH and CANL are shorted. (#2421)
- ESP32: added UART-specific workaround for <https://docs.espressif.com/projects/esp-chip-errata/en/latest/esp32/03-errata-description/esp32/cpu-subsequent-access-halted-when-get-interrupted.html> (#2441)
- Fixed some SysTimer race conditions and panics (#2451)
- TWAI: accept all messages by default (#2467)
- I8080: `set_byte_order()` now works correctly in 16-bit mode (#2487)
- ESP32-C6/ESP32-H2: Make higher LEDC frequencies work (#2520)

### Removed

- The `i2s::{I2sWrite, I2sWriteDma, I2sRead, I2sReadDma, I2sWriteDmaAsync, I2sReadDmaAsync}` traits have been removed. (#2316)
- The `ledc::ChannelHW` trait is no longer generic. (#2387)
- The `I2c::new_with_timeout` constructors have been removed (#2361)
- `I2c::new()` no longer takes `frequency` and pins as parameters. (#2477)
- The `spi::master::HalfDuplexReadWrite` trait has been removed. (#2373)
- The `Spi::with_pins` methods have been removed. (#2373)
- The `Spi::new_half_duplex` constructor have been removed. (#2373)
- The `HalfDuplexMode` and `FullDuplexMode` parameters have been removed from `Spi`. (#2373)
- Removed the output pin type parameter from `ledc::{Channel, ChannelIFace}` (#2388)
- Removed the output pin type parameter from `mcpwm::operator::{PwmPin, LinkedPins}` (#2388)
- Removed the output pin type parameter from `parl_io::{ClkOutPin, ClkInPin, RxClkInPin}` (#2388)
- Removed the valid pin type parameter from `parl_io::{TxPinConfigWithValidPin, RxPinConfigWithValidPin}` (#2388)
- Removed the pin type parameters from `parl_io::{TxOneBit, TxTwoBits, TxFourBits, TxEightBits, TxSixteenBits}` (#2388)
- Removed the pin type parameters from `parl_io::{RxOneBit, RxTwoBits, RxFourBits, RxEightBits, RxSixteenBits}` (#2388)
- Removed the pin type parameters from `lcd_cam::lcd::i8080::{TxEightBits, TxSixteenBits}` (#2388)
- Removed the pin type parameters from `lcd_cam::cam::{RxEightBits, RxSixteenBits}` (#2388)
- Most of the async-specific constructors (`new_async`, `new_async_no_transceiver`) have been removed. (#2430)
- The `configure_for_async` DMA functions have been removed (#2430)
- The `Uart::{change_baud, change_stop_bits}` functions have been removed (#2449)
- `gpio::{Input, Output, OutputOpenDrain, Flex, GpioPin}::{peripheral_input, into_peripheral_output}` have been removed. (#2418)
- The `GpioEtm` prefix has been removed from `gpio::etm` types (#2427)
- The `TimerEtm` prefix has been removed from `timer::timg::etm` types (#2427)
- The `SysTimerEtm` prefix has been removed from `timer::systimer::etm` types (#2427)
- The `GpioEtmEventRising`, `GpioEtmEventFalling`, `GpioEtmEventAny` types have been replaced with `Event` (#2427)
- The `TaskSet`, `TaskClear`, `TaskToggle` types have been replaced with `Task` (#2427)
- `{Spi, SpiDma, SpiDmaBus}` configuration methods (#2448)
- `Io::new_with_priority` and `Io::new_no_bind_interrupt`. (#2486)
- `parl_io::{no_clk_pin(), NoClkPin}` (#2531)
- Removed `get_core` function in favour of `Cpu::current` (#2533)

- Removed `uart::Config` setters and `symbol_length`. (#2847)

## [0.21.1]

### Fixed

- Restored blocking `embedded_hal` compatibility for async I2C driver (#2343)
- I2c::transaction is now able to transmit data of arbitrary length (#2481)

## [0.21.0]

### Added

- Introduce traits for the DMA buffer objects (#1976, #2213)
- Implement `embedded-hal` output pin traits for `NoPin` (#2019, #2133)
- Added `esp_hal::init` to simplify HAL initialisation (#1970, #1999)
- Added GpioPin::degrade to create ErasePins easily. Same for AnyPin by accident. (#2075)
- Added missing functions to `Flex`: `unlisten`, `is_interrupt_set`, `wakeup_enable`, `wait_for_high`, `wait_for_low`, `wait_for_rising_edge`, `wait_for_falling_edge`, `wait_for_any_edge`. (#2075)
- `Flex` now implements `Wait`. (#2075)
- Added sleep and wakeup support for esp32c2 (#1922)
- `Input`, `Output`, `OutputOpenDrain` and `Flex` now implement `Peripheral`. (#2094)
- Previously unavailable memory is available via `.dram2_uninit` section (#2079)
- You can now use `Input`, `Output`, `OutputOpenDrain` and `Flex` pins as EXTI and RTCIO wakeup sources (#2095)
- Added `Rtc::set_current_time` to allow setting RTC time, and `Rtc::current_time` to getting RTC time while taking into account boot time (#1883)
- Added APIs to allow connecting signals through the GPIO matrix. (#2128)
- Allow I8080 transfers to be cancelled on the spot (#2191)
- Implement `TryFrom<u32>` for `ledc::timer::config::Duty` (#1984)
- Expose `RtcClock::get_xtal_freq` and `RtcClock::get_slow_freq` publically for all chips (#2183)
- TWAI support for ESP32-H2 (#2199)
- Make `DmaDescriptor` methods public (#2237)
- Added a way to configure watchdogs in `esp_hal::init` (#2180)
- Introduce `DmaRxStreamBuf` (#2242)
- Implement `embedded_hal_async::delay::DelayNs` for `TIMGx` timers (#2084)
- Added `Efuse::read_bit` (#2259)
- Limited SPI slave support for ESP32 (Modes 1 and 3 only) (#2278)
- Added `Rtc::disable_rom_message_printing` (S3 and H2 only) (#2280)
- Added `esp_hal::time::{Duration, Instant}` (#2304)

### Changed

- Make saving and restoring SHA digest state an explicit operation (#2049)
- Reordered RX-TX pairs in all APIs to be consistent (#2074)
- Make saving and restoring SHA digest state an explicit operation (#2049)
- `Delay::new()` is now a `const` function (#1999)
- `Input`, `Output`, `OutputOpenDrain` and `Flex` are now type-erased by default. Use the new `new_typed` constructor to keep using the ZST pin types. (#2075)
- To avoid confusion with the `Rtc::current_time` wall clock time APIs, we've renamed `esp_hal::time::current_time` to `esp_hal::time::now`. (#2091)
- Renamed `touch::Continous` to `touch::Continuous`. (#2094)
- Faster SHA (#2112)
- The (previously undocumented) `ErasedPin` enum has been replaced with the `ErasedPin` struct. (#2094)
- Renamed and merged `Rtc::get_time_us` and `Rtc::get_time_ms` into `Rtc::time_since_boot` (#1883)
- ESP32: Added support for touch sensing on GPIO32 and 33 (#2109)
- Removed gpio pin generics from I8080 driver type. (#2171)
- I8080 driver now decides bus width at transfer time rather than construction time. (#2171)
- Migrate the I8080 driver to a move based API (#2191)
- Replaced `AnyPin` with `InputSignal` and `OutputSignal` and renamed `ErasedPin` to `AnyPin` (#2128)
- Replaced the `ErasedTimer` enum with the `AnyTimer` struct. (#2144)
- `Camera` and `AesDma` now support erasing the DMA channel type (#2258)
- Changed the parameters of `Spi::with_pins` to no longer be optional (#2133)
- Renamed `DummyPin` to `NoPin` and removed all internal logic from it. (#2133)
- The `NO_PIN` constant has been removed. (#2133)
- MSRV bump to 1.79 (#2156)
- Allow handling interrupts while trying to lock critical section on multi-core chips. (#2197)
- Migrate `Camera` to a move based API (#2242).
- Removed the PS-RAM related features, replaced by `quad-psram`/`octal-psram`, `init_psram` takes a configuration parameter, it's now possible to auto-detect PS-RAM size (#2178)
- `EspTwaiFrame` constructors now accept any type that converts into `esp_hal::twai::Id` (#2207)
- Change `DmaTxBuf` to support PSRAM on `esp32s3` (#2161)
- I2c `transaction` is now also available as a inherent function, lift size limit on `write`,`read` and `write_read` (#2262)
- SPI transactions are now cancelled if the transfer object (or async Future) is dropped. (#2216)
- The DMA channel types have been removed from peripherals (#2261)
- `I2C` driver renamed to `I2c` (#2320)
- The GPIO pins are now accessible via `Peripherals` and are no longer part of the `Io` struct (#2508)
- `dma::{ChannelRx, ChannelTx}` now have a `Mode` type parameter (#2519)

### Fixed

- SHA driver can now be safely used in multiple contexts concurrently (#2049)
- Fixed an issue with DMA transfers potentially not waking up the correct async task (#2065)
- Fixed an issue with LCD_CAM i8080 where it would send double the clocks in 16bit mode (#2085)
- Fix i2c embedded-hal transaction (#2028)
- Fix some inconsistencies in DMA interrupt bits (#2169)
- Fix SPI DMA alternating `write` and `read` for ESP32 and ESP32-S2 (#2131)
- Fix I2C ending up in a state when only re-creating the peripheral makes it useable again (#2141)
- Fix `SpiBus::transfer` transferring data twice in some cases (#2159)
- Fixed UART freezing when using `RcFast` clock source on ESP32-C2/C3 (#2170)
- I2S: on ESP32 and ESP32-S2 data is now output to the right (WS=1) channel first. (#2194)
- SPI: Fixed an issue where unexpected data was written outside of the read buffer (#2179)
- SPI: Fixed an issue where `wait` has returned before the DMA has finished writing the memory (#2179)
- SPI: Fixed an issue where repeated calls to `dma_transfer` may end up looping indefinitely (#2179)
- SPI: Fixed an issue that prevented correctly reading the first byte in a transaction (#2179)
- SPI: ESP32: Send address with correct data mode even when no data is sent. (#2231)
- SPI: ESP32: Allow using QSPI mode on SPI3. (#2245)
- PARL_IO: Fixed an issue that caused garbage to be output at the start of some requests (#2211)
- TWAI on ESP32 (#2207)
- TWAI should no longer panic when receiving a non-compliant frame (#2255)
- OneShotTimer: fixed `delay_nanos` behaviour (#2256)
- Fixed unsoundness around `Efuse` (#2259)
- Empty I2C writes to unknown addresses now correctly fail with `AckCheckFailed`. (#2506)

### Removed

- Removed `digest::Digest` implementation from SHA (#2049)
- Removed `NoPinType` in favour of `DummyPin`. (#2068)
- Removed the `async`, `embedded-hal-02`, `embedded-hal`, `embedded-io`, `embedded-io-async`, and `ufmt` features (#2070)
- Removed the `GpioN` type aliasses. Use `GpioPin<N>` instead. (#2073)
- Removed `Peripherals::take`. Use `esp_hal::init` to obtain `Peripherals` (#1999)
- Removed `AnyInputOnlyPin` in favour of `AnyPin`. (#2071)
- Removed the following functions from `GpioPin`: `is_high`, `is_low`, `set_high`, `set_low`, `set_state`, `is_set_high`, `is_set_low`, `toggle`. (#2094)
- Removed `Rtc::get_time_raw` (#1883)
- Removed `_with_default_pins` UART constructors (#2132)
- Removed transfer methods `send`, `send_dma` and `send_dma_async` from `I8080` (#2191)
- Removed `uart::{DefaultRxPin, DefaultTxPin}` (#2132)
- Removed `PcntSource` and `PcntInputConfig`. (#2134)
- Removed the `place-spi-driver-in-ram` feature, this is now enabled via [esp-config](https://docs.rs/esp-config) (#2156)
- Removed `esp_hal::spi::slave::prelude` (#2260)
- Removed `esp_hal::spi::slave::WithDmaSpiN` traits (#2260)
- The `WithDmaAes` trait has been removed (#2261)
- The `I2s::new_i2s1` constructor has been removed (#2261)
- `Peripherals.GPIO` has been removed (#2508)

## [0.20.1] - 2024-08-30

### Fixed

- A build issue when including doc comment prelude (#2040)

## [0.20.0] - 2024-08-29

### Added

- Introduce DMA buffer objects (#1856, #1985)
- Added new `Io::new_no_bind_interrupt` constructor (#1861)
- Added touch pad support for esp32 (#1873, #1956)
- Allow configuration of period updating method for MCPWM timers (#1898)
- Add self-testing mode for TWAI peripheral. (#1929)
- Added a `PeripheralClockControl::reset` to the driver constructors where missing (#1893)
- Added `digest::Digest` implementation to SHA (#1908)
- Added `debugger::debugger_connected`. (#1961)
- DMA: don't require `Sealed` to implement `ReadBuffer` and `WriteBuffer` (#1921)
- Allow DMA to/from psram for esp32s3 (#1827)
- Added missing methods to `SpiDmaBus` (#2016).
- PARL_IO use ReadBuffer and WriteBuffer for Async DMA (#1996)

### Changed

- Peripheral driver constructors don't take `InterruptHandler`s anymore. Use `set_interrupt_handler` to explicitly set the interrupt handler now. (#1819)
- Migrate SPI driver to use DMA buffer objects (#1856, #1985)
- Use the peripheral ref pattern for `OneShotTimer` and `PeriodicTimer` (#1855)
- Improve SYSTIMER API (#1871)
- SHA driver now use specific structs for the hashing algorithm instead of a parameter. (#1908)
- Remove `fn free(self)` in HMAC which goes against esp-hal API guidelines (#1972)
- `AnyPin`, `AnyInputOnyPin` and `DummyPin` are now accessible from `gpio` module (#1918)
- Changed the RSA modular multiplication API to be consistent across devices (#2002)

### Fixed

- Improve error detection in the I2C driver (#1847)
- Fix I2S async-tx (#1833)
- Fix PARL_IO async-rx (#1851)
- SPI: Clear DMA interrupts before (not after) DMA starts (#1859)
- SPI: disable and re-enable MISO and MOSI in `start_transfer_dma`, `start_read_bytes_dma` and `start_write_bytes_dma` accordingly (#1894)
- TWAI: GPIO pins are not configured as input and output (#1906)
- ESP32C6: Make ADC usable after TRNG deinicialization (#1945)
- We should no longer generate 1GB .elf files for ESP32C2 and ESP32C3 (#1962)
- Reset peripherals in driver constructors where missing (#1893, #1961)
- Fixed ESP32-S2 systimer interrupts (#1979)
- Software interrupt 3 is no longer available when it is required by `esp-hal-embassy`. (#2011)
- ESP32: Fixed async RSA (#2002)

### Removed

- This package no longer re-exports the `esp_hal_procmacros::main` macro (#1828)
- The `AesFlavour` trait no longer has the `ENCRYPT_MODE`/`DECRYPT_MODE` associated constants (#1849)
- Removed `FlashSafeDma` (#1856)
- Remove redundant WithDmaSpi traits (#1975)
- `IsFullDuplex` and `IsHalfDuplex` traits (#1985)

## [0.19.0] - 2024-07-15

### Added

- uart: Added `with_cts`/`with_rts`s methods to configure CTS, and RTS pins (#1592)
- uart: Constructors now require TX and RX pins (#1592)
- uart: Added `Uart::new_with_default_pins` constructor (#1592)
- uart: Added `UartTx` and `UartRx` constructors (#1592)
- Add Flex / AnyFlex GPIO pin driver (#1659)
- Add new `DmaError::UnsupportedMemoryRegion` - used memory regions are checked when preparing a transfer now (#1670)
- Add DmaTransactionTxOwned, DmaTransactionRxOwned, DmaTransactionTxRxOwned, functions to do owning transfers added to SPI half-duplex (#1672)
- uart: Implement `embedded_io::ReadReady` for `Uart` and `UartRx` (#1702)
- ESP32-S3: Expose optional HSYNC input in LCD_CAM (#1707)
- ESP32-S3: Add async support to the LCD_CAM I8080 driver (#1834)
- ESP32-C6: Support lp-core as wake-up source (#1723)
- Add support for GPIO wake-up source (#1724)
- gpio: add DummyPin (#1769)
- dma: add Mem2Mem to support memory to memory transfer (#1738)
- Add `uart` wake source (#1727)
- `#[ram(persistent)]` option to replace the unsound `uninitialized` option (#1677)
- uart: Make `rx_timeout` optional in Config struct (#1759)
- Add interrupt related functions to `PeriodicTimer`/`OneShotTimer`, added `ErasedTimer` (#1753)
- Added blocking `read_bytes` method to `Uart` and `UartRx` (#1784)
- Add method to expose `InputPin::is_interrupt_set` in `Input<InputPin>` for use in interrupt handlers (#1829)

### Fixed

- ESP32-S3: Fix DMA waiting check in LCD_CAM (#1707)
- TIMG: Fix interrupt handler setup (#1714)
- Fix `sleep_light` for ESP32-C6 (#1720)
- ROM Functions: Fix address of `ets_update_cpu_frequency_rom` (#1722)
- Fix `regi2c_*` functions for `esp32h2` (#1737)
- Improved `#[ram(zeroed)]` soundness by adding a `bytemuck::Zeroable` type bound (#1677)
- EESP32-S2 / ESP32-S3: Fix UsbDm and UsbDp for Gpio19 and Gpio20
- Fix reading/writing small buffers via SPI master async dma (#1760)
- Remove unnecessary delay in rtc_ctnl (#1794)

### Changed

- Refactor `Dac1`/`Dac2` drivers into a single `Dac` driver (#1661)
- esp-hal-embassy: make executor code optional (but default) again
- Improved interrupt latency on RISC-V based chips (#1679)
- `esp_wifi::initialize` no longer requires running maximum CPU clock, instead check it runs above 80MHz. (#1688)
- Move DMA descriptors from DMA Channel to each individual peripheral driver. (#1719)
- Allow users to easily name DMA channels (#1770)
- Support DMA chunk sizes other than the default 4092 (#1758)
- Improved interrupt latency on Xtensa based chips (#1735)
- Improve PCNT api (#1765)

### Removed

- uart: Removed `configure_pins` methods (#1592)
- Removed `DmaError::Exhausted` error by improving the implementation of the `pop` function (#1664)
- Unsound `#[ram(uninitialized)]` option in favor of the new `persistent` option (#1677)

## [0.18.0] - 2024-06-04

### Added

- i2c: implement `I2C:transaction` for `embedded-hal` and `embedded-hal-async` (#1505)
- spi: implement `with_bit_order` (#1537)
- ESP32-PICO-V3-02: Initial support (#1155)
- `time::current_time` API (#1503)
- ESP32-S3: Add LCD_CAM Camera driver (#1483)
- `embassy-usb` support (#1517)
- SPI Slave support for ESP32-S2 (#1562)
- Add new generic `OneShotTimer` and `PeriodicTimer` drivers, plus new `Timer` trait which is implemented for `TIMGx` and `SYSTIMER` (#1570)
- Feature: correct `TRNG` mechanism #1804

### Fixed

- i2c: i2c1_handler used I2C0 register block by mistake (#1487)
- Removed ESP32 specific code for resolutions > 16 bit in ledc embedded_hal::pwm max_duty_cycle function. (#1441)
- Fixed division by zero in ledc embedded_hal::pwm set_duty_cycle function and converted to set_duty_hw instead of set_duty to eliminate loss of granularity. (#1441)
- Embassy examples now build on stable (#1485)
- Fix delay on esp32h2 (#1535)
- spi: fix dma wrong mode when using eh1 blocking api (#1541)
- uart: make `uart::UartRx::read_byte` public (#1547)
- Fix async serial-usb-jtag (#1561)
- Feeding `RWDT` now actually works (#1645)

### Changed

- Removed unneeded generic parameters on `Usb` (#1469)
- Created virtual peripherals for CPU control and radio clocks, rather than splitting them from `SYSTEM` (#1428)
- `IO`, `ADC`, `DAC`, `RTC*`, `LEDC`, `PWM` and `PCNT` drivers have been converted to camel case format (#1473)
- RNG is no longer TRNG, the `CryptoRng` implementation has been removed. To track this being re-added see #1499 (#1498)
- Make software interrupts shareable (#1500)
- The `SystemParts` struct has been renamed to `SystemControl`, and now has a constructor which takes the `SYSTEM` peripheral (#1495)
- Timer abstraction: refactor `systimer` and `timer` modules into a common `timer` module (#1527)
- Removed the `embassy-executor-thread` and `embassy-executor-interrupt` features, they are now enabled by default when `embassy` is enabled. (#1485)
- Software interrupt 3 is now used instead of software interrupt 0 on the thread aware executor on multicore systems (#1485)
- Timer abstraction: refactor `systimer` and `timer` modules into a common `timer` module (#1527)
- Refactoring of GPIO module, have drivers for Input,Output,OutputOpenDrain, all drivers setup their GPIOs correctly (#1542)
- DMA transactions are now found in the `dma` module (#1550)
- Remove unnecessary generics from PARL_IO driver (#1545)
- Use `Level enum` in GPIO constructors instead of plain bools (#1574)
- rmt: make ChannelCreator public (#1597)

### Removed

- Removed the `SystemExt` trait (#1495)
- Removed the `GpioExt` trait (#1496)
- Embassy support (and all related features) has been removed, now available in the `esp-hal-embassy` package instead (#1595)

## [0.17.0] - 2024-04-18

### Added

- Add `ADC::read_blocking` to xtensa chips (#1293)
- ESP32-C6 / ESP32-H2: Implement `ETM` for general purpose timers (#1274)
- `interrupt::enable` now has a direct CPU enable counter part, `interrupt::enable_direct` (#1310)
- `Delay::delay(time: fugit::MicrosDurationU64)`
- Added async support for TWAI (#1320)
- Add TWAI support for ESP32-C6 (#1323)
- `GpioPin::steal` unsafe API (#1363)
- Inherent implementions of GPIO pin `set_low`, `is_low`, etc.
- Warn users when attempting to build using the `dev` profile (#1420)
- Async uart now reports interrupt errors(overflow, glitch, frame error, parity) back to user of read/write. uart clock decimal part configured for c2,c3,s3 (#1168, #1445)
- Add mechanism to configure UART source clock (#1416)
- `GpioPin` got a function `set_state(bool)` (#1462)
- Add definitions of external USB PHY peripheral I/O signals
- Expose e-hal ErrorKind::NoAcknowledge in I2C driver (#1454)
- Add remaining peripheral signals for LCD_CAM (#1466)

### Fixed

- Reserve `esp32` ROM stacks to prevent the trashing of dram2 section (#1289)
- Fixing `esp-wifi` + `TRNG` issue on `ESP32-S2` (#1272)
- Fixed core1 startup using the wrong stack on the esp32 and esp32s3 (#1286).
- ESP32: Apply fix for Errata 3.6 in all the places necessary. (#1315)
- ESP32 & ESP32-S2: Fix I²C frequency (#1306)
- UART's TX/RX FIFOs are now cleared during initialization (#1344)
- Fixed `LCD_CAM I8080` driver potentially sending garbage to display (#1301)
- The TWAI driver can now be used without requiring the `embedded-hal` traits (#1355)
- USB pullup/pulldown now gets properly cleared and does not interfere anymore on esp32c3 and esp32s3 (#1244)
- Fixed GPIO counts so that using async code with the higher GPIO number should no longer panic (#1361, #1362)
- ESP32/ESP32-S2: Wait for I2S getting out of TX_IDLE when starting a transfer (#1375)
- Fixed writes to SPI not flushing before attempting to write, causing corrupted writes (#1381)
- fix AdcConfig::adc_calibrate for xtensa targets (#1379)
- Fixed a divide by zero panic when setting the LEDC duty cycle to 0 with `SetDutyCycle::set_duty_cycle` (#1403)
- Support 192 and 256-bit keys for AES (#1316)
- Fixed MCPWM DeadTimeCfg bit values (#1378)
- ESP32 LEDC `set_duty_cycle` used HighSpeedChannel for LowSpeedChannel (#1457)

### Changed

- TIMG: Allow use without the embedded-hal-02 traits in scope (#1367)
- DMA: use channel clusters
- Remove `Ext32` and `RateExtU64` from prelude
- Prefer mutable references over moving for DMA transactions (#1238)
- Support runtime interrupt binding, adapt GPIO driver (#1231)
- Renamed `eh1` feature to `embedded-hal`, feature-gated `embedded-hal@0.2.x` trait implementations (#1273)
- Enable `embedded-hal` feature by default, instead of the `embedded-hal-02` feature (#1313)
- `Uart` structs now take a `Mode` parameter which defines how the driver is initialized (#1294)
- `Rmt` can be created in async or blocking mode. The blocking constructor takes an optional interrupt handler argument. (#1341)
- All `Instance` traits are now sealed, and can no longer be implemented for arbitrary types (#1346)
- DMA channels can/have to be explicitly created for async or blocking drivers, added `set_interrupt_handler` to DMA channels, SPI, I2S, PARL_IO, don't enable interrupts on startup for DMA, I2S, PARL_IO, GPIO (#1300)
- UART: Rework `change_baud` so it is possible to set baud rate even after instantiation (#1350)
- Runtime ISR binding for SHA,ECC and RSA (#1354)
- Runtime ISR binding for I2C (#1376)
- `UsbSerialJtag` can be created in async or blocking mode. The blocking constructor takes an optional interrupt handler argument (#1377)
- SYSTIMER and TIMG instances can now be created in async or blocking mode (#1348)
- Runtime ISR binding for TWAI (#1384)
- ESP32-C6: The `gpio::lp_gpio` module has been renamed to `gpio::lp_io` to match the peripheral name (#1397)
- Runtime ISR binding for assist_debug (#1395)
- Runtime ISR binding for software interrupts, software interrupts are split now, interrupt-executor takes the software interrupt to use, interrupt-executor is easier to use (#1398)
- PCNT: Runtime ISR binding (#1396)
- Runtime ISR binding for RTC (#1405)
- Improve MCPWM DeadTimeCfg API (#1378)
- `SystemTimer`'s `Alarm` methods now require `&mut self` (#1455)

### Removed

- Remove package-level type exports (#1275)
- Removed `direct-vectoring` & `interrupt-preemption` features, as they are now enabled by default (#1310)
- Removed the `rt` and `vectored` features (#1380)
- Remove partial support for the ESP32-P4 (#1461)

## [0.16.1] - 2024-03-12

- Resolved an issue with the `defmt` dependency/feature (#1264)

### Changed

- Use ROM `memcpy` over compiler builtins (#1255)
- Do not ensure randomness or implement the `CryptoRng` trait for ESP32-P4/S2 (#1267)

## [0.16.0] - 2024-03-08

### Added

- Add initial support for the ESP32-P4 (#1101)
- Implement `embedded_hal::pwm::SetDutyCycle` trait for `ledc::channel::Channel` (#1097)
- ESP32-P4: Add initial GPIO support (#1109)
- ESP32-P4: Add initial support for interrupts (#1112)
- ESP32-P4: Add efuse reading support (#1114)
- ESP32-S3: Added LCD_CAM I8080 driver (#1086)
- Allow for splitting of the USB Serial JTAG peripheral into tx/rx components (#1024)
- `RngCore` trait is implemented (#1122)
- Support Rust's `stack-protector` feature (#1135)
- Adding clock support for `ESP32-P4` (#1145)
- Implementation OutputPin and InputPin for AnyPin (#1067)
- Implement `estimate_xtal_frequency` for ESP32-C6 / ESP32-H2 (#1174)
- A way to push into I2S DMA buffer via a closure (#1189)
- Added basic `LP-I2C` driver for C6 (#1185)
- Ensuring that the random number generator is TRNG. (#1200)
- ESP32-C6: Add timer wakeup source for deepsleep (#1201)
- Introduce `InterruptExecutor::spawner()` (#1211)
- Add `InterruptHandler` struct, which couples interrupt handlers and their priority together (#1299)

### Fixed

- Fix embassy-time tick rate not set when using systick as the embassy timebase (#1124)
- Fix `get_raw_core` on Xtensa (#1126)
- Fix docs.rs documentation builds (#1129)
- Fix circular DMA (#1144)
- Fix `hello_rgb` example for ESP32 (#1173)
- Fixed the multicore critical section on Xtensa (#1175)
- Fix timer `now` for esp32c3 and esp32c6 (#1178)
- Wait for registers to get synced before reading the timer count for all chips (#1183)
- Fix I2C error handling (#1184)
- Fix circular DMA (#1189)
- Fix esp32c3 uart initialization (#1156)
- Fix ESP32-S2 I2C read (#1214)
- Reset/init UART if it's not the console UART (#1213)

### Changed

- DmaDescriptor struct to better model the hardware (#1054)
- DMA descriptor count no longer needs to be multiplied by 3 (#1054)
- RMT channels no longer take the channel number as a generic param (#959)
- The `esp-hal-common` package is now called `esp-hal` (#1131)
- Refactor the `Trace` driver to be generic around its peripheral (#1140)
- Auto detect crystal frequency based on `RtcClock::estimate_xtal_frequency()` (#1165)
- ESP32-S3: Configure 32k ICACHE (#1169)
- Lift the minimal buffer size requirement for I2S (#1189)
- Replaced `SystemTimer::TICKS_PER_SEC` with `SystemTimer::ticks_per_sec()` (#1981)

### Removed

- Remove `xtal-26mhz` and `xtal-40mhz` features (#1165)
- All chip-specific HAL packages have been removed (#1196)

### Breaking

- `ADC` and `DAC` drivers now take virtual peripherals in their constructors, instead of splitting `APB_SARADC`/`SENS` (#1100)
- The `DAC` driver's constructor is now `new` instead of `dac`, to be more consistent with other APIs (#1100)
- The DMA peripheral is now called `Dma` for devices with both PDMA and GDMA controllers (#1125)
- The `ADC` driver's constructor is now `new` instead of `adc`, to be more consistent with other APIs (#1133)
- `embassy-executor`'s `integrated-timers` is no longer enabled by default.
- Renamed `embassy-time-systick` to `embassy-time-systick-16mhz` for use with all chips with a systimer, except `esp32s2`. Added `embassy-time-systick-80mhz` specifically for the `esp32s2`. (#1247)

## [0.15.0] - 2024-01-19

### Added

- ESP32-C6: Properly initialize PMU (#974)
- Implement overriding base mac address (#1044)
- Add `rt-riscv` and `rt-xtensa` features to enable/disable runtime support (#1057)
- ESP32-C6: Implement deep sleep (#918)
- Add `embedded-io` feature to each chip-specific HAL (#1072)
- Add `embassy-time-driver` to `esp-hal-common` due to updating `embassy-time` to `v0.3.0` (#1075)
- ESP32-S3: Added support for 80Mhz PSRAM (#1069)
- ESP32-C3/S3: Add workaround for USB pin exchange on usb-serial-jtag (#1104).
- ESP32C6: Added LP_UART initialization (#1113)
- Add `place-spi-driver-in-ram` feature to `esp-hal-common` (#1096)

### Changed

- Set up interrupts for the DMA and async enabled peripherals only when `async` feature is provided (#1042)
- Update to `1.0.0` releases of the `embedded-hal-*` packages (#1068)
- Update `embassy-time` to `0.3.0` and embassy-executor to `0.5.0` release due to the release of the `embedded-hal-*` packages (#1075)
- No longer depend on `embassy-time` (#1092)
- Update to latest `smart-leds-trait` and `smart-leds` packages (#1094)

### Fixed

- ESP32: correct gpio 32/33 in errata36() (#1053)
- ESP32: make gpio 4 usable as analog pin (#1078)
- Fix double &mut for the `SetDutyCycle` impl on `PwmPin` (#1033)
- ESP32/ESP32-S3: Fix stack-top calculation for app-core (#1081)
- ESP32/ESP32-S2/ESP32-S3: Fix embassy-time-timg0 driver (#1091)
- ESP32: ADC readings are no longer inverted (#1093)

### Removed

### Breaking

- Unify the low-power peripheral names (`RTC_CNTL` and `LP_CLKRST` to `LPWR`) (#1064)

## [0.14.1] - 2023-12-13

### Fixed

- Fix SHA for all targets (#1021)

## [0.14.0] - 2023-12-12

### Added

- ESP32-C6: LP core clock is configurable (#907)
- Derive `Clone` and `Copy` for `EspTwaiFrame` (#914)
- A way to configure inverted pins (#912)
- Added API to check a GPIO-pin's interrupt status bit (#929)
- A `embedded_io_async::Read` implementation for `UsbSerialJtag` (#889)
- `RtcClock::get_xtal_freq`, `RtcClock::get_slow_freq` (#957)
- Added Rx Timeout functionality to async Uart (#911)
- RISC-V: Thread-mode and interrupt-mode executors, `#[main]` macro (#947)
- A macro to make it easier to create DMA buffers and descriptors (#935)
- I2C timeout is configurable (#1011)
- ESP32-C6/ESP32-H2: `flip-link` feature gives zero-cost stack overflow protection (#1008)

### Changed

- Improve DMA documentation & clean up module (#915)
- Only allow a single version of `esp-hal-common` to be present in an application (#934)
- ESP32-C3/C6 and ESP32-H2 can now use the `zero-rtc-bss` feature to enable `esp-hal-common/rv-zero-rtc-bss` (#867)
- Reuse `ieee802154_clock_enable/disable()` functions for BLE and rename `ble_ieee802154_clock_enable()` (#953)
- The `embedded-io` trait implementations are now gated behind the `embedded-io` feature (#964)
- Simplifed RMT channels and channel creators (#958)
- Reworked construction of I2S driver instances (#983)
- ESP32-S2/S3: Don't require GPIO 18 to create a USB peripheral driver instance (#990)
- Updated to latest release candidate (`1.0.0-rc.2`) for `embedded-hal{-async,-nb}` (#994)
- Explicit panic when hitting the `DefaultHandler` (#1005)
- Relevant interrupts are now auto enabled in `embassy::init` (#1014).

### Fixed

- ESP32-C2/C3 examples: fix build error (#899)
- ESP32-S3: Fix GPIO interrupt handler crashing when using GPIO48. (#898)
- Fixed short wait times in embassy causing hangs (#906)
- Make sure to clear LP/RTC RAM before loading code (#916)
- Async RMT channels can be used concurrently (#925)
- Xtensa: Allow using `embassy-executor`'s thread-mode executor if neither `embassy-executor-thread`, nor `embassy-executor-interrupt` is enabled. (#937)
- Uart Async: Improve interrupt handling and irq <--> future communication (#977)
- RISC-V: Fix stack allocation (#988)
- ESP32-C6: Fix used RAM (#997)
- ESP32-H2: Fix used RAM (#1003)
- Fix SPI slave DMA dma_read and dma_write (#1013)
- ESP32-C6/H2: Fix disabling of interrupts (#1040)

### Removed

- Direct boot support has been removed (#903).
- Removed the `mcu-boot` feature from `esp32c3-hal` (#938)
- Removed SpiBusController and SpiBusDevice in favour of embedded-hal-bus and embassy-embedded-hal implementataions. (#978)

### Breaking

- `Spi::new`/`Spi::new_half_duplex` takes no gpio pin now, instead you need to call `with_pins` to setup those (#901).
- ESP32-C2, ESP32-C3, ESP32-S2: atomic emulation trap has been removed. (#904) (#985)
  - When upgrading you must either remove [these lines](https://github.com/esp-rs/riscv-atomic-emulation-trap#usage) from your `.cargo/config.toml`.
  - Usage of `core::sync::atomic::*` in dependent crates should be replaced with [portable-atomic](https://github.com/taiki-e/portable-atomic).
- RSA driver now takes `u32` words instead of `u8` bytes. The expected slice length is now 4 times shorter. (#981)

## [0.13.1] - 2023-11-02

### Fixed

- ESP32-C3: Make sure BLE and WiFi are not powered down when esp-wifi needs them (#891)
- ESP32-C6/H2: Fix setting UART baud rate (#893)

## [0.13.0] - 2023-10-31

### Added

- Implement SetFrequencyCycle and PwmPin from embedded_hal for PwmPin of MCPWM. (#880)
- Added `embassy-time-systick` to ESP32-S2 (#827)
- Implement enabling/disabling BLE clock on ESP32-C6 (#784)
- Async support for RMT (#787)
- Implement `defmt::Format` for more types (#786)
- Add new_no_miso to Spi FullDuplexMode (#794)
- Add UART support for splitting into TX and RX (#754)
- Async support for I2S (#801)
- Async support for PARL_IO (#807)
- ETM driver, GPIO ETM (#819)
- (G)DMA AES support (#821)
- SYSTIMER ETM functionality (#828)
- Adding async support for RSA peripheral(doesn't work properly for `esp32` chip - issue will be created)(#790)
- Added sleep support for ESP32-C3 with timer and GPIO wakeups (#795)
- Support for ULP-RISCV including Delay and GPIO (#840, #845)
- Add bare-bones SPI slave support, DMA only (#580, #843)
- Embassy `#[main]` convenience macro (#841)
- Add a `defmt` feature to the `esp-hal-smartled` package (#846)
- Support 16MB octal PS-RAM for ESP32-S3 (#858)
- RISCV TRACE Encoder driver for ESP32-C6 / ESP32-H2 (#864)
- `embedded_hal` 1 `InputPin` and `embedded_hal_async` `Wait` impls for open drain outputs (#905)

### Changed

- Bumped MSRV to 1.67 (#798)
- Optimised multi-core critical section implementation (#797)
- Changed linear- and curve-calibrated ADC to provide readings in mV (#836)

### Fixed

- S3: Allow powering down RC_FAST_CLK (#796)
- UART/ESP32: fix calculating FIFO counter with `get_rx_fifo_count()` (#804)
- Xtensa targets: Use ESP32Reset - not Reset (#823)
- Examples should now work with the `defmt` feature (#810)
- Fixed a race condition causing SpiDma to stop working unexpectedly (#869)
- Fixed async uart serial, and updated the embassy_serial examples (#871).
- Fix ESP32-S3 direct-boot (#873)
- Fix ESP32-C6 ADC (#876)
- Fix ADC Calibration not being used on ESP32-S2 and ESP32-S3 (#1000)

### Removed

- `Pin::is_pcore_interrupt_set` (#793)
- `Pin::is_pcore_non_maskable_interrupt_set` (#793)
- `Pin::is_acore_interrupt_set` (#793)
- `Pin::is_acore_non_maskable_interrupt_set` (#793)
- `Pin::enable_hold` (#793)
- Removed the generic return type for ADC reads (#792)

### Breaking

- `Uart::new` now takes the `&Clocks` struct to ensure baudrate is correct for CPU/APB speed. (#808)
- `Uart::new_with_config` takes an `Config` instead of `Option<Config>`. (#808)
- `Alarm::set_period` takes a period (duration) instead of a frequency (#812)
- `Alarm::interrupt_clear` is now `Alarm::clear_interrupt` to be consistent (#812)
- The `PeripheralClockControl` struct is no longer public, drivers no longer take this as a parameter (#817)
- Unify the system peripheral, `SYSTEM`, `DPORT` and `PCR` are now all exposed as `SYSTEM` (#832).
- Unified the ESP32's and ESP32-C2's xtal frequency features (#831)
- Replace any underscores in feature names with dashes (#833)
- The `spi` and `spi_slave` modules have been refactored into the `spi`, `spi::master`, and `spi::slave` modules (#843)
- The `WithDmaSpi2`/`WithDmaSpi3` structs are no longer generic around the inner peripheral type (#853)
- The `SarAdcExt`/`SensExt` traits are now collectively named `AnalogExt` instead (#857)
- Replace the `radio` module with peripheral singleton structs (#852)
- The SPI traits are no longer re-exported in the main prelude, but from preludes in `spi::master`/`spi::slave` instead (#860)
- The `embedded-hal-1` and `embedded-hal-async` traits are no longer re-exported in the prelude (#860)

## [0.12.0] - 2023-09-05

### Added

- Implement RTCIO pullup, pulldown and hold control for Xtensa MCUs (#684)
- S3: Implement RTCIO wakeup source (#690)
- Add PARL_IO driver for ESP32-C6 / ESP32-H2 (#733, #760)
- Implement `ufmt_write::uWrite` trait for USB Serial JTAG (#751)
- Add HMAC peripheral support (#755)
- Add multicore-aware embassy executor for Xtensa MCUs (#723, #756).
- Add interrupt-executor for Xtensa MCUs (#723, #756).
- Add missing `Into<Gpio<Analog, GPIONUN>>` conversion (#764)
- Updated `clock` module documentation (#774)
- Add `log` feature to enable log output (#773)
- Add `defmt` feature to enable log output (#773)
- A new macro to load LP core code on ESP32-C6 (#779)
- Add `ECC`` peripheral driver (#785)
- Initial LLD support for Xtensa chips (#861).

### Changed

- Update the `embedded-hal-*` packages to `1.0.0-rc.1` and implement traits from `embedded-io` and `embedded-io-async` (#747)
- Moved AlignmentHelper to its own module (#753)
- Disable all watchdog timers by default at startup (#763)
- `log` crate is now opt-in (#773)

### Fixed

- Fix `psram` availability lookup in `esp-hal-common` build script (#718)
- Fix wrong `dram_seg` length in `esp32s2-hal` linker script (#732)
- Fix setting alarm when a timer group is used as the alarm source. (#730)
- Fix `Instant::now()` not counting in some cases when using TIMG0 as the timebase (#737)
- Fix number of ADC attenuations for ESP32-C6 (#771)
- Fix SHA registers access (#805)

### Breaking

- `CpuControl::start_app_core()` now takes an `FnOnce` closure (#739)

## [0.11.0] - 2023-08-10

### Added

- Add initial LP-IO support for ESP32-C6 (#639)
- Implement sleep with some wakeup methods for `esp32` (#574)
- Add a new RMT driver (#653, #667, #695)
- Implemented calibrated ADC API for ESP32-S3 (#641)
- Add MCPWM DeadTime configuration (#406)
- Implement sleep with some wakeup methods for `esp32-s3` (#660, #689, #696)
- Add feature enabling directly hooking the interrupt vector table (#621)
- Add `ClockControl::max` helper for all chips (#701)
- Added module-level documentation for all peripherals (#680)
- Implement sleep with some wakeup methods for `esp32-s3` (#660)
- Add `FlashSafeDma` wrapper for eh traits which ensure correct DMA transfer from source data in flash (ROM) (#678)

### Changed

- Update `embedded-hal-*` alpha packages to their latest versions (#640)
- Implement the `Clone` and `Copy` traits for the `Rng` driver (#650)
- Use all remaining memory as core-0's stack (#716)

### Fixed

- Fixed Async Uart `read` when `set_at_cmd` is not used (#652)
- USB device support is working again (#656)
- Add missing interrupt status read for esp32s3, which fixes USB-SERIAL-JTAG interrupts (#664)
- GPIO interrupt status bits are now properly cleared (#670)
- Increase frequency resolution in `set_periodic` (#686)
- Fixed ESP32-S2, ESP32-S3, ESP32-C2, ESP32-C3 radio clock gating (#679, #681)
- Partially fix ESP32 radio clocks (#709)
- Fixed "ESP32/ESP32-S2 RMT transmission with with data.len() > RMT_CHANNEL_RAM_SIZE results in TransmissionError" #707 (#710)

### Removed

- Remove the `allow-opt-level-z` feature from `esp32c3-hal` (#654)
- Remove the old `pulse_control` driver (#694)

### Breaking

- `DmaTransfer::wait` and `I2sReadDmaTransfer::wait_receive` now return `Result` (#665)
- `gpio::Pin` is now object-safe (#687)

## [0.10.0] - 2023-06-04

### Added

- Add `WithDmaSpi3` to prelude for ESP32S3 (#623)
- Add bare-bones PSRAM support for ESP32 (#506)
- Add initial support for the ESP32-H2 (#513, #526, #527, #528, #530, #538, #544, #548, #551, #556, #560, #566, #549, #564, #569, #576, #577, #589, #591, #597)
- Add bare-bones PSRAM support for ESP32-S3 (#517)
- Add async support to the I2C driver (#519)
- Implement Copy and Eq for EspTwaiError (#540)
- Add LEDC hardware fade support (#475)
- Added support for multicore async GPIO (#542)
- Add a fn to poll DMA transfers (#559)
- Add unified field-based efuse access (#567)
- Move `esp-riscv-rt` into esp-hal (#578)
- Add CRC functions from ESP ROM (#587)
- Add a `debug` feature to enable the PACs' `impl-register-debug` feature (#596)
- Add initial support for `I2S` in ESP32-H2 (#597)
- Add octal PSRAM support for ESP32-S3 (#610)
- Add MD5 functions from ESP ROM (#618)
- Add embassy async `read` support for `uart` (#620)
- Add bare-bones support to run code on ULP-RISCV / LP core (#631)
- Add ADC calibration implementation for a riscv chips (#555)
- Add `async` implementation for `USB Serial/JTAG`(#632)

### Changed

- Simplify the `Delay` driver, derive `Clone` and `Copy` (#568)
- DMA types can no longer be constructed by the user (#625)
- Move core interrupt handling from Flash to RAM for RISC-V chips (ESP32-H2, ESP32-C2, ESP32-C3, ESP32-C6) (#541)
- Change LED pin to GPIO2 in ESP32 blinky example (#581)
- Update ESP32-H2 and ESP32-C6 clocks and remove `i2c_clock` for all chips but ESP32 (#592)
- Use both timers in `TIMG0` for embassy time driver when able (#609)
- Re-work `RadioExt` implementations, add support for ESP32-H2 (#627)
- Improve examples documentation (#533)
- esp32h2-hal: added README (#585)
- Update `esp-hal-procmacros` package dependencies and features (#628)

### Fixed

- Corrected the expected DMA descriptor counts (#622, #625)
- DMA is supported for SPI3 on ESP32-S3 (#507)
- `change_bus_frequency` is now available on `SpiDma` (#529)
- Fixed a bug where a GPIO interrupt could erroneously fire again causing the next `await` on that pin to instantly return `Poll::Ok` (#537)
- Set `vecbase` on core 1 (ESP32, ESP32-S3) (#536)
- ESP32-S3: Move PSRAM related function to RAM (#546)
- ADC driver will now apply attenuation values to the correct ADC's channels. (#554)
- Sometimes half-duplex non-DMA SPI reads were reading garbage in non-release mode (#552)
- ESP32-C3: Fix GPIO5 ADC channel id (#562)
- ESP32-H2: Fix direct-boot feature (#570)
- Fix Async GPIO not disabling interupts on chips with multiple banks (#572)
- ESP32-C6: Support FOSC CLK calibration for ECO1+ chip revisions (#593)
- Fixed CI by pinning the log crate to 0.4.18 (#600)
- ESP32-S3: Fix calculation of PSRAM start address (#601)
- Fixed wrong variable access (FOSC CLK calibration for ESP32-C6 #593)
- Fixed [trap location in ram](https://github.com/esp-rs/esp-hal/pull/605#issuecomment-1604039683) (#605)
- Fix rom::crc docs (#611)
- Fixed a possible overlap of `.data` and `.rwtext` (#616)
- Avoid SDA/SCL being low while configuring pins for I2C (#619)

### Breaking

- Simplified user-facing SpiDma and I2s types (#626)
- Significantly simplified user-facing GPIO pin types. (#553)
- No longer re-export the `soc` module and the contents of the `interrupt` module at the package level (#607)

## [0.9.0] - 2023-05-02

### Added

- Add bare-bones PSRAM support for ESP32-S2 (#493)
- Add `DEBUG_ASSIST` functionality (#484)
- Add RSA peripheral support (#467)
- Add PeripheralClockControl argument to `timg`, `wdt`, `sha`, `usb-serial-jtag` and `uart` constructors (#463)
- Added API to raise and reset software interrupts (#426)
- Implement `embedded_hal_nb::serial::*` traits for `UsbSerialJtag` (#498)

### Fixed

- Fix `get_wakeup_cause` comparison error (#472)
- Use 192 as mclk_multiple for 24-bit I2S (#471)
- Fix `CpuControl::start_app_core` signature (#466)
- Move `rwtext` after other RAM data sections (#464)
- ESP32-C3: Disable `usb_pad_enable` when setting GPIO18/19 to input/output (#461)
- Fix 802.15.4 clock enabling (ESP32-C6) (#458)
- ESP32-S3: Disable usb_pad_enable when setting GPIO19/20 to input/output (#645)

### Changed

- Update `embedded-hal-async` and `embassy-*` dependencies (#488)
- Update to `embedded-hal@1.0.0-alpha.10` and `embedded-hal-nb@1.0.0-alpha.2` (#487)
- Let users configure the LEDC output pin as open-drain (#474)
- Use bitflags to decode wakeup cause (#473)
- Minor linker script additions (#470)
- Minor documentation improvements (#460)

### Removed

- Remove unnecessary generic from `UsbSerialJtag` driver (#492)
- Remove `#[doc(inline)]` from esp-hal-common re-exports (#490)

## [0.8.0] - 2023-03-27

## [0.7.1] - 2023-02-22

## [0.7.0] - 2023-02-21

## [0.5.0] - 2023-01-26

## [0.4.0] - 2022-12-12

## [0.3.0] - 2022-11-17

## [0.2.0] - 2022-09-13

## [0.1.0] - 2022-08-05

[Unreleased]: https://github.com/esp-rs/esp-hal/compare/v0.23.1...HEAD
[0.23.1]: https://github.com/esp-rs/esp-hal/compare/v0.23.0..v0.23.1
[0.23.0]: https://github.com/esp-rs/esp-hal/compare/v0.22.0..v0.23.0
[0.22.0]: https://github.com/esp-rs/esp-hal/compare/v0.21.1...v0.22.0
[0.21.1]: https://github.com/esp-rs/esp-hal/compare/v0.21.0...v0.21.1
[0.21.0]: https://github.com/esp-rs/esp-hal/compare/v0.20.1...v0.21.0
[0.20.1]: https://github.com/esp-rs/esp-hal/compare/v0.20.0...v0.20.1
[0.20.0]: https://github.com/esp-rs/esp-hal/compare/v0.19.0...v0.20.0
[0.19.0]: https://github.com/esp-rs/esp-hal/compare/v0.18.0...v0.19.0
[0.18.0]: https://github.com/esp-rs/esp-hal/compare/v0.17.0...v0.18.0
[0.17.0]: https://github.com/esp-rs/esp-hal/compare/v0.16.1...v0.17.0
[0.16.1]: https://github.com/esp-rs/esp-hal/compare/v0.16.0...v0.16.1
[0.16.0]: https://github.com/esp-rs/esp-hal/compare/v0.15.0...v0.16.0
[0.15.0]: https://github.com/esp-rs/esp-hal/compare/v0.14.1...v0.15.0
[0.14.1]: https://github.com/esp-rs/esp-hal/compare/v0.14.0...v0.14.1
[0.14.0]: https://github.com/esp-rs/esp-hal/compare/v0.13.1...v0.14.0
[0.13.1]: https://github.com/esp-rs/esp-hal/compare/v0.13.0...v0.13.1
[0.13.0]: https://github.com/esp-rs/esp-hal/compare/v0.12.0...v0.13.0
[0.12.0]: https://github.com/esp-rs/esp-hal/compare/v0.11.0...v0.12.0
[0.11.0]: https://github.com/esp-rs/esp-hal/compare/v0.10.0...v0.11.0
[0.10.0]: https://github.com/esp-rs/esp-hal/compare/v0.9.0...v0.10.0
[0.9.0]: https://github.com/esp-rs/esp-hal/compare/v0.8.0...v0.9.0
[0.8.0]: https://github.com/esp-rs/esp-hal/compare/v0.7.1...v0.8.0
[0.7.1]: https://github.com/esp-rs/esp-hal/compare/v0.7.0...v0.7.1
[0.7.0]: https://github.com/esp-rs/esp-hal/compare/v0.5.0...v0.7.0
[0.5.0]: https://github.com/esp-rs/esp-hal/compare/v0.4.0...v0.5.0
[0.4.0]: https://github.com/esp-rs/esp-hal/compare/v0.3.0...v0.4.0
[0.3.0]: https://github.com/esp-rs/esp-hal/compare/v0.2.0...v0.3.0
[0.2.0]: https://github.com/esp-rs/esp-hal/compare/v0.1.0...v0.2.0
[0.1.0]: https://github.com/esp-rs/esp-hal/releases/tag/v0.1.0<|MERGE_RESOLUTION|>--- conflicted
+++ resolved
@@ -21,15 +21,10 @@
 - Uart `flush` is now blocking (#2882)
 - Removed `embedded-hal-nb` traits (#2882)
 - `timer::wait` is now blocking (#2882)
-<<<<<<< HEAD
+- By default, set `tx_idle_num` to 0 so that bytes written to TX FIFO are always immediately transmitted. (#2859)
+- `Rng` and `Trng` now implement `Peripheral<P = Self>` (#2992)
+- `Async` drivers are no longer `Send` (#2980)
 - GPIO drivers now take configuration structs, and their constructors are fallible (#2990)
-=======
-- By default, set `tx_idle_num` to 0 so that bytes written to TX FIFO are always immediately transmitted. (#2859)
-
-- `Rng` and `Trng` now implement `Peripheral<P = Self>` (#2992)
-
-- `Async` drivers are no longer `Send` (#2980)
->>>>>>> 67c91591
 
 ### Fixed
 

--- conflicted
+++ resolved
@@ -40,12 +40,9 @@
 - ESP32/ESP32-S2: Avoid running into timeouts with reads/writes larger than the FIFO (#3199)
 - ESP32: Enforce required pointer alignments in DMA buffers (#3296)
 - ESP32-C6: Keep ADC enabled to improve radio signal strength (#3249)
-<<<<<<< HEAD
 - Flex: Revert removal of `Flex::set_as_input` (#3250)
-=======
 - Fix off-by-one in the allowed range of the spi clock calculations (#3266)
 - Fixed an issue where inverting a pin via the interconnect matrix was ineffective (#3312)
->>>>>>> 5cec0085
 
 ### Removed
 

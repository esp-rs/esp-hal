# Changelog

All notable changes to this project will be documented in this file.

The format is based on [Keep a Changelog](https://keepachangelog.com/en/1.0.0/),
and this project adheres to [Semantic Versioning](https://semver.org/spec/v2.0.0.html).

## [Unreleased]

### Added

- Add `ADC::read_blocking` to xtensa chips (#1293)
- ESP32-C6 / ESP32-H2: Implement `ETM` for general purpose timers (#1274)
- `interrupt::enable` now has a direct CPU enable counter part, `interrupt::enable_direct` (#1310)
- `Delay::delay(time: fugit::MicrosDurationU64)`
- Added async support for TWAI (#1320)
- Add TWAI support for ESP32-C6 (#1323)
- `GpioPin::steal` unsafe API (#1363)
- Inherent implementions of GPIO pin `set_low`, `is_low`, etc.
- Warn users when attempting to build using the `dev` profile (#1420)
- Async uart now reports interrupt errors(overflow, glitch, frame error, parity) back to user of read/write. uart clock decimal part configured for c2,c3,s3 (#1168, #1445)

### Fixed

- Reserve `esp32` ROM stacks to prevent the trashing of dram2 section (#1289)
- Fixing `esp-wifi` + `TRNG` issue on `ESP32-S2` (#1272)
- Fixed core1 startup using the wrong stack on the esp32 and esp32s3 (#1286).
- ESP32: Apply fix for Errata 3.6 in all the places necessary. (#1315)
- ESP32 & ESP32-S2: Fix I²C frequency (#1306)
- UART's TX/RX FIFOs are now cleared during initialization (#1344)
- Fixed `LCD_CAM I8080` driver potentially sending garbage to display (#1301)
- The TWAI driver can now be used without requiring the `embedded-hal` traits (#1355)
- USB pullup/pulldown now gets properly cleared and does not interfere anymore on esp32c3 and esp32s3 (#1244)
- Fixed GPIO counts so that using async code with the higher GPIO number should no longer panic (#1361, #1362)
- ESP32/ESP32-S2: Wait for I2S getting out of TX_IDLE when starting a transfer (#1375)
- Fixed writes to SPI not flushing before attempting to write, causing corrupted writes (#1381)
- fix AdcConfig::adc_calibrate for xtensa targets (#1379)
- Fixed a divide by zero panic when setting the LEDC duty cycle to 0 with `SetDutyCycle::set_duty_cycle` (#1403)
- Support 192 and 256-bit keys for AES (#1316)
<<<<<<< HEAD
- Fixed MCPWM DeadTimeCfg bit values (#1378)
=======
- ESP32 LEDC `set_duty_cycle` used HighSpeedChannel for LowSpeedChannel (#1457)
>>>>>>> 000617b8

### Changed

- TIMG: Allow use without the embedded-hal-02 traits in scope (#1367)
- DMA: use channel clusters
- Remove `Ext32` and `RateExtU64` from prelude
- Prefer mutable references over moving for DMA transactions (#1238)
- Support runtime interrupt binding, adapt GPIO driver (#1231)
- Renamed `eh1` feature to `embedded-hal`, feature-gated `embedded-hal@0.2.x` trait implementations (#1273)
- Enable `embedded-hal` feature by default, instead of the `embedded-hal-02` feature (#1313)
- `Uart` structs now take a `Mode` parameter which defines how the driver is initialized (#1294)
- `Rmt` can be created in async or blocking mode. The blocking constructor takes an optional interrupt handler argument. (#1341)
- All `Instance` traits are now sealed, and can no longer be implemented for arbitrary types (#1346)
- DMA channels can/have to be explicitly created for async or blocking drivers, added `set_interrupt_handler` to DMA channels, SPI, I2S, PARL_IO, don't enable interrupts on startup for DMA, I2S, PARL_IO, GPIO (#1300)
- UART: Rework `change_baud` so it is possible to set baud rate even after instantiation (#1350)
- Runtime ISR binding for SHA,ECC and RSA (#1354)
- Runtime ISR binding for I2C (#1376)
- `UsbSerialJtag` can be created in async or blocking mode. The blocking constructor takes an optional interrupt handler argument (#1377)
- SYSTIMER and TIMG instances can now be created in async or blocking mode (#1348)
- Runtime ISR binding for TWAI (#1384)
- ESP32-C6: The `gpio::lp_gpio` module has been renamed to `gpio::lp_io` to match the peripheral name (#1397)
- Runtime ISR binding for assist_debug (#1395)
- Runtime ISR binding for software interrupts, software interrupts are split now, interrupt-executor takes the software interrupt to use, interrupt-executor is easier to use (#1398)
- PCNT: Runtime ISR binding (#1396)
- Runtime ISR binding for RTC (#1405)
- Improve MCPWM DeadTimeCfg API (#1378)

### Removed

- Remove package-level type exports (#1275)
- Removed `direct-vectoring` & `interrupt-preemption` features, as they are now enabled by default (#1310)
- Removed the `rt` and `vectored` features (#1380)

## [0.16.1] - 2024-03-12

- Resolved an issue with the `defmt` dependency/feature (#1264)

### Changed

- Use ROM `memcpy` over compiler builtins (#1255)
- Do not ensure randomness or implement the `CryptoRng` trait for ESP32-P4/S2 (#1267)

## [0.16.0] - 2024-03-08

### Added

- Add initial support for the ESP32-P4 (#1101)
- Implement `embedded_hal::pwm::SetDutyCycle` trait for `ledc::channel::Channel` (#1097)
- ESP32-P4: Add initial GPIO support (#1109)
- ESP32-P4: Add initial support for interrupts (#1112)
- ESP32-P4: Add efuse reading support (#1114)
- ESP32-S3: Added LCD_CAM I8080 driver (#1086)
- Allow for splitting of the USB Serial JTAG peripheral into tx/rx components (#1024)
- `RngCore` trait is implemented (#1122)
- Support Rust's `stack-protector` feature (#1135)
- Adding clock support for `ESP32-P4` (#1145)
- Implementation OutputPin and InputPin for AnyPin (#1067)
- Implement `estimate_xtal_frequency` for ESP32-C6 / ESP32-H2 (#1174)
- A way to push into I2S DMA buffer via a closure (#1189)
- Added basic `LP-I2C` driver for C6 (#1185)
- Ensuring that the random number generator is TRNG. (#1200)
- ESP32-C6: Add timer wakeup source for deepsleep (#1201)
- Introduce `InterruptExecutor::spawner()` (#1211)
- Add `InterruptHandler` struct, which couples interrupt handlers and their priority together (#1299)

### Fixed

- Fix embassy-time tick rate not set when using systick as the embassy timebase (#1124)
- Fix `get_raw_core` on Xtensa (#1126)
- Fix docs.rs documentation builds (#1129)
- Fix circular DMA (#1144)
- Fix `hello_rgb` example for ESP32 (#1173)
- Fixed the multicore critical section on Xtensa (#1175)
- Fix timer `now` for esp32c3 and esp32c6 (#1178)
- Wait for registers to get synced before reading the timer count for all chips (#1183)
- Fix I2C error handling (#1184)
- Fix circular DMA (#1189)
- Fix esp32c3 uart initialization (#1156)
- Fix ESP32-S2 I2C read (#1214)
- Reset/init UART if it's not the console UART (#1213)

### Changed

- DmaDescriptor struct to better model the hardware (#1054)
- DMA descriptor count no longer needs to be multiplied by 3 (#1054)
- RMT channels no longer take the channel number as a generic param (#959)
- The `esp-hal-common` package is now called `esp-hal` (#1131)
- Refactor the `Trace` driver to be generic around its peripheral (#1140)
- Auto detect crystal frequency based on `RtcClock::estimate_xtal_frequency()` (#1165)
- ESP32-S3: Configure 32k ICACHE (#1169)
- Lift the minimal buffer size requirement for I2S (#1189)

### Removed

- Remove `xtal-26mhz` and `xtal-40mhz` features (#1165)
- All chip-specific HAL packages have been removed (#1196)

### Breaking

- `ADC` and `DAC` drivers now take virtual peripherals in their constructors, instead of splitting `APB_SARADC`/`SENS` (#1100)
- The `DAC` driver's constructor is now `new` instead of `dac`, to be more consistent with other APIs (#1100)
- The DMA peripheral is now called `Dma` for devices with both PDMA and GDMA controllers (#1125)
- The `ADC` driver's constructor is now `new` instead of `adc`, to be more consistent with other APIs (#1133)
- `embassy-executor`'s `integrated-timers` is no longer enabled by default.
- Renamed `embassy-time-systick` to `embassy-time-systick-16mhz` for use with all chips with a systimer, except `esp32s2`. Added `embassy-time-systick-80mhz` specifically for the `esp32s2`. (#1247)

## [0.15.0] - 2024-01-19

### Added

- ESP32-C6: Properly initialize PMU (#974)
- Implement overriding base mac address (#1044)
- Add `rt-riscv` and `rt-xtensa` features to enable/disable runtime support (#1057)
- ESP32-C6: Implement deep sleep (#918)
- Add `embedded-io` feature to each chip-specific HAL (#1072)
- Add `embassy-time-driver` to `esp-hal-common` due to updating `embassy-time` to `v0.3.0` (#1075)
- ESP32-S3: Added support for 80Mhz PSRAM (#1069)
- ESP32-C3/S3: Add workaround for USB pin exchange on usb-serial-jtag (#1104).
- ESP32C6: Added LP_UART initialization (#1113)
- Add `place-spi-driver-in-ram` feature to `esp-hal-common` (#1096)

### Changed

- Set up interrupts for the DMA and async enabled peripherals only when `async` feature is provided (#1042)
- Update to `1.0.0` releases of the `embedded-hal-*` packages (#1068)
- Update `embassy-time` to `0.3.0` and embassy-executor to `0.5.0` release due to the release of the `embedded-hal-*` packages (#1075)
- No longer depend on `embassy-time` (#1092)
- Update to latest `smart-leds-trait` and `smart-leds` packages (#1094)

### Fixed

- ESP32: correct gpio 32/33 in errata36() (#1053)
- ESP32: make gpio 4 usable as analog pin (#1078)
- Fix double &mut for the `SetDutyCycle` impl on `PwmPin` (#1033)
- ESP32/ESP32-S3: Fix stack-top calculation for app-core (#1081)
- ESP32/ESP32-S2/ESP32-S3: Fix embassy-time-timg0 driver (#1091)
- ESP32: ADC readings are no longer inverted (#1093)

### Removed

### Breaking

- Unify the low-power peripheral names (`RTC_CNTL` and `LP_CLKRST` to `LPWR`) (#1064)

## [0.14.1] - 2023-12-13

### Fixed

- Fix SHA for all targets (#1021)

## [0.14.0] - 2023-12-12

### Added

- ESP32-C6: LP core clock is configurable (#907)
- Derive `Clone` and `Copy` for `EspTwaiFrame` (#914)
- A way to configure inverted pins (#912)
- Added API to check a GPIO-pin's interrupt status bit (#929)
- A `embedded_io_async::Read` implementation for `UsbSerialJtag` (#889)
- `RtcClock::get_xtal_freq`, `RtcClock::get_slow_freq` (#957)
- Added Rx Timeout functionality to async Uart (#911)
- RISC-V: Thread-mode and interrupt-mode executors, `#[main]` macro (#947)
- A macro to make it easier to create DMA buffers and descriptors (#935)
- I2C timeout is configurable (#1011)
- ESP32-C6/ESP32-H2: `flip-link` feature gives zero-cost stack overflow protection (#1008)

### Changed

- Improve DMA documentation & clean up module (#915)
- Only allow a single version of `esp-hal-common` to be present in an application (#934)
- ESP32-C3/C6 and ESP32-H2 can now use the `zero-rtc-bss` feature to enable `esp-hal-common/rv-zero-rtc-bss` (#867)
- Reuse `ieee802154_clock_enable/disable()` functions for BLE and rename `ble_ieee802154_clock_enable()` (#953)
- The `embedded-io` trait implementations are now gated behind the `embedded-io` feature (#964)
- Simplifed RMT channels and channel creators (#958)
- Reworked construction of I2S driver instances (#983)
- ESP32-S2/S3: Don't require GPIO 18 to create a USB peripheral driver instance (#990)
- Updated to latest release candidate (`1.0.0-rc.2`) for `embedded-hal{-async,-nb}` (#994)
- Explicit panic when hitting the `DefaultHandler` (#1005)
- Relevant interrupts are now auto enabled in `embassy::init` (#1014).

### Fixed

- ESP32-C2/C3 examples: fix build error (#899)
- ESP32-S3: Fix GPIO interrupt handler crashing when using GPIO48. (#898)
- Fixed short wait times in embassy causing hangs (#906)
- Make sure to clear LP/RTC RAM before loading code (#916)
- Async RMT channels can be used concurrently (#925)
- Xtensa: Allow using `embassy-executor`'s thread-mode executor if neither `embassy-executor-thread`, nor `embassy-executor-interrupt` is enabled. (#937)
- Uart Async: Improve interrupt handling and irq <--> future communication (#977)
- RISC-V: Fix stack allocation (#988)
- ESP32-C6: Fix used RAM (#997)
- ESP32-H2: Fix used RAM (#1003)
- Fix SPI slave DMA dma_read and dma_write (#1013)
- ESP32-C6/H2: Fix disabling of interrupts (#1040)

### Removed

- Direct boot support has been removed (#903).
- Removed the `mcu-boot` feature from `esp32c3-hal` (#938)
- Removed SpiBusController and SpiBusDevice in favour of embedded-hal-bus and embassy-embedded-hal implementataions. (#978)

### Breaking

- `Spi::new`/`Spi::new_half_duplex` takes no gpio pin now, instead you need to call `with_pins` to setup those (#901).
- ESP32-C2, ESP32-C3, ESP32-S2: atomic emulation trap has been removed. (#904) (#985)
  - When upgrading you must either remove [these lines](https://github.com/esp-rs/riscv-atomic-emulation-trap#usage) from your `.cargo/config.toml`.
  - Usage of `core::sync::atomic::*` in dependent crates should be replaced with [portable-atomic](https://github.com/taiki-e/portable-atomic).
- RSA driver now takes `u32` words instead of `u8` bytes. The expected slice length is now 4 times shorter. (#981)

## [0.13.1] - 2023-11-02

### Fixed

- ESP32-C3: Make sure BLE and WiFi are not powered down when esp-wifi needs them (#891)
- ESP32-C6/H2: Fix setting UART baud rate (#893)

## [0.13.0] - 2023-10-31

### Added

- Implement SetFrequencyCycle and PwmPin from embedded_hal for PwmPin of MCPWM. (#880)
- Added `embassy-time-systick` to ESP32-S2 (#827)
- Implement enabling/disabling BLE clock on ESP32-C6 (#784)
- Async support for RMT (#787)
- Implement `defmt::Format` for more types (#786)
- Add new_no_miso to Spi FullDuplexMode (#794)
- Add UART support for splitting into TX and RX (#754)
- Async support for I2S (#801)
- Async support for PARL_IO (#807)
- ETM driver, GPIO ETM (#819)
- (G)DMA AES support (#821)
- SYSTIMER ETM functionality (#828)
- Adding async support for RSA peripheral(doesn't work properly for `esp32` chip - issue will be created)(#790)
- Added sleep support for ESP32-C3 with timer and GPIO wakeups (#795)
- Support for ULP-RISCV including Delay and GPIO (#840, #845)
- Add bare-bones SPI slave support, DMA only (#580, #843)
- Embassy `#[main]` convenience macro (#841)
- Add a `defmt` feature to the `esp-hal-smartled` package (#846)
- Support 16MB octal PS-RAM for ESP32-S3 (#858)
- RISCV TRACE Encoder driver for ESP32-C6 / ESP32-H2 (#864)
- `embedded_hal` 1 `InputPin` and `embedded_hal_async` `Wait` impls for open drain outputs (#905)

### Changed

- Bumped MSRV to 1.67 (#798)
- Optimised multi-core critical section implementation (#797)
- Changed linear- and curve-calibrated ADC to provide readings in mV (#836)

### Fixed

- S3: Allow powering down RC_FAST_CLK (#796)
- UART/ESP32: fix calculating FIFO counter with `get_rx_fifo_count()` (#804)
- Xtensa targets: Use ESP32Reset - not Reset (#823)
- Examples should now work with the `defmt` feature (#810)
- Fixed a race condition causing SpiDma to stop working unexpectedly (#869)
- Fixed async uart serial, and updated the embassy_serial examples (#871).
- Fix ESP32-S3 direct-boot (#873)
- Fix ESP32-C6 ADC (#876)
- Fix ADC Calibration not being used on ESP32-S2 and ESP32-S3 (#1000)

### Removed

- `Pin::is_pcore_interrupt_set` (#793)
- `Pin::is_pcore_non_maskable_interrupt_set` (#793)
- `Pin::is_acore_interrupt_set` (#793)
- `Pin::is_acore_non_maskable_interrupt_set` (#793)
- `Pin::enable_hold` (#793)
- Removed the generic return type for ADC reads (#792)

### Breaking

- `Uart::new` now takes the `&Clocks` struct to ensure baudrate is correct for CPU/APB speed. (#808)
- `Uart::new_with_config` takes an `Config` instead of `Option<Config>`. (#808)
- `Alarm::set_period` takes a period (duration) instead of a frequency (#812)
- `Alarm::interrupt_clear` is now `Alarm::clear_interrupt` to be consistent (#812)
- The `PeripheralClockControl` struct is no longer public, drivers no longer take this as a parameter (#817)
- Unify the system peripheral, `SYSTEM`, `DPORT` and `PCR` are now all exposed as `SYSTEM` (#832).
- Unified the ESP32's and ESP32-C2's xtal frequency features (#831)
- Replace any underscores in feature names with dashes (#833)
- The `spi` and `spi_slave` modules have been refactored into the `spi`, `spi::master`, and `spi::slave` modules (#843)
- The `WithDmaSpi2`/`WithDmaSpi3` structs are no longer generic around the inner peripheral type (#853)
- The `SarAdcExt`/`SensExt` traits are now collectively named `AnalogExt` instead (#857)
- Replace the `radio` module with peripheral singleton structs (#852)
- The SPI traits are no longer re-exported in the main prelude, but from preludes in `spi::master`/`spi::slave` instead (#860)
- The `embedded-hal-1` and `embedded-hal-async` traits are no longer re-exported in the prelude (#860)

## [0.12.0] - 2023-09-05

### Added

- Implement RTCIO pullup, pulldown and hold control for Xtensa MCUs (#684)
- S3: Implement RTCIO wakeup source (#690)
- Add PARL_IO driver for ESP32-C6 / ESP32-H2 (#733, #760)
- Implement `ufmt_write::uWrite` trait for USB Serial JTAG (#751)
- Add HMAC peripheral support (#755)
- Add multicore-aware embassy executor for Xtensa MCUs (#723, #756).
- Add interrupt-executor for Xtensa MCUs (#723, #756).
- Add missing `Into<Gpio<Analog, GPIONUN>>` conversion (#764)
- Updated `clock` module documentation (#774)
- Add `log` feature to enable log output (#773)
- Add `defmt` feature to enable log output (#773)
- A new macro to load LP core code on ESP32-C6 (#779)
- Add `ECC`` peripheral driver (#785)
- Initial LLD support for Xtensa chips (#861).

### Changed

- Update the `embedded-hal-*` packages to `1.0.0-rc.1` and implement traits from `embedded-io` and `embedded-io-async` (#747)
- Moved AlignmentHelper to its own module (#753)
- Disable all watchdog timers by default at startup (#763)
- `log` crate is now opt-in (#773)

### Fixed

- Fix `psram` availability lookup in `esp-hal-common` build script (#718)
- Fix wrong `dram_seg` length in `esp32s2-hal` linker script (#732)
- Fix setting alarm when a timer group is used as the alarm source. (#730)
- Fix `Instant::now()` not counting in some cases when using TIMG0 as the timebase (#737)
- Fix number of ADC attenuations for ESP32-C6 (#771)
- Fix SHA registers access (#805)

### Breaking

- `CpuControl::start_app_core()` now takes an `FnOnce` closure (#739)

## [0.11.0] - 2023-08-10

### Added

- Add initial LP-IO support for ESP32-C6 (#639)
- Implement sleep with some wakeup methods for `esp32` (#574)
- Add a new RMT driver (#653, #667, #695)
- Implemented calibrated ADC API for ESP32-S3 (#641)
- Add MCPWM DeadTime configuration (#406)
- Implement sleep with some wakeup methods for `esp32-s3` (#660, #689, #696)
- Add feature enabling directly hooking the interrupt vector table (#621)
- Add `ClockControl::max` helper for all chips (#701)
- Added module-level documentation for all peripherals (#680)
- Implement sleep with some wakeup methods for `esp32-s3` (#660)
- Add `FlashSafeDma` wrapper for eh traits which ensure correct DMA transfer from source data in flash (ROM) (#678)

### Changed

- Update `embedded-hal-*` alpha packages to their latest versions (#640)
- Implement the `Clone` and `Copy` traits for the `Rng` driver (#650)
- Use all remaining memory as core-0's stack (#716)

### Fixed

- Fixed Async Uart `read` when `set_at_cmd` is not used (#652)
- USB device support is working again (#656)
- Add missing interrupt status read for esp32s3, which fixes USB-SERIAL-JTAG interrupts (#664)
- GPIO interrupt status bits are now properly cleared (#670)
- Increase frequency resolution in `set_periodic` (#686)
- Fixed ESP32-S2, ESP32-S3, ESP32-C2, ESP32-C3 radio clock gating (#679, #681)
- Partially fix ESP32 radio clocks (#709)
- Fixed "ESP32/ESP32-S2 RMT transmission with with data.len() > RMT_CHANNEL_RAM_SIZE results in TransmissionError" #707 (#710)

### Removed

- Remove the `allow-opt-level-z` feature from `esp32c3-hal` (#654)
- Remove the old `pulse_control` driver (#694)

### Breaking

- `DmaTransfer::wait` and `I2sReadDmaTransfer::wait_receive` now return `Result` (#665)
- `gpio::Pin` is now object-safe (#687)

## [0.10.0] - 2023-06-04

### Added

- Add `WithDmaSpi3` to prelude for ESP32S3 (#623)
- Add bare-bones PSRAM support for ESP32 (#506)
- Add initial support for the ESP32-H2 (#513, #526, #527, #528, #530, #538, #544, #548, #551, #556, #560, #566, #549, #564, #569, #576, #577, #589, #591, #597)
- Add bare-bones PSRAM support for ESP32-S3 (#517)
- Add async support to the I2C driver (#519)
- Implement Copy and Eq for EspTwaiError (#540)
- Add LEDC hardware fade support (#475)
- Added support for multicore async GPIO (#542)
- Add a fn to poll DMA transfers (#559)
- Add unified field-based efuse access (#567)
- Move `esp-riscv-rt` into esp-hal (#578)
- Add CRC functions from ESP ROM (#587)
- Add a `debug` feature to enable the PACs' `impl-register-debug` feature (#596)
- Add initial support for `I2S` in ESP32-H2 (#597)
- Add octal PSRAM support for ESP32-S3 (#610)
- Add MD5 functions from ESP ROM (#618)
- Add embassy async `read` support for `uart` (#620)
- Add bare-bones support to run code on ULP-RISCV / LP core (#631)
- Add ADC calibration implementation for a riscv chips (#555)
- Add `async` implementation for `USB Serial/JTAG`(#632)

### Changed

- Simplify the `Delay` driver, derive `Clone` and `Copy` (#568)
- DMA types can no longer be constructed by the user (#625)
- Move core interrupt handling from Flash to RAM for RISC-V chips (ESP32-H2, ESP32-C2, ESP32-C3, ESP32-C6) (#541)
- Change LED pin to GPIO2 in ESP32 blinky example (#581)
- Update ESP32-H2 and ESP32-C6 clocks and remove `i2c_clock` for all chips but ESP32 (#592)
- Use both timers in `TIMG0` for embassy time driver when able (#609)
- Re-work `RadioExt` implementations, add support for ESP32-H2 (#627)
- Improve examples documentation (#533)
- esp32h2-hal: added README (#585)
- Update `esp-hal-procmacros` package dependencies and features (#628)

### Fixed

- Corrected the expected DMA descriptor counts (#622, #625)
- DMA is supported for SPI3 on ESP32-S3 (#507)
- `change_bus_frequency` is now available on `SpiDma` (#529)
- Fixed a bug where a GPIO interrupt could erroneously fire again causing the next `await` on that pin to instantly return `Poll::Ok` (#537)
- Set `vecbase` on core 1 (ESP32, ESP32-S3) (#536)
- ESP32-S3: Move PSRAM related function to RAM (#546)
- ADC driver will now apply attenuation values to the correct ADC's channels. (#554)
- Sometimes half-duplex non-DMA SPI reads were reading garbage in non-release mode (#552)
- ESP32-C3: Fix GPIO5 ADC channel id (#562)
- ESP32-H2: Fix direct-boot feature (#570)
- Fix Async GPIO not disabling interupts on chips with multiple banks (#572)
- ESP32-C6: Support FOSC CLK calibration for ECO1+ chip revisions (#593)
- Fixed CI by pinning the log crate to 0.4.18 (#600)
- ESP32-S3: Fix calculation of PSRAM start address (#601)
- Fixed wrong variable access (FOSC CLK calibration for ESP32-C6 #593)
- Fixed [trap location in ram](https://github.com/esp-rs/esp-hal/pull/605#issuecomment-1604039683) (#605)
- Fix rom::crc docs (#611)
- Fixed a possible overlap of `.data` and `.rwtext` (#616)
- Avoid SDA/SCL being low while configuring pins for I2C (#619)

### Breaking

- Simplified user-facing SpiDma and I2s types (#626)
- Significantly simplified user-facing GPIO pin types. (#553)
- No longer re-export the `soc` module and the contents of the `interrupt` module at the package level (#607)

## [0.9.0] - 2023-05-02

### Added

- Add bare-bones PSRAM support for ESP32-S2 (#493)
- Add `DEBUG_ASSIST` functionality (#484)
- Add RSA peripheral support (#467)
- Add PeripheralClockControl argument to `timg`, `wdt`, `sha`, `usb-serial-jtag` and `uart` constructors (#463)
- Added API to raise and reset software interrupts (#426)
- Implement `embedded_hal_nb::serial::*` traits for `UsbSerialJtag` (#498)

### Fixed

- Fix `get_wakeup_cause` comparison error (#472)
- Use 192 as mclk_multiple for 24-bit I2S (#471)
- Fix `CpuControl::start_app_core` signature (#466)
- Move `rwtext` after other RAM data sections (#464)
- ESP32-C3: Disable `usb_pad_enable` when setting GPIO18/19 to input/output (#461)
- Fix 802.15.4 clock enabling (ESP32-C6) (#458)
- ESP32-S3: Disable usb_pad_enable when setting GPIO19/20 to input/output (#645)

### Changed

- Update `embedded-hal-async` and `embassy-*` dependencies (#488)
- Update to `embedded-hal@1.0.0-alpha.10` and `embedded-hal-nb@1.0.0-alpha.2` (#487)
- Let users configure the LEDC output pin as open-drain (#474)
- Use bitflags to decode wakeup cause (#473)
- Minor linker script additions (#470)
- Minor documentation improvements (#460)

### Removed

- Remove unnecessary generic from `UsbSerialJtag` driver (#492)
- Remove `#[doc(inline)]` from esp-hal-common re-exports (#490)

## [0.8.0] - 2023-03-27

## [0.7.1] - 2023-02-22

## [0.7.0] - 2023-02-21

## [0.5.0] - 2023-01-26

## [0.4.0] - 2022-12-12

## [0.3.0] - 2022-11-17

## [0.2.0] - 2022-09-13

## [0.1.0] - 2022-08-05

[Unreleased]: https://github.com/esp-rs/esp-hal/compare/v0.16.1...HEAD
[0.16.1]: https://github.com/esp-rs/esp-hal/compare/v0.16.0...v0.16.1
[0.16.0]: https://github.com/esp-rs/esp-hal/compare/v0.15.0...v0.16.0
[0.15.0]: https://github.com/esp-rs/esp-hal/compare/v0.14.1...v0.15.0
[0.14.1]: https://github.com/esp-rs/esp-hal/compare/v0.14.0...v0.14.1
[0.14.0]: https://github.com/esp-rs/esp-hal/compare/v0.13.1...v0.14.0
[0.13.1]: https://github.com/esp-rs/esp-hal/compare/v0.13.0...v0.13.1
[0.13.0]: https://github.com/esp-rs/esp-hal/compare/v0.12.0...v0.13.0
[0.12.0]: https://github.com/esp-rs/esp-hal/compare/v0.11.0...v0.12.0
[0.11.0]: https://github.com/esp-rs/esp-hal/compare/v0.10.0...v0.11.0
[0.10.0]: https://github.com/esp-rs/esp-hal/compare/v0.9.0...v0.10.0
[0.9.0]: https://github.com/esp-rs/esp-hal/compare/v0.8.0...v0.9.0
[0.8.0]: https://github.com/esp-rs/esp-hal/compare/v0.7.1...v0.8.0
[0.7.1]: https://github.com/esp-rs/esp-hal/compare/v0.7.0...v0.7.1
[0.7.0]: https://github.com/esp-rs/esp-hal/compare/v0.5.0...v0.7.0
[0.5.0]: https://github.com/esp-rs/esp-hal/compare/v0.4.0...v0.5.0
[0.4.0]: https://github.com/esp-rs/esp-hal/compare/v0.3.0...v0.4.0
[0.3.0]: https://github.com/esp-rs/esp-hal/compare/v0.2.0...v0.3.0
[0.2.0]: https://github.com/esp-rs/esp-hal/compare/v0.1.0...v0.2.0
[0.1.0]: https://github.com/esp-rs/esp-hal/releases/tag/v0.1.0<|MERGE_RESOLUTION|>--- conflicted
+++ resolved
@@ -37,11 +37,8 @@
 - fix AdcConfig::adc_calibrate for xtensa targets (#1379)
 - Fixed a divide by zero panic when setting the LEDC duty cycle to 0 with `SetDutyCycle::set_duty_cycle` (#1403)
 - Support 192 and 256-bit keys for AES (#1316)
-<<<<<<< HEAD
 - Fixed MCPWM DeadTimeCfg bit values (#1378)
-=======
 - ESP32 LEDC `set_duty_cycle` used HighSpeedChannel for LowSpeedChannel (#1457)
->>>>>>> 000617b8
 
 ### Changed
 

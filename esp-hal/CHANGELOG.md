--- conflicted
+++ resolved
@@ -51,14 +51,11 @@
 - Fixed writes to SPI not flushing before attempting to write, causing corrupted writes (#1381)
 - fix AdcConfig::adc_calibrate for xtensa targets (#1379)
 - Fixed a divide by zero panic when setting the LEDC duty cycle to 0 with `SetDutyCycle::set_duty_cycle` (#1403)
-<<<<<<< HEAD
 - Fix for issue #1419. Removed ESP32 specific code for resolutions > 16 bit in ledc embedded_hal::pwm max_duty_cycle function. 
 - Fix for issue #1419. Fixed division by zero in ledc embedded_hal::pwm set_duty_cycle function and converted to set_duty_hw instead of set_duty to eliminate loss of granularity.
-=======
 - Support 192 and 256-bit keys for AES (#1316)
 - Fixed MCPWM DeadTimeCfg bit values (#1378)
 - ESP32 LEDC `set_duty_cycle` used HighSpeedChannel for LowSpeedChannel (#1457)
->>>>>>> 3dfea214
 
 ### Changed
 

--- conflicted
+++ resolved
@@ -15,11 +15,8 @@
 
 ### Fixed
 
-<<<<<<< HEAD
 - I2C: avoid potential infinite loop while checking for command completion (#4519)
-=======
 - ESP32: ADC1 readings are no longer inverted (#4423)
->>>>>>> 3daa8412
 
 ### Removed
 

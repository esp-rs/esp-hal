# Changelog

All notable changes to this project will be documented in this file.

The format is based on [Keep a Changelog](https://keepachangelog.com/en/1.0.0/),
and this project adheres to [Semantic Versioning](https://semver.org/spec/v2.0.0.html).

## [Unreleased]

### Added

- A reimplemntation of the `assign_resources!` macro (#3809)
- `TrngSource` to manage random number generator entropy (#3829)
- On RISC-V you can opt-out of nested interrupts for an interrupt handler by using `new_not_nested` (#3875)
- A new default feature `exception-handler` was added (#3887)
- `AesBackend, AesContext`: Work-queue based AES driver (#3880)
- `aes::cipher_modes`, `aes::CipherModeState` for constructing `AesContext`s (#3895)
- `DmaTxBuffer` and `DmaRxBuffer` now have a `Final` associated type. (#3923)
- `RsaBackend, RsaContext`: Work-queue based RSA driver (#3910)
- `aes::{AesBackend, AesContext, dma::AesDmaBackend}`: Work-queue based AES driver (#3880, #3897)
- `aes::cipher_modes`, `aes::CipherState` for constructing `AesContext`s (#3895)
- `aes::dma::DmaCipherState` so that `AesDma` can properly support cipher modes that require state (IV, nonce, etc.) (#3897)
- `uart::Uhci`: for UART with DMA using the UHCI peripheral (#3871, #4008, #4011)
- Align `I8080` driver pin configurations with latest guidelines (#3997)
- Expose cache line configuration (#3946)
- ESP32: Expose `psram_vaddr_mode` via `PsramConfig` (#3990)
- ESP32-S3: Expose more `Camera` config options (#3996)
<<<<<<< HEAD
- Functions to query chip revision for every chip (#3892)
=======
- ESP32-S3: Add RtcI2c driver (#0000)
>>>>>>> a5f929a6
- `ShaBackend, Sha<N>Context`: Work-queue based SHA driver (#4013)
- I2S: `i2s::master::Config` with support for more TDM mode standards (#3985)

### Changed

- The `rng` module has been rewritten (#3829)
- Update `embassy-usb` to v0.5.0 (#3848)
- `aes::Key` variants have been renamed from bytes to bits (e.g. `Key16 -> Key128`) (#3845)
- `aes::Mode` has been replaced by `Operation`. The key length is now solely determined by the key. (#3882)
- `AesDma::process` now takes `DmaCipherState` instead of `CipherMode`. (#3897)
- `Aes::process` has been split into `Aes::encrypt` and `Aes::decrypt` (#3882)
- Blocking RMT transactions can now be `poll`ed without blocking, returning whether they have completed. (#3716)
- RISC-V: Interrupt handler don't get a TrapFrame passed in anymore (#3903)
- ISR callbacks are now wrapped in `IsrCallback` (#3885)
- The RMT `PulseCode` is now a newtype wrapping `u32` with `const fn` methods and implementing `defmt::Format` and `core::fmt::Debug`. (#3884)
- RMT transmit and receive methods accept `impl Into<PulseCode>` and `impl From<PulseCode>`, respectively. (#3884)
- The `Rsa::read` function has been removed. The constructor now blocks until the peripheral's memory has been cleared (#3900)
- `Rsa::enable_constant_time_acceleration` has been renamed to `Rsa::disable_constant_time` (#3900)
- `Rsa::enable_search_acceleration` has been renamed to `Rsa::search_acceleration` (#3900)
- `DmaTxBuffer::from_view` and `DmaRxBuffer::from_view` now return an object with type `DmaTx/RxBuffer::Final`. (#3923)
- `i2c::master::Config::timeout` has been de-stabilized, and `i2c::master::Config::software_timeout`. (#3926)
- The default values of `i2c::master::Config` timeouts have been changed to their maximum possible values. (#3926)
- `ShaDigest::finish` has been reimplemented to be properly non-blocking (#3948)
- Replace Timer's `pub fn enable_interrupt(&mut self, enable: bool)` with `pub fn listen(&mut self)` and `pub fn unlisten(&mut self)` (#3933)
- ESP32-S3: `PsramConfig::core_clock` is now an `Option` (#3974)
- `RtcSlowClock::RtcFastClock8m` has been renamed to `RtcFastClock::RtcFastClockRcFast` (#3993)
- `RtcSlowClock::RtcSlowClockRtc` has been renamed to `RtcSlowClock::RtcSlowClockRcSlow` (#3993)
- The `Raw: RawChannelAccess` of `rmt::Channel` has been erased; channel numbers are always dynamic now. (#3980)
- ESP32-S2: `i2s::master::DataFormat` now includes 8-bit and 24-bit data widths (#3985)

### Fixed

- PSRAM on ESP32-S2 (#3811)
- WDT now allows configuring longer timeouts (#3816)
- `ADC2` now cannot be used simultaneously with `radio` on ESP32 (#3876)
- Switched GPIO32 and GPIO33 ADC channel numbers (#3908, #3911)
- Calling `Input::unlisten` in a GPIO interrupt handler no longer panics (#3913)
- ESP32, ESP32-S2: Fixed I2C bus clearing algorithm (#3926)
- Check serial instead of jtag fifo status in UsbSerialJtag's async flush function (#3957)
- ESP32: Enable up to 4M of PSRAM (#3990)
- I2C error recovery logic issues (#4000)

### Removed

- `Trng::new` (replaced by `Trng::try_new`) (#3829)
- `AesDma::{write_key, write_block}` have been removed. (#3880, #3882)
- `AesFlavour` trait and `AesX` structs have been removed. (#3880)
- `Xtal::Other` has been removed (#3983)
- ESP32-C3/S3: removed the UHCI1 peripheral singleton (#4007)
- `i2s::master::Standard` has been removed (#3985)

## [v1.0.0-rc.0] - 2025-07-16

### Added

- `i2c::master::BusTimeout::Disabled` for ESP32-S2 (#3591)
- The `const CHANNEL: u8` parameter of RMT channels can now be erased via `Channel::degrade()`. (#3505)
- ESP32-C6: GPIO6 now implements `AnalogPin` (#3668)
- SPI master: Expose octal SPI-specific `with_sio` functions (#3702)
- The functions of the `RadioClockController` have been split up to the modem peripheral structs. The clock management is now provided by the `ModemClockController`. (#3687)
- Added GPIO11-GPIO17 to ESP32-C2. (#3726)
- Added the feature `requires-unstable` (#3772)
- `AnyPin::downcast`/`AnyPeripheral::downcast` to allow retrieving the original GPIO/peripheral type (#3783, #3784)
- Add `ESP_HAL_CONFIG_PLACE_RMT_DRIVER_IN_RAM` configuration option to pin the RMT driver in RAM (#3778)
- The `rt` feature (#3706)

### Changed

- MSRV is now 1.88.0 (#3742)
- `AnyI2c` has been moved from `esp_hal::i2c` to `esp_hal::i2c::master` (#3627)
- `AnySpi` has been moved from `esp_hal::spi` to `esp_hal::spi::master` and `esp_hal::spi::slave` (#3627)
- `DataMode` has been moved from `esp_hal::spi` to `esp_hal::spi::master` (#3627)
- The `handler` macro (reexported from `esp-hal-procmacros`) no longer accepts priority as a string (#3643)
- Generic parameters of RMT `Channel`s have changed in preparation for type-erased channels. (#3505)
- RMT `TxChannelCreator` and `RxChannelCreator` now have a `DriverMode` generic parameter; `TxChannelCreatorAsync` and `RxChannelCreatorAsync` have been removed. (#3505)
- RMT `ChannelCreator` methods have been renamed from `configure` to `configure_tx` and `configure_rx` to avoid trait disambiguation issues. (#3505)
- The RMT `Error` type has been marked `non_exhaustive` (#3701)
- Increase ESP32 DRAM memory region by 16K (#3703)
- The I2C async interrupt handler is now placed into IRAM (#3722)
- Adjusted ESP32-S2 and ESP-S3 memory region lengths to reflect those defined in ESP-IDF. (#3709)
- Changed the various `ConfigError` variant names to use a consistent word order. (#3782)
- Adjusted ESP32-S2 deep-sleep to hibernate for the Ext1WakeupSource (#3785)
- Libraries depending on esp-hal should now disable default features, so that only the final binary crate enables the `rt` feature (#3706)
- Changed `interrupt::RESERVED_INTERRUPTS` from `&[usize]` to `&[u32]` (#3798)

### Fixed

- Fixed a typo in the ESP32-C3 memory linker script, causing ICACHE to not be defined (#3613)
- Prevent bootloops when DRAM is close to being full. (#3635)
- Fix PSRAM mapping on ESP32-S3 when the bootloader used the last page to access flash (#3637)
- `ESP_HAL_CONFIG_STACK_GUARD_OFFSET` and `ESP_HAL_CONFIG_STACK_GUARD_VALUE` are now unstable config options (#3711)
- Fixed MCPWM output when using USB pins (#3795)

### Removed

- `InterruptHandler` no longer implements `PartialEq`, `Eq` or `Hash`. (#3650)
- `gpio::NUM_PINS` (#3658)
- `RADIO_CLK` and `RadioClockController` have been removed (#3687)
- Removed GPIO24 from ESP32. (#3726)
- Removed GPIO15-GPIO21 from ESP32-H2. (#3726)
- ESP32-S3: `AnalogPin` is no longer implemented for GPIO0 and GPIO21 (#3781)

## [v1.0.0-beta.1] - 2025-06-03

### Added

- RMT channel creator `steal` function (#3496)
- Support for RMT extended memory (#3182)
- Support for `rand_core` 0.9 (#3211)
- `ESP_HAL_CONFIG_STACK_GUARD_OFFSET` and `ESP_HAL_CONFIG_STACK_GUARD_VALUE` to configure Rust's [Stack smashing protection](https://doc.rust-lang.org/rustc/exploit-mitigations.html#stack-smashing-protection) (#3203)
- Experimental metadata in the output `.elf` (#3276)
- `PeripheralInput::connect_input_to_peripheral` and `PeripheralOuptut::{connect_peripheral_to_output, disconnect_from_peripheral_output}` (#3302)
- `ESP_HAL_CONFIG_CRITICAL_SECTION_IMPL` to allow opting out of the default `critical-section` implementation (#3293)
- All peripheral singletons (`GpioPin<...>`, `SPIn`, ...) now have a lifetime, as well as `steal`, `reborrow` and `clone_unchecked` methods (#3305)
- `i2c::master::Operation` now implements `defmt::Format` (#3348)
- ESP32-S2: Support for light-/deep-sleep (#3341)
- Add DMA memcpy support to the S2 (#3352)
- Some config options can now only be set when the `unstable` feature in enabled (#3365)
- Added `Flex::enable_output` (#3387)
- Added `Flex::set_output_enable` (#3387)
- Added `{Uart, UartRx}::read_ready` (#3423)
- Added `{Uart, UartTx}::write_ready` (#3423)
- Implemented `embedded_io::ReadReady` for `Uart` and `UartRx` (#3423)
- Implemented `embedded_io::WriteReady` for `Uart` and `UartTx` (#3423)
- ESP32-H2: Support for ADC calibration (#3414)
- Expose ADC asynchrounous functionalities where applicable (#3443)
- Added `UartInterrupt::RxTimeout` support (#3493)
- UART: Added HW and SW flow control config option (#3435)
- I2C master: `SoftwareTimeout` and `Config::with_software_timeout`. (#3577)
- `esp_hal::time::{Instant, Duration}` now implement `Hash` (#3577)

### Changed

- Bump Rust edition to 2024, bump MSRV to 1.86. (#3391, #3560)
- Replaced `chrono::NaiveDateTime` on the RTC API by raw `u64` timestamps (#3200)
- `esp_hal::i2s::master::AnyI2s` has been moved to `esp_hal::i2s::AnyI2s` (#3226)
- `esp_hal::i2c::master::AnyI2c` has been moved to `esp_hal::i2c::AnyI2c` (#3226)
- `SpiDmaBus` no longer adjusts the DMA buffer length for each transfer (#3263)
- `SpiDma<Async>` now uses the SPI interrupt (instead of DMA) to wait for completion (#3303)
- I2S driver now takes `DmaDescriptor`s later in construction (#3324)
- The `gpio::interconnect` module has been rewritten. For details, refer to the Migration guide (#3302, #3395)
- Make `ParlIo` driver construction more consistent (#3345)
- `ParlIo` driver now uses a config struct (#3359)
- The `critical-section` implementation is now gated behind the `critical-section-impl` feature (#3293)
- `Trace` is no longer generic (#3305)
- Migrate SPI slave driver to newer DMA API (#3326)
- Migrate DMA memcpy driver to newer DMA API (#3327)
- Moved numbered GPIO pin types from `esp_hal::gpio::GpioPin<N>` to `esp_hal::peripherals::GPION<'_>` (#3349)
- Moved DMA channel types from `esp_hal::dma::DmaChannelN`/`esp_hal::dma::XYDmaChannel` to `esp_hal::peripherals::DMA_XY` (#3372)
- `ParlIoFullDuplex`, `ParlIoTxOnly` and `ParlIoRxOnly` have been merged into `ParlIo` (#3366)
- I2C checks ST_TOUT / MAIN_ST_TOUT where available (#3333)
- All `Camera` pins are now configured using `with_*()` methods (#3237)
- The `ESP_HAL_CONFIG_PLACE_SPI_DRIVER_IN_RAM` configuration option has been renamed to `ESP_HAL_CONFIG_PLACE_SPI_MASTER_DRIVER_IN_RAM`. (#3402)
- Made the `ParlIo` traits for `TxPins`, `RxPins`, `ConfigurePins` public (#3398)
- Renamed `Flex::enable_input` to `set_input_enable` (#3387)
- Make `esp_hal::interrupt::current_runlevel` public under the unstable feature (#3403)
- Update `defmt` to 1.0 (#3416)
- `spi::master::Spi::transfer` no longer returns the received data as a slice (#3417)
- esp-hal no longer clears the GPIO interrupt status bits by default. (#3408)
- eFuse field definitions have been updated/corrected (#3440)
- `spi::master::Spi::transfer` no longer returns the received data as a slice (#3417)
- The `log` feature has been replaced by `log-04`. (#3425)
- Multiple feature flags have been replaced by `unstable`. (#3425)
- The `debug` feature has been removed. (#3425)
- The `usb_otg` and `bluetooth` features are now considered private and have been renamed accordingly. (#3425)
- Include `.uninit` in the `noinit` section (#3558)
- `SoftwareInterruptControl::software_interrupt2` is no longer available when using `esp-wifi/builtin-scheduler` (#3576)

### Fixed

- RMT: Return an error when trying create a channel with `memsize: 0` (#3477)
- RMT: fix a potential hang on transmitting data with an embedded stop code (#3477)
- RMT channel drop implementation bugfix where the channel was not released properly (#3496)
- RMT now uses correct max filter threshold of 255 instead of 127 (#3192)
- Full-duplex SPI works when mixed with half-duplex SPI (#3176)
- `Uart::flush_async` should no longer return prematurely (#3186)
- Detecting a UART overflow now clears the RX FIFO. (#3190)
- ESP32-S2: Fixed PSRAM initialization (#3196)
- `Uart::{with_tx, with_rx}` can now be called on the async driver as well (#3212)
- ESP32: Fixed SPI3 QSPI signals (#3201)
- ESP32-C6/H2: The `flip_link` feature should no longer crash (#3203)
- SPI: `Spi::transfer_in_place_async` now stops the transfer when cancelled (#3242)
- ESP32/ESP32-S2: Avoid running into timeouts with reads/writes larger than the FIFO (#3199)
- ESP32: Enforce required pointer alignments in DMA buffers (#3296)
- ESP32-C6: Keep ADC enabled to improve radio signal strength (#3249)
- Fix off-by-one in the allowed range of the spi clock calculations (#3266)
- Fix PCNT counter not keeping the peripheral enabled (#3334)
- Fixed an issue where inverting a pin via the interconnect matrix was ineffective (#3312)
- The half-duplex SPI APIs should accept more valid line width combinations (#3325)
- Async I2C is doesn't do blocking reads anymore (#3344)
- Passing an invalid seven bit I2C address is now rejected (#3343)
- PARL_IO: Use correct max transfer size (#3346)
- `OneShot` timer now returns an InvalidTimeout from `schedule` instead of panicking (#3433)
- GPIO interrupt handling no longer causes infinite looping if a task at higher priority is awaiting on a pin event (#3408)
- `esp_hal::gpio::Input::is_interrupt_set` can now return true (#3408)
- `Uart::write_str` (both core::fmt and uWrite implementations) no longer stops writing when the internal buffer fills up (#3452)
- Fixed I2C `Timeout` errors experienced during high CPU load (#3458, #3555)
- Fix a problem where reading/writing flash didn't work when using PSRAM on ESP32 (#3524)
- Fixed `esp_hal::time::Instant::duration_since_epoch` (#3582)
- Improve PSRAM size detection for the case when no PSRAM is present or unusable (#3554)
- ESP32-S2: I2C operations will now time out if the SCL line is kept low. This timeout is controlled by `Config::software_timeout` (#3571, #3577)
- Asynchronous I2C operations are now cancelled if the Future is dropped (#3572)
- The I2C driver will clear the bus after an error, if necessary (#3570)

### Removed

- The `Peripheral` trait and `PeripheralRef` struct have been removed (#3302, #3305)
- Removed the inherent `degrade` method from peripheral singletons. (#3305)
- Removed the `FullDuplex` trait from the PARL_IO driver. (#3339)
- Removed `Flex::{set_as_input, set_as_output, set_drive_strength, set_as_open_drain, pull_direction}` functions (#3387)
- The `Efuse::read_field_be` function has been removed (#3440)

## [v1.0.0-beta.0] - 2025-02-24

### Added

- SPI: Added support for 3-wire SPI (#2919)
- UART: Add separate config for Rx and Tx (#2965)
- UART: `read_exact_async` (unstable) (#3142)
- UART: `TxConfig::fifo_empty_threshold` (#3142)
- Added accessor methods to config structs (#3011)
- `esp_hal::time::{Rate, Duration, Instant}` (#3083)
- Async support for ADC oneshot reads for ESP32C2, ESP32C3, ESP32C6 and ESP32H2 (#2925, #3082)
- `ESP_HAL_CONFIG_XTAL_FREQUENCY` configuration. For now, chips other than ESP32 and ESP32-C2 have a single option only. (#3054)
- Added more validation to UART and SPI. User can now specify the baudrate tolerance of UART config (#3074)
- Add auto-writeback support to DMA buffers (#3107)

### Changed

- LEDC: Derive `Clone` and `Copy` for ledc speed types to make `ledc::channel::Config` derive them too. (#3139)
- The `unstable` feature is no longer enabled by default (#3136)
- RMT: `TxChannelConfig` and `RxChannelConfig` now support the builder-lite pattern (#2978)
- RMT: Some fields of `TxChannelConfig` and `RxChannelConfig` are now `gpio::Level`-valued instead of `bool` (#2989)
- RMT: The `PulseCode` trait now uses `gpio::Level` to specify output levels instead of `bool` (#2989)
- Removed `embedded-hal-nb` traits (#2882)
- `timer::wait` is now blocking (#2882)
- By default, set `tx_idle_num` to 0 so that bytes written to TX FIFO are always immediately transmitted. (#2859)
- `Rng` and `Trng` now implement `Peripheral<P = Self>` (#2992)
- SPI, UART, I2C: `with_<pin>` functions of peripheral drivers now disconnect the previously assigned pins from the peripheral. (#3012)
- SPI, UART, I2C: Dropping a driver now disconnects pins from their peripherals. (#3012)
- TWAI: Async transmission future resolves after successful transmission and can be aborted by dropping the future. (#3132)
- Migrate PARL_IO driver to DMA move API (#3033)
- `Async` drivers are no longer `Send` (#2980)
- GPIO drivers now take configuration structs (#2990, #3029)
- `flip-link` feature is now a config option (`ESP_HAL_CONFIG_FLIP_LINK`) (#3001)
- Migrate AES driver to DMA move API (#3084)
- Removed features `psram-quad` and `psram-octal` - replaced by `psram` and the `ESP_HAL_CONFIG_PSRAM_MODE` (`quad`/`octal`) (#3001)
- The `esp_hal::time` module no longer reexports `fugit` types (#3083)
- The `system::RadioClockController` trait has been replaced by the `clock::RadioClockController` struct. (#3100)
- The `Cpu` struct and contents of the `reset` and `cpu_control` modules have been moved into `cpu`. (#3099)
- The `software_reset_cpu` now takes which CPU to reset as parameter. (#3099)
- `read_bytes` and `write_bytes` methods on drivers have been renamed to `read` and `write` (#3137)
- `Uart::write` and `Uart::read` are now blocking and return the number of bytes written/read (#2882)
- `Uart::flush` is now blocking (#2882)
- `Uart::split` and the respective split halves have been marked as unstable (#3137)
- Uart errors have been split into `RxError` and `TxError`. A combined `IoError` has been created for embedded-io. (#3138)
- `{Uart, UartTx}::flush()` is now fallible. (#3138)
- `Uart::{read_async, write_async}` are now cancellation-safe (#3142)
- I2C: Async functions are postfixed with `_async`, non-async functions are available in async-mode (#3056)
- ESP32-H2/ESP32-C6: Don't rely on the bootloader to deconfigure permission control (#3150)

### Fixed

- `DmaDescriptor` is now `#[repr(C)]` (#2988)
- Fixed an issue that caused LCD_CAM drivers to turn off their clocks unexpectedly (#3007)
- Fixed an issue where DMA-driver peripherals started transferring before the data was ready (#3003)
- Fixed an issue on ESP32 and S2 where short asynchronous Timer delays would never resolve (#3093)
- Fixed an issue setting higher UART baud rates (#3104)
- ESP32-S2: Fixed linker script (#3096)
- Fix auto writeback on Crypto DMA (#3108)
- `Uart::flush()` now correctly blocks until the TX FIFO is empty (#3151)

### Removed

- Removed `Pin`, `RtcPin` and `RtcPinWithResistors` implementations from `Flex` (#2938)
- OutputOpenDrain has been removed (#3029)
- The fields of config structs are no longer public (#3011)
- Removed the dysfunctional `DmaChannel::set_priority` function (#3088)
- `esp_hal::time::now()`, which has been replaced by `esp_hal::time::Instant::now()` (#3083)
- `peripherals::Interrupts` (#3152)

## [0.23.1] - 2025-01-15

### Fixed

- Fixed `PriorityLock` being ineffective with `Priority::max()` on RISC-V CPUs (#2964)

## [0.23.0] - 2025-01-15

### Added

- ESP32-S3: Added SDMMC signals (#2556)
- Added `set_priority` to the `DmaChannel` trait on GDMA devices (#2403, #2526)
- Added `into_async` and `into_blocking` functions for `ParlIoTxOnly`, `ParlIoRxOnly` (#2526)
- ESP32-C6, H2, S3: Added `split` function to the `DmaChannel` trait. (#2526, #2532)
- DMA: `PeripheralDmaChannel` type aliasses and `DmaChannelFor` traits to improve usability. (#2532)
- `dma::{Channel, ChannelRx, ChannelTx}::set_priority` for GDMA devices (#2403)
- `esp_hal::asynch::AtomicWaker` that does not hold a global critical section (#2555)
- `esp_hal::sync::RawMutex` for embassy-sync. (#2555)
- ESP32-C6, H2, S3: Added `split` function to the `DmaChannel` trait. (#2526)
- Added PSRAM configuration to `esp_hal::Config` if `quad-psram` or `octal-psram` is enabled (#2546)
- Added `esp_hal::psram::psram_raw_parts` (#2546)
- The timer drivers `OneShotTimer` & `PeriodicTimer` have `into_async` and `new_typed` methods (#2586)
- `timer::Timer` trait has three new methods, `wait`, `async_interrupt_handler` and `peripheral_interrupt` (#2586)
- Configuration structs in the I2C, SPI, and UART drivers now implement the Builder Lite pattern (#2614)
- Added `I8080::apply_config`, `DPI::apply_config` and `Camera::apply_config` (#2610)
- Introduced the `unstable` feature which will be used to restrict stable APIs to a subset of esp-hal. (#2628)
- HAL configuration structs now implement the Builder Lite pattern (#2645)
- Added `OutputOpenDrain::unlisten` (#2625)
- Added `{Input, Flex}::wait_for` (#2625)
- Peripheral singletons now implement `Debug` and `defmt::Format` (#2682, #2834)
- `BurstConfig`, a device-specific configuration for configuring DMA transfers in burst mode (#2543)
- `{DmaRxBuf, DmaTxBuf, DmaRxTxBuf}::set_burst_config` (#2543)
- Added `SpiDmaBus::split` for moving between manual & automatic DMA buffers (#2824)
- ESP32-S2: DMA support for AES (#2699)
- Added `transfer_in_place_async` and embedded-hal-async implementation to `Spi` (#2691)
- `InterruptHandler` now implements `Hash` and `defmt::Format` (#2830)
- `uart::ConfigError` now implements `Eq` (#2825)
- `i2c::master::Error` now implements `Eq` and `Hash` (#2825)
- `i2c::master::Operation` now implements `Debug`, `PartialEq`, `Eq`, `Hash`, and `Display` (#2825)
- `i2c::master::Config` now implements `PartialEq`, `Eq`, ans `Hash` (#2825)
- `i2c::master::I2c` now implements `Debug`, `PartialEq`, and `Eq` (#2825)
- `i2c::master::Info` now implements `Debug` (#2825)
- `spi::master::Config` now implements `Hash` (#2823)
- `spi::master` drivers now implement `Debug` and `defmt::Format` (#2823)
- `DmaRxBuf`, `DmaTxBuf` and `DmaRxTxBuf` now implement `Debug` and `defmt::Format` (#2823)
- DMA channels (`AnyGdmaChannel`, `SpiDmaChannel`, `I2sDmaChannel`, `CryptoDmaChannel`) and their RX/TX halves now implement `Debug` and `defmt::Format` (#2823)
- `DmaDescriptor` and `DmaDescriptorFlags` now implement `PartialEq` and `Eq` (#2823)
- `gpio::{Event, WakeEvent, GpioRegisterAccess}` now implement `Debug`, `Eq`, `PartialEq` and `Hash` (#2842)
- `gpio::{Level, Pull, AlternateFunction, RtcFunction}` now implement `Hash` (#2842)
- `gpio::{GpioPin, AnyPin, Io, Output, OutputOpenDrain, Input, Flex}` now implement `Debug`, `defmt::Format` (#2842)
- More interrupts are available in `esp_hal::spi::master::SpiInterrupt`, add `enable_listen`,`interrupts` and `clear_interrupts` for ESP32/ESP32-S2 (#2833)
- The `ExtU64` and `RateExtU32` traits have been added to `esp_hal::time` (#2845)
- Added `AnyPin::steal(pin_number)` (#2854)
- `adc::{AdcCalSource, Attenuation, Resolution}` now implement `Hash` and `defmt::Format` (#2840)
- `rtc_cntl::{RtcFastClock, RtcSlowClock, RtcCalSel}` now implement `PartialEq`, `Eq`, `Hash` and `defmt::Format` (#2840)
- Added `tsens::TemperatureSensor` peripheral for ESP32C6 and ESP32C3 (#2875)
- Added `with_rx()` and `with_tx()` methods to Uart, UartRx, and UartTx (#2904)
- ESP32-S2: Made Wi-Fi peripheral non virtual. (#2942)
- `UartRx::check_for_errors`, `Uart::check_for_rx_errors`, `{Uart, UartRx}::read_buffered_bytes` (#2935)
- Added `i2c` interrupt API (#2944)

### Changed

- In addition to taking by value, peripheral drivers can now mutably borrow DMA channel objects. (#2526)
- DMA channel objects are no longer wrapped in `Channel`. The `Channel` drivers are now managed by DMA enabled peripheral drivers. (#2526)
- The `Dpi` driver and `DpiTransfer` now have a `Mode` type parameter. The driver's asyncness is determined by the asyncness of the `Lcd` used to create it. (#2526)
- `dma::{Channel, ChannelRx, ChannelTx}::set_priority` for GDMA devices (#2403)
- `SystemTimer::set_unit_value` & `SystemTimer::configure_unit` (#2576)
- `SystemTimer` no longer uses peripheral ref (#2576)
- `TIMGX` no longer uses peripheral ref (#2581)
- `SystemTimer::now` has been renamed `SystemTimer::unit_value(Unit)` (#2576)
- `SpiDma` transfers now explicitly take a length along with the DMA buffer object (#2587)
- `dma::{Channel, ChannelRx, ChannelTx}::set_priority` for GDMA devices (#2403)
- `SystemTimer`s `Alarm`s are now type erased (#2576)
- `TimerGroup` `Timer`s are now type erased (#2581)
- PSRAM is now initialized automatically if `quad-psram` or `octal-psram` is enabled (#2546)
- DMA channels are now available via the `Peripherals` struct, and have been renamed accordingly. (#2545)
- Moved interrupt related items from lib.rs, moved to the `interrupt` module (#2613)
- The timer drivers `OneShotTimer` & `PeriodicTimer` now have a `Mode` parameter and type erase the underlying driver by default (#2586)
- `timer::Timer` has new trait requirements of `Into<AnyTimer>`, `'static` and `InterruptConfigurable` (#2586)
- `systimer::etm::Event` no longer borrows the alarm indefinitely (#2586)
- A number of public enums and structs in the I2C, SPI, and UART drivers have been marked with `#[non_exhaustive]` (#2614)
- Interrupt handling related functions are only provided for Blocking UART. (#2610)
- Changed how `Spi`, (split or unsplit) `Uart`, `LpUart`, `I8080`, `Camera`, `DPI` and `I2C` drivers are constructed (#2610)
- I8080, camera, DPI: The various standalone configuration options have been merged into `Config` (#2610)
- Dropped GPIO futures stop listening for interrupts (#2625)
- UART driver's `StopBits` enum variants now correctly use UpperCamelCase (#2669)
- The `PeripheralInput` and `PeripheralOutput` traits are now sealed (#2690)
- `esp_hal::sync::Lock` has been renamed to RawMutex (#2684)
- Updated `esp-pacs` with support for Wi-Fi on the ESP32 and made the peripheral non virtual (#2822)
- `SpiBitOrder`, `SpiDataMode`, `SpiMode` were renamed to `BitOder`, `DataMode` and `Mode` (#2828)
- `crate::Mode` was renamed to `crate::DriverMode` (#2828)
- `Spi::with_miso` has been overloaded into `Spi::with_miso` and `Spi::with_sio1` (#2557)
- Renamed some I2C error variants (#2844)
- I2C: Replaced potential panics with errors. (#2831)
- UART: Make `AtCmdConfig` and `ConfigError` non-exhaustive (#2851)
- UART: Make `AtCmdConfig` use builder-lite pattern (#2851)
- UART: Fix naming violations for `DataBits`, `Parity`, and `StopBits` enum variants (#2893)
- UART: Remove blocking version of `read_bytes` and rename `drain_fifo` to `read_bytes` instead (#2895)
- Renamed variants of `CpuClock`, made the enum non-exhaustive (#2899)
- SPI: Fix naming violations for `Mode` enum variants (#2902)
- SPI: Fix naming violations for `Address` and `Command` enum variants (#2906)
- `ClockSource` enums are now `#[non_exhaustive]` (#2912)
- `macros` module is now private (#2900)
- `gpio::{Input, Flex}::wakeup_enable` now returns an error instead of panicking. (#2916)
- I2C: Have a dedicated enum to specify the timeout (#2864)
- Removed the `I` prefix from `DriveStrength` enum variants. (#2922)
- Removed the `Attenuation` prefix from `Attenuation` enum variants. (#2922)
- Renamed / changed some I2C error variants (#2844, #2862)
- The `entry` macro is replaced by the `main` macro (#2941)
- `{Uart, UartRx}::read_bytes` now blocks until the buffer is filled. (#2935)
- Bump MSRV to 1.84 (#2951)

### Fixed

- Xtensa devices now correctly enable the `esp-hal-procmacros/rtc-slow` feature (#2594)
- User-bound GPIO interrupt handlers should no longer interfere with async pins. (#2625)
- `spi::master::Spi::{into_async, into_blocking}` are now correctly available on the typed driver, to. (#2674)
- It is no longer possible to safely conjure `GpioPin` instances (#2688)
- UART: Public API follows `C-WORD_ORDER` Rust API standard (`VerbObject` order) (#2851)
- `DmaRxStreamBuf` now correctly resets the descriptors the next time it's used (#2890)
- i2s: fix pin offset logic for parallel output on i2s1 (#2886)

### Removed

- Remove more examples. Update doctests. (#2547)
- The `configure` and `configure_for_async` DMA channel functions has been removed (#2403)
- The DMA channel objects no longer have `tx` and `rx` fields. (#2526)
- `SysTimerAlarms` has been removed, alarms are now part of the `SystemTimer` struct (#2576)
- `FrozenUnit`, `AnyUnit`, `SpecificUnit`, `SpecificComparator`, `AnyComparator` have been removed from `systimer` (#2576)
- Remove Dma[Rx|Tx]Buffer::length (#2587)
- `esp_hal::psram::psram_range` (#2546)
- The `Dma` structure has been removed. (#2545)
- Removed `embedded-hal 0.2.x` impls and deps from `esp-hal` (#2593)
- Removed `Camera::set_` functions (#2610)
- `DmaTxBuf::{compute_chunk_size, compute_descriptor_count, new_with_block_size}` (#2543)
- The `prelude` module has been removed (#2845)
- SPI: Removed `pub fn read_byte` and `pub fn write_byte` (#2915)
- Removed all peripheral instance type parameters and `new_typed` constructors (#2907)

## [0.22.0] - 2024-11-20

### Added

- A new config option `PLACE_SWITCH_TABLES_IN_RAM` to improve performance (especially for interrupts) at the cost of slightly more RAM usage (#2331)
- A new config option `PLACE_ANON_IN_RAM` to improve performance (especially for interrupts) at the cost of RAM usage (#2331)
- Add burst transfer support to DMA buffers (#2336)
- `AnyPin` now implements `From<GpioPin<N>>`. (#2326)
- Added `AnySpi` and `AnySpiDmaChannel`. (#2334)
- Added `AnyI2s` and `AnyI2sDmaChannel`. (#2367)
- Added `AnyTwai`. (#2359)
- Added `AnyUart`. (#2381)
- `Pins::steal()` to unsafely obtain GPIO. (#2335)
- `I2c::with_timeout` (#2361)
- `Spi::half_duplex_read` and `Spi::half_duplex_write` (#2373)
- Add RGB/DPI driver (#2415)
- Add `DmaLoopBuf` (#2415)
- `Cpu::COUNT` and `Cpu::current()` (#2411)
- `UartInterrupt` and related functions (#2406)
- I2S Parallel output driver for ESP32. (#2348, #2436, #2472)
- Add an option to configure `WDT` action (#2330)
- `DmaDescriptor` is now `Send` (#2456)
- `into_async` and `into_blocking` functions for most peripherals (#2430, #2461)
- API mode type parameter (currently always `Blocking`) to `master::Spi` and `slave::Spi` (#2430)
- `gpio::{GpioPin, AnyPin, Flex, Output, OutputOpenDrain}::split()` to obtain peripheral interconnect signals. (#2418)
- `gpio::Input::{split(), into_peripheral_output()}` when used with output pins. (#2418)
- `gpio::Output::peripheral_input()` (#2418)
- `{Uart, UartRx, UartTx}::apply_config()` (#2449)
- `{Uart, UartRx, UartTx}` now implement `embassy_embedded_hal::SetConfig` (#2449)
- GPIO ETM tasks and events now accept `InputSignal` and `OutputSignal` (#2427)
- `spi::master::Config` and `{Spi, SpiDma, SpiDmaBus}::apply_config` (#2448)
- `embassy_embedded_hal::SetConfig` is now implemented for `spi::master::{Spi, SpiDma, SpiDmaBus}`, `i2c::master::I2c` (#2448, #2477)
- `slave::Spi::{with_mosi(), with_miso(), with_sclk(), with_cs()}` functions (#2485)
- I8080: Added `set_8bits_order()` to set the byte order in 8-bit mode (#2487)
- `I2c::{apply_config(), with_sda(), with_scl()}` (#2477)
- ESP32-S2: Added missing GPIO alternate functions (#2512)

### Changed

- Peripheral type erasure for SPI (#2334)
- Peripheral type erasure for I2S (#2367)
- Peripheral type erasure for I2C (#2361)
- Peripheral type erasure for TWAI (#2359)
- The SPI driver has been rewritten to allow using half-duplex and full-duplex functionality on the same bus. See the migration guide for details. (#2373)
- Renamed `SpiDma` functions: `dma_transfer` to `transfer`, `dma_write` to `write`, `dma_read` to `read`. (#2373)
- Peripheral type erasure for UART (#2381)
- Changed listening for UART events (#2406)
- Circular DMA transfers now correctly error, `available` returns `Result<usize,DmaError>` now (#2409)
- Interrupt listen/unlisten/clear functions now accept any type that converts into `EnumSet` (i.e. single interrupt flags). (#2442)
- SPI interrupt listening is now only available in Blocking mode. The `set_interrupt_handler` is available via `InterruptConfigurable` (#2442)
- Allow users to create DMA `Preparation`s (#2455)
- The `rmt::asynch::RxChannelAsync` and `rmt::asynch::TxChannelAsync` traits have been moved to `rmt` (#2430)
- Calling `AnyPin::output_signals` on an input-only pin (ESP32 GPIO 34-39) will now result in a panic. (#2418)
- UART configuration types have been moved to `esp_hal::uart` (#2449)
- `spi::master::Spi::new()` no longer takes `frequency` and `mode` as a parameter. (#2448)
- Peripheral interconnections via GPIO pins now use the GPIO matrix. (#2419)
- The I2S driver has been moved to `i2s::master` (#2472)
- `slave::Spi` constructors no longer take pins (#2485)
- The `I2c` master driver has been moved from `esp_hal::i2c` to `esp_hal::i2c::master`. (#2476)
- `I2c` SCL timeout is now defined in bus clock cycles. (#2477)
- Trying to send a single-shot RMT transmission will result in an error now, `RMT` deals with `u32` now, `PulseCode` is a convenience trait now (#2463)
- Removed `get_` prefixes from functions (#2528)
- The `Camera` and `I8080` drivers' constructors now only accepts blocking-mode DMA channels. (#2519)
- Many peripherals are now disabled by default and also get disabled when the driver is dropped (#2544)
- Updated embassy-time to v0.4 (#2701)
- Config: Crate prefixes and configuration keys are now separated by `_CONFIG_` (#2848)
- UART: `read_byte` and `write_byte` made private. (#2915)

### Fixed

- Fix conflict between `RtcClock::get_xtal_freq` and `Rtc::disable_rom_message_printing` (#2360)
- Fixed an issue where interrupts enabled before `esp_hal::init` were disabled. This issue caused the executor created by `#[esp_hal_embassy::main]` to behave incorrectly in multi-core applications. (#2377)
- Fixed `TWAI::transmit_async`: bus-off state is not reached when CANH and CANL are shorted. (#2421)
- ESP32: added UART-specific workaround for <https://docs.espressif.com/projects/esp-chip-errata/en/latest/esp32/03-errata-description/esp32/cpu-subsequent-access-halted-when-get-interrupted.html> (#2441)
- Fixed some SysTimer race conditions and panics (#2451)
- TWAI: accept all messages by default (#2467)
- I8080: `set_byte_order()` now works correctly in 16-bit mode (#2487)
- ESP32-C6/ESP32-H2: Make higher LEDC frequencies work (#2520)

### Removed

- The `i2s::{I2sWrite, I2sWriteDma, I2sRead, I2sReadDma, I2sWriteDmaAsync, I2sReadDmaAsync}` traits have been removed. (#2316)
- The `ledc::ChannelHW` trait is no longer generic. (#2387)
- The `I2c::new_with_timeout` constructors have been removed (#2361)
- `I2c::new()` no longer takes `frequency` and pins as parameters. (#2477)
- The `spi::master::HalfDuplexReadWrite` trait has been removed. (#2373)
- The `Spi::with_pins` methods have been removed. (#2373)
- The `Spi::new_half_duplex` constructor have been removed. (#2373)
- The `HalfDuplexMode` and `FullDuplexMode` parameters have been removed from `Spi`. (#2373)
- Removed the output pin type parameter from `ledc::{Channel, ChannelIFace}` (#2388)
- Removed the output pin type parameter from `mcpwm::operator::{PwmPin, LinkedPins}` (#2388)
- Removed the output pin type parameter from `parl_io::{ClkOutPin, ClkInPin, RxClkInPin}` (#2388)
- Removed the valid pin type parameter from `parl_io::{TxPinConfigWithValidPin, RxPinConfigWithValidPin}` (#2388)
- Removed the pin type parameters from `parl_io::{TxOneBit, TxTwoBits, TxFourBits, TxEightBits, TxSixteenBits}` (#2388)
- Removed the pin type parameters from `parl_io::{RxOneBit, RxTwoBits, RxFourBits, RxEightBits, RxSixteenBits}` (#2388)
- Removed the pin type parameters from `lcd_cam::lcd::i8080::{TxEightBits, TxSixteenBits}` (#2388)
- Removed the pin type parameters from `lcd_cam::cam::{RxEightBits, RxSixteenBits}` (#2388)
- Most of the async-specific constructors (`new_async`, `new_async_no_transceiver`) have been removed. (#2430)
- The `configure_for_async` DMA functions have been removed (#2430)
- The `Uart::{change_baud, change_stop_bits}` functions have been removed (#2449)
- `gpio::{Input, Output, OutputOpenDrain, Flex, GpioPin}::{peripheral_input, into_peripheral_output}` have been removed. (#2418)
- The `GpioEtm` prefix has been removed from `gpio::etm` types (#2427)
- The `TimerEtm` prefix has been removed from `timer::timg::etm` types (#2427)
- The `SysTimerEtm` prefix has been removed from `timer::systimer::etm` types (#2427)
- The `GpioEtmEventRising`, `GpioEtmEventFalling`, `GpioEtmEventAny` types have been replaced with `Event` (#2427)
- The `TaskSet`, `TaskClear`, `TaskToggle` types have been replaced with `Task` (#2427)
- `{Spi, SpiDma, SpiDmaBus}` configuration methods (#2448)
- `Io::new_with_priority` and `Io::new_no_bind_interrupt`. (#2486)
- `parl_io::{no_clk_pin(), NoClkPin}` (#2531)
- Removed `get_core` function in favour of `Cpu::current` (#2533)
- Removed `uart::Config` setters and `symbol_length`. (#2847)

## [0.21.1]

### Fixed

- Restored blocking `embedded_hal` compatibility for async I2C driver (#2343)
- I2c::transaction is now able to transmit data of arbitrary length (#2481)

## [0.21.0]

### Added

- Introduce traits for the DMA buffer objects (#1976, #2213)
- Implement `embedded-hal` output pin traits for `NoPin` (#2019, #2133)
- Added `esp_hal::init` to simplify HAL initialisation (#1970, #1999)
- Added GpioPin::degrade to create ErasePins easily. Same for AnyPin by accident. (#2075)
- Added missing functions to `Flex`: `unlisten`, `is_interrupt_set`, `wakeup_enable`, `wait_for_high`, `wait_for_low`, `wait_for_rising_edge`, `wait_for_falling_edge`, `wait_for_any_edge`. (#2075)
- `Flex` now implements `Wait`. (#2075)
- Added sleep and wakeup support for esp32c2 (#1922)
- `Input`, `Output`, `OutputOpenDrain` and `Flex` now implement `Peripheral`. (#2094)
- Previously unavailable memory is available via `.dram2_uninit` section (#2079)
- You can now use `Input`, `Output`, `OutputOpenDrain` and `Flex` pins as EXTI and RTCIO wakeup sources (#2095)
- Added `Rtc::set_current_time` to allow setting RTC time, and `Rtc::current_time` to getting RTC time while taking into account boot time (#1883)
- Added APIs to allow connecting signals through the GPIO matrix. (#2128)
- Allow I8080 transfers to be cancelled on the spot (#2191)
- Implement `TryFrom<u32>` for `ledc::timer::config::Duty` (#1984)
- Expose `RtcClock::get_xtal_freq` and `RtcClock::get_slow_freq` publically for all chips (#2183)
- TWAI support for ESP32-H2 (#2199)
- Make `DmaDescriptor` methods public (#2237)
- Added a way to configure watchdogs in `esp_hal::init` (#2180)
- Introduce `DmaRxStreamBuf` (#2242)
- Implement `embedded_hal_async::delay::DelayNs` for `TIMGx` timers (#2084)
- Added `Efuse::read_bit` (#2259)
- Limited SPI slave support for ESP32 (Modes 1 and 3 only) (#2278)
- Added `Rtc::disable_rom_message_printing` (S3 and H2 only) (#2280)
- Added `esp_hal::time::{Duration, Instant}` (#2304)

### Changed

- Make saving and restoring SHA digest state an explicit operation (#2049)
- Reordered RX-TX pairs in all APIs to be consistent (#2074)
- Make saving and restoring SHA digest state an explicit operation (#2049)
- `Delay::new()` is now a `const` function (#1999)
- `Input`, `Output`, `OutputOpenDrain` and `Flex` are now type-erased by default. Use the new `new_typed` constructor to keep using the ZST pin types. (#2075)
- To avoid confusion with the `Rtc::current_time` wall clock time APIs, we've renamed `esp_hal::time::current_time` to `esp_hal::time::now`. (#2091)
- Renamed `touch::Continous` to `touch::Continuous`. (#2094)
- Faster SHA (#2112)
- The (previously undocumented) `ErasedPin` enum has been replaced with the `ErasedPin` struct. (#2094)
- Renamed and merged `Rtc::get_time_us` and `Rtc::get_time_ms` into `Rtc::time_since_boot` (#1883)
- ESP32: Added support for touch sensing on GPIO32 and 33 (#2109)
- Removed gpio pin generics from I8080 driver type. (#2171)
- I8080 driver now decides bus width at transfer time rather than construction time. (#2171)
- Migrate the I8080 driver to a move based API (#2191)
- Replaced `AnyPin` with `InputSignal` and `OutputSignal` and renamed `ErasedPin` to `AnyPin` (#2128)
- Replaced the `ErasedTimer` enum with the `AnyTimer` struct. (#2144)
- `Camera` and `AesDma` now support erasing the DMA channel type (#2258)
- Changed the parameters of `Spi::with_pins` to no longer be optional (#2133)
- Renamed `DummyPin` to `NoPin` and removed all internal logic from it. (#2133)
- The `NO_PIN` constant has been removed. (#2133)
- MSRV bump to 1.79 (#2156)
- Allow handling interrupts while trying to lock critical section on multi-core chips. (#2197)
- Migrate `Camera` to a move based API (#2242)
- Removed the PS-RAM related features, replaced by `quad-psram`/`octal-psram`, `init_psram` takes a configuration parameter, it's now possible to auto-detect PS-RAM size (#2178)
- `EspTwaiFrame` constructors now accept any type that converts into `esp_hal::twai::Id` (#2207)
- Change `DmaTxBuf` to support PSRAM on `esp32s3` (#2161)
- I2c `transaction` is now also available as a inherent function, lift size limit on `write`,`read` and `write_read` (#2262)
- SPI transactions are now cancelled if the transfer object (or async Future) is dropped. (#2216)
- The DMA channel types have been removed from peripherals (#2261)
- `I2C` driver renamed to `I2c` (#2320)
- The GPIO pins are now accessible via `Peripherals` and are no longer part of the `Io` struct (#2508)
- `dma::{ChannelRx, ChannelTx}` now have a `Mode` type parameter (#2519)

### Fixed

- SHA driver can now be safely used in multiple contexts concurrently (#2049)
- Fixed an issue with DMA transfers potentially not waking up the correct async task (#2065)
- Fixed an issue with LCD_CAM i8080 where it would send double the clocks in 16bit mode (#2085)
- Fix i2c embedded-hal transaction (#2028)
- Fix some inconsistencies in DMA interrupt bits (#2169)
- Fix SPI DMA alternating `write` and `read` for ESP32 and ESP32-S2 (#2131)
- Fix I2C ending up in a state when only re-creating the peripheral makes it useable again (#2141)
- Fix `SpiBus::transfer` transferring data twice in some cases (#2159)
- Fixed UART freezing when using `RcFast` clock source on ESP32-C2/C3 (#2170)
- I2S: on ESP32 and ESP32-S2 data is now output to the right (WS=1) channel first. (#2194)
- SPI: Fixed an issue where unexpected data was written outside of the read buffer (#2179)
- SPI: Fixed an issue where `wait` has returned before the DMA has finished writing the memory (#2179)
- SPI: Fixed an issue where repeated calls to `dma_transfer` may end up looping indefinitely (#2179)
- SPI: Fixed an issue that prevented correctly reading the first byte in a transaction (#2179)
- SPI: ESP32: Send address with correct data mode even when no data is sent. (#2231)
- SPI: ESP32: Allow using QSPI mode on SPI3. (#2245)
- PARL_IO: Fixed an issue that caused garbage to be output at the start of some requests (#2211)
- TWAI on ESP32 (#2207)
- TWAI should no longer panic when receiving a non-compliant frame (#2255)
- OneShotTimer: fixed `delay_nanos` behaviour (#2256)
- Fixed unsoundness around `Efuse` (#2259)
- Empty I2C writes to unknown addresses now correctly fail with `AckCheckFailed`. (#2506)

### Removed

- Removed `digest::Digest` implementation from SHA (#2049)
- Removed `NoPinType` in favour of `DummyPin`. (#2068)
- Removed the `async`, `embedded-hal-02`, `embedded-hal`, `embedded-io`, `embedded-io-async`, and `ufmt` features (#2070)
- Removed the `GpioN` type aliasses. Use `GpioPin<N>` instead. (#2073)
- Removed `Peripherals::take`. Use `esp_hal::init` to obtain `Peripherals` (#1999)
- Removed `AnyInputOnlyPin` in favour of `AnyPin`. (#2071)
- Removed the following functions from `GpioPin`: `is_high`, `is_low`, `set_high`, `set_low`, `set_state`, `is_set_high`, `is_set_low`, `toggle`. (#2094)
- Removed `Rtc::get_time_raw` (#1883)
- Removed `_with_default_pins` UART constructors (#2132)
- Removed transfer methods `send`, `send_dma` and `send_dma_async` from `I8080` (#2191)
- Removed `uart::{DefaultRxPin, DefaultTxPin}` (#2132)
- Removed `PcntSource` and `PcntInputConfig`. (#2134)
- Removed the `place-spi-driver-in-ram` feature, this is now enabled via [esp-config](https://docs.rs/esp-config) (#2156)
- Removed `esp_hal::spi::slave::prelude` (#2260)
- Removed `esp_hal::spi::slave::WithDmaSpiN` traits (#2260)
- The `WithDmaAes` trait has been removed (#2261)
- The `I2s::new_i2s1` constructor has been removed (#2261)
- `Peripherals.GPIO` has been removed (#2508)

## [0.20.1] - 2024-08-30

### Fixed

- A build issue when including doc comment prelude (#2040)

## [0.20.0] - 2024-08-29

### Added

- Introduce DMA buffer objects (#1856, #1985)
- Added new `Io::new_no_bind_interrupt` constructor (#1861)
- Added touch pad support for esp32 (#1873, #1956)
- Allow configuration of period updating method for MCPWM timers (#1898)
- Add self-testing mode for TWAI peripheral. (#1929)
- Added a `PeripheralClockControl::reset` to the driver constructors where missing (#1893)
- Added `digest::Digest` implementation to SHA (#1908)
- Added `debugger::debugger_connected`. (#1961)
- DMA: don't require `Sealed` to implement `ReadBuffer` and `WriteBuffer` (#1921)
- Allow DMA to/from psram for esp32s3 (#1827)
- Added missing methods to `SpiDmaBus` (#2016)
- PARL_IO use ReadBuffer and WriteBuffer for Async DMA (#1996)

### Changed

- Peripheral driver constructors don't take `InterruptHandler`s anymore. Use `set_interrupt_handler` to explicitly set the interrupt handler now. (#1819)
- Migrate SPI driver to use DMA buffer objects (#1856, #1985)
- Use the peripheral ref pattern for `OneShotTimer` and `PeriodicTimer` (#1855)
- Improve SYSTIMER API (#1871)
- SHA driver now use specific structs for the hashing algorithm instead of a parameter. (#1908)
- Remove `fn free(self)` in HMAC which goes against esp-hal API guidelines (#1972)
- `AnyPin`, `AnyInputOnyPin` and `DummyPin` are now accessible from `gpio` module (#1918)
- Changed the RSA modular multiplication API to be consistent across devices (#2002)

### Fixed

- Improve error detection in the I2C driver (#1847)
- Fix I2S async-tx (#1833)
- Fix PARL_IO async-rx (#1851)
- SPI: Clear DMA interrupts before (not after) DMA starts (#1859)
- SPI: disable and re-enable MISO and MOSI in `start_transfer_dma`, `start_read_bytes_dma` and `start_write_bytes_dma` accordingly (#1894)
- TWAI: GPIO pins are not configured as input and output (#1906)
- ESP32C6: Make ADC usable after TRNG deinicialization (#1945)
- We should no longer generate 1GB .elf files for ESP32C2 and ESP32C3 (#1962)
- Reset peripherals in driver constructors where missing (#1893, #1961)
- Fixed ESP32-S2 systimer interrupts (#1979)
- Software interrupt 3 is no longer available when it is required by `esp-hal-embassy`. (#2011)
- ESP32: Fixed async RSA (#2002)

### Removed

- This package no longer re-exports the `esp_hal_procmacros::main` macro (#1828)
- The `AesFlavour` trait no longer has the `ENCRYPT_MODE`/`DECRYPT_MODE` associated constants (#1849)
- Removed `FlashSafeDma` (#1856)
- Remove redundant WithDmaSpi traits (#1975)
- `IsFullDuplex` and `IsHalfDuplex` traits (#1985)

## [0.19.0] - 2024-07-15

### Added

- uart: Added `with_cts`/`with_rts`s methods to configure CTS, and RTS pins (#1592)
- uart: Constructors now require TX and RX pins (#1592)
- uart: Added `Uart::new_with_default_pins` constructor (#1592)
- uart: Added `UartTx` and `UartRx` constructors (#1592)
- Add Flex / AnyFlex GPIO pin driver (#1659)
- Add new `DmaError::UnsupportedMemoryRegion` - used memory regions are checked when preparing a transfer now (#1670)
- Add DmaTransactionTxOwned, DmaTransactionRxOwned, DmaTransactionTxRxOwned, functions to do owning transfers added to SPI half-duplex (#1672)
- uart: Implement `embedded_io::ReadReady` for `Uart` and `UartRx` (#1702)
- ESP32-S3: Expose optional HSYNC input in LCD_CAM (#1707)
- ESP32-S3: Add async support to the LCD_CAM I8080 driver (#1834)
- ESP32-C6: Support lp-core as wake-up source (#1723)
- Add support for GPIO wake-up source (#1724)
- gpio: add DummyPin (#1769)
- dma: add Mem2Mem to support memory to memory transfer (#1738)
- Add `uart` wake source (#1727)
- `#[ram(persistent)]` option to replace the unsound `uninitialized` option (#1677)
- uart: Make `rx_timeout` optional in Config struct (#1759)
- Add interrupt related functions to `PeriodicTimer`/`OneShotTimer`, added `ErasedTimer` (#1753)
- Added blocking `read_bytes` method to `Uart` and `UartRx` (#1784)
- Add method to expose `InputPin::is_interrupt_set` in `Input<InputPin>` for use in interrupt handlers (#1829)

### Fixed

- ESP32-S3: Fix DMA waiting check in LCD_CAM (#1707)
- TIMG: Fix interrupt handler setup (#1714)
- Fix `sleep_light` for ESP32-C6 (#1720)
- ROM Functions: Fix address of `ets_update_cpu_frequency_rom` (#1722)
- Fix `regi2c_*` functions for `esp32h2` (#1737)
- Improved `#[ram(zeroed)]` soundness by adding a `bytemuck::Zeroable` type bound (#1677)
- ESP32-S2 / ESP32-S3: Fix UsbDm and UsbDp for Gpio19 and Gpio20 (#1764)
- Fix reading/writing small buffers via SPI master async dma (#1760)
- Remove unnecessary delay in rtc_ctnl (#1794)

### Changed

- Refactor `Dac1`/`Dac2` drivers into a single `Dac` driver (#1661)
- esp-hal-embassy: make executor code optional (but default) again (#1683)
- Improved interrupt latency on RISC-V based chips (#1679)
- `esp_wifi::initialize` no longer requires running maximum CPU clock, instead check it runs above 80MHz. (#1688)
- Move DMA descriptors from DMA Channel to each individual peripheral driver. (#1719)
- Allow users to easily name DMA channels (#1770)
- Support DMA chunk sizes other than the default 4092 (#1758)
- Improved interrupt latency on Xtensa based chips (#1735)
- Improve PCNT api (#1765)

### Removed

- uart: Removed `configure_pins` methods (#1592)
- Removed `DmaError::Exhausted` error by improving the implementation of the `pop` function (#1664)
- Unsound `#[ram(uninitialized)]` option in favor of the new `persistent` option (#1677)

## [0.18.0] - 2024-06-04

### Added

- i2c: implement `I2C:transaction` for `embedded-hal` and `embedded-hal-async` (#1505)
- spi: implement `with_bit_order` (#1537)
- ESP32-PICO-V3-02: Initial support (#1155)
- `time::current_time` API (#1503)
- ESP32-S3: Add LCD_CAM Camera driver (#1483)
- `embassy-usb` support (#1517)
- SPI Slave support for ESP32-S2 (#1562)
- Add new generic `OneShotTimer` and `PeriodicTimer` drivers, plus new `Timer` trait which is implemented for `TIMGx` and `SYSTIMER` (#1570)
- Feature: correct `TRNG` mechanism (#1804)

### Fixed

- i2c: i2c1_handler used I2C0 register block by mistake (#1487)
- Removed ESP32 specific code for resolutions > 16 bit in ledc embedded_hal::pwm max_duty_cycle function. (#1441)
- Fixed division by zero in ledc embedded_hal::pwm set_duty_cycle function and converted to set_duty_hw instead of set_duty to eliminate loss of granularity. (#1441)
- Embassy examples now build on stable (#1485)
- Fix delay on esp32h2 (#1535)
- spi: fix dma wrong mode when using eh1 blocking api (#1541)
- uart: make `uart::UartRx::read_byte` public (#1547)
- Fix async serial-usb-jtag (#1561)
- Feeding `RWDT` now actually works (#1645)

### Changed

- Removed unneeded generic parameters on `Usb` (#1469)
- Created virtual peripherals for CPU control and radio clocks, rather than splitting them from `SYSTEM` (#1428)
- `IO`, `ADC`, `DAC`, `RTC*`, `LEDC`, `PWM` and `PCNT` drivers have been converted to camel case format (#1473)
- RNG is no longer TRNG, the `CryptoRng` implementation has been removed. To track this being re-added see #1499 (#1498)
- Make software interrupts shareable (#1500)
- The `SystemParts` struct has been renamed to `SystemControl`, and now has a constructor which takes the `SYSTEM` peripheral (#1495)
- Timer abstraction: refactor `systimer` and `timer` modules into a common `timer` module (#1527)
- Removed the `embassy-executor-thread` and `embassy-executor-interrupt` features, they are now enabled by default when `embassy` is enabled. (#1485)
- Software interrupt 3 is now used instead of software interrupt 0 on the thread aware executor on multicore systems (#1485)
- Timer abstraction: refactor `systimer` and `timer` modules into a common `timer` module (#1527)
- Refactoring of GPIO module, have drivers for Input,Output,OutputOpenDrain, all drivers setup their GPIOs correctly (#1542)
- DMA transactions are now found in the `dma` module (#1550)
- Remove unnecessary generics from PARL_IO driver (#1545)
- Use `Level enum` in GPIO constructors instead of plain bools (#1574)
- rmt: make ChannelCreator public (#1597)

### Removed

- Removed the `SystemExt` trait (#1495)
- Removed the `GpioExt` trait (#1496)
- Embassy support (and all related features) has been removed, now available in the `esp-hal-embassy` package instead (#1595)

## [0.17.0] - 2024-04-18

### Added

- Add `ADC::read_blocking` to xtensa chips (#1293)
- ESP32-C6 / ESP32-H2: Implement `ETM` for general purpose timers (#1274)
- `interrupt::enable` now has a direct CPU enable counter part, `interrupt::enable_direct` (#1310)
- `Delay::delay(time: fugit::MicrosDurationU64)` (#1298)
- Added async support for TWAI (#1320)
- Add TWAI support for ESP32-C6 (#1323)
- `GpioPin::steal` unsafe API (#1363)
- Inherent implementions of GPIO pin `set_low`, `is_low`, etc. (#1284)
- Warn users when attempting to build using the `dev` profile (#1420)
- Async uart now reports interrupt errors(overflow, glitch, frame error, parity) back to user of read/write. uart clock decimal part configured for c2,c3,s3 (#1168, #1445)
- Add mechanism to configure UART source clock (#1416)
- `GpioPin` got a function `set_state(bool)` (#1462)
- Add definitions of external USB PHY peripheral I/O signals (#1463)
- Expose e-hal ErrorKind::NoAcknowledge in I2C driver (#1454)
- Add remaining peripheral signals for LCD_CAM (#1466)

### Fixed

- Reserve `esp32` ROM stacks to prevent the trashing of dram2 section (#1289)
- Fixing `esp-wifi` + `TRNG` issue on `ESP32-S2` (#1272)
- Fixed core1 startup using the wrong stack on the esp32 and esp32s3 (#1286)
- ESP32: Apply fix for Errata 3.6 in all the places necessary. (#1315)
- ESP32 & ESP32-S2: Fix I²C frequency (#1306)
- UART's TX/RX FIFOs are now cleared during initialization (#1344)
- Fixed `LCD_CAM I8080` driver potentially sending garbage to display (#1301)
- The TWAI driver can now be used without requiring the `embedded-hal` traits (#1355)
- USB pullup/pulldown now gets properly cleared and does not interfere anymore on esp32c3 and esp32s3 (#1244)
- Fixed GPIO counts so that using async code with the higher GPIO number should no longer panic (#1361, #1362)
- ESP32/ESP32-S2: Wait for I2S getting out of TX_IDLE when starting a transfer (#1375)
- Fixed writes to SPI not flushing before attempting to write, causing corrupted writes (#1381)
- fix AdcConfig::adc_calibrate for xtensa targets (#1379)
- Fixed a divide by zero panic when setting the LEDC duty cycle to 0 with `SetDutyCycle::set_duty_cycle` (#1403)
- Support 192 and 256-bit keys for AES (#1316)
- Fixed MCPWM DeadTimeCfg bit values (#1378)
- ESP32 LEDC `set_duty_cycle` used HighSpeedChannel for LowSpeedChannel (#1457)

### Changed

- TIMG: Allow use without the embedded-hal-02 traits in scope (#1367)
- DMA: use channel clusters (#1330)
- Remove `Ext32` and `RateExtU64` from prelude (#1298)
- Prefer mutable references over moving for DMA transactions (#1238)
- Support runtime interrupt binding, adapt GPIO driver (#1231)
- Renamed `eh1` feature to `embedded-hal`, feature-gated `embedded-hal@0.2.x` trait implementations (#1273)
- Enable `embedded-hal` feature by default, instead of the `embedded-hal-02` feature (#1313)
- `Uart` structs now take a `Mode` parameter which defines how the driver is initialized (#1294)
- `Rmt` can be created in async or blocking mode. The blocking constructor takes an optional interrupt handler argument. (#1341)
- All `Instance` traits are now sealed, and can no longer be implemented for arbitrary types (#1346)
- DMA channels can/have to be explicitly created for async or blocking drivers, added `set_interrupt_handler` to DMA channels, SPI, I2S, PARL_IO, don't enable interrupts on startup for DMA, I2S, PARL_IO, GPIO (#1300)
- UART: Rework `change_baud` so it is possible to set baud rate even after instantiation (#1350)
- Runtime ISR binding for SHA,ECC and RSA (#1354)
- Runtime ISR binding for I2C (#1376)
- `UsbSerialJtag` can be created in async or blocking mode. The blocking constructor takes an optional interrupt handler argument (#1377)
- SYSTIMER and TIMG instances can now be created in async or blocking mode (#1348)
- Runtime ISR binding for TWAI (#1384)
- ESP32-C6: The `gpio::lp_gpio` module has been renamed to `gpio::lp_io` to match the peripheral name (#1397)
- Runtime ISR binding for assist_debug (#1395)
- Runtime ISR binding for software interrupts, software interrupts are split now, interrupt-executor takes the software interrupt to use, interrupt-executor is easier to use (#1398)
- PCNT: Runtime ISR binding (#1396)
- Runtime ISR binding for RTC (#1405)
- Improve MCPWM DeadTimeCfg API (#1378)
- `SystemTimer`'s `Alarm` methods now require `&mut self` (#1455)

### Removed

- Remove package-level type exports (#1275)
- Removed `direct-vectoring` & `interrupt-preemption` features, as they are now enabled by default (#1310)
- Removed the `rt` and `vectored` features (#1380)
- Remove partial support for the ESP32-P4 (#1461)

## [0.16.1] - 2024-03-12

### Fixed

- Resolved an issue with the `defmt` dependency/feature (#1264)

### Changed

- Use ROM `memcpy` over compiler builtins (#1255)
- Do not ensure randomness or implement the `CryptoRng` trait for ESP32-P4/S2 (#1267)

## [0.16.0] - 2024-03-08

### Added

- Add initial support for the ESP32-P4 (#1101)
- Implement `embedded_hal::pwm::SetDutyCycle` trait for `ledc::channel::Channel` (#1097)
- ESP32-P4: Add initial GPIO support (#1109)
- ESP32-P4: Add initial support for interrupts (#1112)
- ESP32-P4: Add efuse reading support (#1114)
- ESP32-S3: Added LCD_CAM I8080 driver (#1086)
- Allow for splitting of the USB Serial JTAG peripheral into tx/rx components (#1024)
- `RngCore` trait is implemented (#1122)
- Support Rust's `stack-protector` feature (#1135)
- Adding clock support for `ESP32-P4` (#1145)
- Implementation OutputPin and InputPin for AnyPin (#1067)
- Implement `estimate_xtal_frequency` for ESP32-C6 / ESP32-H2 (#1174)
- A way to push into I2S DMA buffer via a closure (#1189)
- Added basic `LP-I2C` driver for C6 (#1185)
- Ensuring that the random number generator is TRNG. (#1200)
- ESP32-C6: Add timer wakeup source for deepsleep (#1201)
- Introduce `InterruptExecutor::spawner()` (#1211)
- Add `InterruptHandler` struct, which couples interrupt handlers and their priority together (#1299)

### Fixed

- Fix embassy-time tick rate not set when using systick as the embassy timebase (#1124)
- Fix `get_raw_core` on Xtensa (#1126)
- Fix docs.rs documentation builds (#1129)
- Fix circular DMA (#1144)
- Fix `hello_rgb` example for ESP32 (#1173)
- Fixed the multicore critical section on Xtensa (#1175)
- Fix timer `now` for esp32c3 and esp32c6 (#1178)
- Wait for registers to get synced before reading the timer count for all chips (#1183)
- Fix I2C error handling (#1184)
- Fix circular DMA (#1189)
- Fix esp32c3 uart initialization (#1156)
- Fix ESP32-S2 I2C read (#1214)
- Reset/init UART if it's not the console UART (#1213)

### Changed

- DmaDescriptor struct to better model the hardware (#1054)
- DMA descriptor count no longer needs to be multiplied by 3 (#1054)
- RMT channels no longer take the channel number as a generic param (#959)
- The `esp-hal-common` package is now called `esp-hal` (#1131)
- Refactor the `Trace` driver to be generic around its peripheral (#1140)
- Auto detect crystal frequency based on `RtcClock::estimate_xtal_frequency()` (#1165)
- ESP32-S3: Configure 32k ICACHE (#1169)
- Lift the minimal buffer size requirement for I2S (#1189)
- Replaced `SystemTimer::TICKS_PER_SEC` with `SystemTimer::ticks_per_sec()` (#1981)
- `ADC` and `DAC` drivers now take virtual peripherals in their constructors, instead of splitting `APB_SARADC`/`SENS` (#1100)
- The `DAC` driver's constructor is now `new` instead of `dac`, to be more consistent with other APIs (#1100)
- The DMA peripheral is now called `Dma` for devices with both PDMA and GDMA controllers (#1125)
- The `ADC` driver's constructor is now `new` instead of `adc`, to be more consistent with other APIs (#1133)
- `embassy-executor`'s `integrated-timers` is no longer enabled by default. (#1196)
- Renamed `embassy-time-systick` to `embassy-time-systick-16mhz` for use with all chips with a systimer, except `esp32s2`. Added `embassy-time-systick-80mhz` specifically for the `esp32s2`. (#1247)

### Removed

- Remove `xtal-26mhz` and `xtal-40mhz` features (#1165)
- All chip-specific HAL packages have been removed (#1196)

## [0.15.0] - 2024-01-19

### Added

- ESP32-C6: Properly initialize PMU (#974)
- Implement overriding base mac address (#1044)
- Add `rt-riscv` and `rt-xtensa` features to enable/disable runtime support (#1057)
- ESP32-C6: Implement deep sleep (#918)
- Add `embedded-io` feature to each chip-specific HAL (#1072)
- Add `embassy-time-driver` to `esp-hal-common` due to updating `embassy-time` to `v0.3.0` (#1075)
- ESP32-S3: Added support for 80Mhz PSRAM (#1069)
- ESP32-C3/S3: Add workaround for USB pin exchange on usb-serial-jtag (#1104)
- ESP32C6: Added LP_UART initialization (#1113)
- Add `place-spi-driver-in-ram` feature to `esp-hal-common` (#1096)

### Changed

- Set up interrupts for the DMA and async enabled peripherals only when `async` feature is provided (#1042)
- Update to `1.0.0` releases of the `embedded-hal-*` packages (#1068)
- Update `embassy-time` to `0.3.0` and embassy-executor to `0.5.0` release due to the release of the `embedded-hal-*` packages (#1075)
- No longer depend on `embassy-time` (#1092)
- Update to latest `smart-leds-trait` and `smart-leds` packages (#1094)
- Unify the low-power peripheral names (`RTC_CNTL` and `LP_CLKRST` to `LPWR`) (#1064)

### Fixed

- ESP32: correct gpio 32/33 in errata36() (#1053)
- ESP32: make gpio 4 usable as analog pin (#1078)
- Fix double &mut for the `SetDutyCycle` impl on `PwmPin` (#1033)
- ESP32/ESP32-S3: Fix stack-top calculation for app-core (#1081)
- ESP32/ESP32-S2/ESP32-S3: Fix embassy-time-timg0 driver (#1091)
- ESP32: ADC readings are no longer inverted (#1093)

## [0.14.1] - 2023-12-13

### Fixed

- Fix SHA for all targets (#1021)

## [0.14.0] - 2023-12-12

### Added

- ESP32-C6: LP core clock is configurable (#907)
- Derive `Clone` and `Copy` for `EspTwaiFrame` (#914)
- A way to configure inverted pins (#912)
- Added API to check a GPIO-pin's interrupt status bit (#929)
- A `embedded_io_async::Read` implementation for `UsbSerialJtag` (#889)
- `RtcClock::get_xtal_freq`, `RtcClock::get_slow_freq` (#957)
- Added Rx Timeout functionality to async Uart (#911)
- RISC-V: Thread-mode and interrupt-mode executors, `#[main]` macro (#947)
- A macro to make it easier to create DMA buffers and descriptors (#935)
- I2C timeout is configurable (#1011)
- ESP32-C6/ESP32-H2: `flip-link` feature gives zero-cost stack overflow protection (#1008)

### Changed

- Improve DMA documentation & clean up module (#915)
- Only allow a single version of `esp-hal-common` to be present in an application (#934)
- ESP32-C3/C6 and ESP32-H2 can now use the `zero-rtc-bss` feature to enable `esp-hal-common/rv-zero-rtc-bss` (#867)
- Reuse `ieee802154_clock_enable/disable()` functions for BLE and rename `ble_ieee802154_clock_enable()` (#953)
- The `embedded-io` trait implementations are now gated behind the `embedded-io` feature (#964)
- Simplifed RMT channels and channel creators (#958)
- Reworked construction of I2S driver instances (#983)
- ESP32-S2/S3: Don't require GPIO 18 to create a USB peripheral driver instance (#990)
- Updated to latest release candidate (`1.0.0-rc.2`) for `embedded-hal{-async,-nb}` (#994)
- Explicit panic when hitting the `DefaultHandler` (#1005)
- Relevant interrupts are now auto enabled in `embassy::init` (#1014)
- `Spi::new`/`Spi::new_half_duplex` takes no gpio pin now, instead you need to call `with_pins` to setup those (#901)
- ESP32-C2, ESP32-C3, ESP32-S2: atomic emulation trap has been removed. (#904, #985)

### Fixed

- ESP32-C2/C3 examples: fix build error (#899)
- ESP32-S3: Fix GPIO interrupt handler crashing when using GPIO48. (#898)
- Fixed short wait times in embassy causing hangs (#906)
- Make sure to clear LP/RTC RAM before loading code (#916)
- Async RMT channels can be used concurrently (#925)
- Xtensa: Allow using `embassy-executor`'s thread-mode executor if neither `embassy-executor-thread`, nor `embassy-executor-interrupt` is enabled. (#937)
- Uart Async: Improve interrupt handling and irq <--> future communication (#977)
- RISC-V: Fix stack allocation (#988)
- ESP32-C6: Fix used RAM (#997)
- ESP32-H2: Fix used RAM (#1003)
- Fix SPI slave DMA dma_read and dma_write (#1013)
- ESP32-C6/H2: Fix disabling of interrupts (#1040)

### Removed

- Direct boot support has been removed (#903)
- Removed the `mcu-boot` feature from `esp32c3-hal` (#938)
- Removed SpiBusController and SpiBusDevice in favour of embedded-hal-bus and embassy-embedded-hal implementataions. (#978)

## [0.13.1] - 2023-11-02

### Fixed

- ESP32-C3: Make sure BLE and WiFi are not powered down when esp-wifi needs them (#891)
- ESP32-C6/H2: Fix setting UART baud rate (#893)

## [0.13.0] - 2023-10-31

### Added

- Implement SetFrequencyCycle and PwmPin from embedded_hal for PwmPin of MCPWM. (#880)
- Added `embassy-time-systick` to ESP32-S2 (#827)
- Implement enabling/disabling BLE clock on ESP32-C6 (#784)
- Async support for RMT (#787)
- Implement `defmt::Format` for more types (#786)
- Add new_no_miso to Spi FullDuplexMode (#794)
- Add UART support for splitting into TX and RX (#754)
- Async support for I2S (#801)
- Async support for PARL_IO (#807)
- ETM driver, GPIO ETM (#819)
- (G)DMA AES support (#821)
- SYSTIMER ETM functionality (#828)
- Adding async support for RSA peripheral(doesn't work properly for `esp32` chip - issue will be created) (#790)
- Added sleep support for ESP32-C3 with timer and GPIO wakeups (#795)
- Support for ULP-RISCV including Delay and GPIO (#840, #845)
- Add bare-bones SPI slave support, DMA only (#580, #843)
- Embassy `#[main]` convenience macro (#841)
- Add a `defmt` feature to the `esp-hal-smartled` package (#846)
- Support 16MB octal PS-RAM for ESP32-S3 (#858)
- RISCV TRACE Encoder driver for ESP32-C6 / ESP32-H2 (#864)
- `embedded_hal` 1 `InputPin` and `embedded_hal_async` `Wait` impls for open drain outputs (#905)

### Changed

- Bumped MSRV to 1.67 (#798)
- Optimised multi-core critical section implementation (#797)
- Changed linear- and curve-calibrated ADC to provide readings in mV (#836)
- `Uart::new` now takes the `&Clocks` struct to ensure baudrate is correct for CPU/APB speed. (#808)
- `Uart::new_with_config` takes an `Config` instead of `Option<Config>`. (#808)
- `Alarm::set_period` takes a period (duration) instead of a frequency (#812)
- `Alarm::interrupt_clear` is now `Alarm::clear_interrupt` to be consistent (#812)
- The `PeripheralClockControl` struct is no longer public, drivers no longer take this as a parameter (#817)
- Unify the system peripheral, `SYSTEM`, `DPORT` and `PCR` are now all exposed as `SYSTEM` (#832)
- Unified the ESP32's and ESP32-C2's xtal frequency features (#831)
- Replace any underscores in feature names with dashes (#833)
- The `spi` and `spi_slave` modules have been refactored into the `spi`, `spi::master`, and `spi::slave` modules (#843)
- The `WithDmaSpi2`/`WithDmaSpi3` structs are no longer generic around the inner peripheral type (#853)
- The `SarAdcExt`/`SensExt` traits are now collectively named `AnalogExt` instead (#857)
- Replace the `radio` module with peripheral singleton structs (#852)
- The SPI traits are no longer re-exported in the main prelude, but from preludes in `spi::master`/`spi::slave` instead (#860)
- The `embedded-hal-1` and `embedded-hal-async` traits are no longer re-exported in the prelude (#860)

### Fixed

- S3: Allow powering down RC_FAST_CLK (#796)
- UART/ESP32: fix calculating FIFO counter with `get_rx_fifo_count()` (#804)
- Xtensa targets: Use ESP32Reset - not Reset (#823)
- Examples should now work with the `defmt` feature (#810)
- Fixed a race condition causing SpiDma to stop working unexpectedly (#869)
- Fixed async uart serial, and updated the embassy_serial examples (#871)
- Fix ESP32-S3 direct-boot (#873)
- Fix ESP32-C6 ADC (#876)
- Fix ADC Calibration not being used on ESP32-S2 and ESP32-S3 (#1000)

### Removed

- `Pin::is_pcore_interrupt_set` (#793)
- `Pin::is_pcore_non_maskable_interrupt_set` (#793)
- `Pin::is_acore_interrupt_set` (#793)
- `Pin::is_acore_non_maskable_interrupt_set` (#793)
- `Pin::enable_hold` (#793)
- Removed the generic return type for ADC reads (#792)

## [0.12.0] - 2023-09-05

### Added

- Implement RTCIO pullup, pulldown and hold control for Xtensa MCUs (#684)
- S3: Implement RTCIO wakeup source (#690)
- Add PARL_IO driver for ESP32-C6 / ESP32-H2 (#733, #760)
- Implement `ufmt_write::uWrite` trait for USB Serial JTAG (#751)
- Add HMAC peripheral support (#755)
- Add multicore-aware embassy executor for Xtensa MCUs (#723, #756)
- Add interrupt-executor for Xtensa MCUs (#723, #756)
- Add missing `Into<Gpio<Analog, GPIONUN>>` conversion (#764)
- Updated `clock` module documentation (#774)
- Add `log` feature to enable log output (#773)
- Add `defmt` feature to enable log output (#773)
- A new macro to load LP core code on ESP32-C6 (#779)
- Add `ECC`` peripheral driver (#785)
- Initial LLD support for Xtensa chips (#861)

### Changed

- Update the `embedded-hal-*` packages to `1.0.0-rc.1` and implement traits from `embedded-io` and `embedded-io-async` (#747)
- Moved AlignmentHelper to its own module (#753)
- Disable all watchdog timers by default at startup (#763)
- `log` crate is now opt-in (#773)
- `CpuControl::start_app_core()` now takes an `FnOnce` closure (#739)

### Fixed

- Fix `psram` availability lookup in `esp-hal-common` build script (#718)
- Fix wrong `dram_seg` length in `esp32s2-hal` linker script (#732)
- Fix setting alarm when a timer group is used as the alarm source. (#730)
- Fix `Instant::now()` not counting in some cases when using TIMG0 as the timebase (#737)
- Fix number of ADC attenuations for ESP32-C6 (#771)
- Fix SHA registers access (#805)

## [0.11.0] - 2023-08-10

### Added

- Add initial LP-IO support for ESP32-C6 (#639)
- Implement sleep with some wakeup methods for `esp32` (#574)
- Add a new RMT driver (#653, #667, #695)
- Implemented calibrated ADC API for ESP32-S3 (#641)
- Add MCPWM DeadTime configuration (#406)
- Implement sleep with some wakeup methods for `esp32-s3` (#660, #689, #696)
- Add feature enabling directly hooking the interrupt vector table (#621)
- Add `ClockControl::max` helper for all chips (#701)
- Added module-level documentation for all peripherals (#680)
- Implement sleep with some wakeup methods for `esp32-s3` (#660)
- Add `FlashSafeDma` wrapper for eh traits which ensure correct DMA transfer from source data in flash (ROM) (#678)

### Changed

- Update `embedded-hal-*` alpha packages to their latest versions (#640)
- Implement the `Clone` and `Copy` traits for the `Rng` driver (#650)
- Use all remaining memory as core-0's stack (#716)
- `DmaTransfer::wait` and `I2sReadDmaTransfer::wait_receive` now return `Result` (#665)
- `gpio::Pin` is now object-safe (#687)

### Fixed

- Fixed Async Uart `read` when `set_at_cmd` is not used (#652)
- USB device support is working again (#656)
- Add missing interrupt status read for esp32s3, which fixes USB-SERIAL-JTAG interrupts (#664)
- GPIO interrupt status bits are now properly cleared (#670)
- Increase frequency resolution in `set_periodic` (#686)
- Fixed ESP32-S2, ESP32-S3, ESP32-C2, ESP32-C3 radio clock gating (#679, #681)
- Partially fix ESP32 radio clocks (#709)
- Fixed "ESP32/ESP32-S2 RMT transmission with with data.len() > RMT_CHANNEL_RAM_SIZE results in TransmissionError" #707 (#710)

### Removed

- Remove the `allow-opt-level-z` feature from `esp32c3-hal` (#654)
- Remove the old `pulse_control` driver (#694)

## [0.10.0] - 2023-06-04

### Added

- Add `WithDmaSpi3` to prelude for ESP32S3 (#623)
- Add bare-bones PSRAM support for ESP32 (#506)
- Add initial support for the ESP32-H2 (#513, #526, #527, #528, #530, #538, #544, #548, #551, #556, #560, #566, #549, #564, #569, #576, #577, #589, #591, #597)
- Add bare-bones PSRAM support for ESP32-S3 (#517)
- Add async support to the I2C driver (#519)
- Implement Copy and Eq for EspTwaiError (#540)
- Add LEDC hardware fade support (#475)
- Added support for multicore async GPIO (#542)
- Add a fn to poll DMA transfers (#559)
- Add unified field-based efuse access (#567)
- Move `esp-riscv-rt` into esp-hal (#578)
- Add CRC functions from ESP ROM (#587)
- Add a `debug` feature to enable the PACs' `impl-register-debug` feature (#596)
- Add initial support for `I2S` in ESP32-H2 (#597)
- Add octal PSRAM support for ESP32-S3 (#610)
- Add MD5 functions from ESP ROM (#618)
- Add embassy async `read` support for `uart` (#620)
- Add bare-bones support to run code on ULP-RISCV / LP core (#631)
- Add ADC calibration implementation for a riscv chips (#555)
- Add `async` implementation for `USB Serial/JTAG` (#632)

### Changed

- Simplify the `Delay` driver, derive `Clone` and `Copy` (#568)
- DMA types can no longer be constructed by the user (#625)
- Move core interrupt handling from Flash to RAM for RISC-V chips (ESP32-H2, ESP32-C2, ESP32-C3, ESP32-C6) (#541)
- Change LED pin to GPIO2 in ESP32 blinky example (#581)
- Update ESP32-H2 and ESP32-C6 clocks and remove `i2c_clock` for all chips but ESP32 (#592)
- Use both timers in `TIMG0` for embassy time driver when able (#609)
- Re-work `RadioExt` implementations, add support for ESP32-H2 (#627)
- Improve examples documentation (#533)
- esp32h2-hal: added README (#585)
- Update `esp-hal-procmacros` package dependencies and features (#628)
- Simplified user-facing SpiDma and I2s types (#626)
- Significantly simplified user-facing GPIO pin types. (#553)
- No longer re-export the `soc` module and the contents of the `interrupt` module at the package level (#607)

### Fixed

- Corrected the expected DMA descriptor counts (#622, #625)
- DMA is supported for SPI3 on ESP32-S3 (#507)
- `change_bus_frequency` is now available on `SpiDma` (#529)
- Fixed a bug where a GPIO interrupt could erroneously fire again causing the next `await` on that pin to instantly return `Poll::Ok` (#537)
- Set `vecbase` on core 1 (ESP32, ESP32-S3) (#536)
- ESP32-S3: Move PSRAM related function to RAM (#546)
- ADC driver will now apply attenuation values to the correct ADC's channels. (#554)
- Sometimes half-duplex non-DMA SPI reads were reading garbage in non-release mode (#552)
- ESP32-C3: Fix GPIO5 ADC channel id (#562)
- ESP32-H2: Fix direct-boot feature (#570)
- Fix Async GPIO not disabling interupts on chips with multiple banks (#572)
- ESP32-C6: Support FOSC CLK calibration for ECO1+ chip revisions (#593)
- Fixed CI by pinning the log crate to 0.4.18 (#600)
- ESP32-S3: Fix calculation of PSRAM start address (#601)
- Fixed wrong variable access (FOSC CLK calibration for ESP32-C6) (#593)
- Fixed [trap location in ram](https://github.com/esp-rs/esp-hal/pull/605#issuecomment-1604039683) (#605)
- Fix rom::crc docs (#611)
- Fixed a possible overlap of `.data` and `.rwtext` (#616)
- Avoid SDA/SCL being low while configuring pins for I2C (#619)

## [0.9.0] - 2023-05-02

### Added

- Add bare-bones PSRAM support for ESP32-S2 (#493)
- Add `DEBUG_ASSIST` functionality (#484)
- Add RSA peripheral support (#467)
- Add PeripheralClockControl argument to `timg`, `wdt`, `sha`, `usb-serial-jtag` and `uart` constructors (#463)
- Added API to raise and reset software interrupts (#426)
- Implement `embedded_hal_nb::serial::*` traits for `UsbSerialJtag` (#498)

### Fixed

- Fix `get_wakeup_cause` comparison error (#472)
- Use 192 as mclk_multiple for 24-bit I2S (#471)
- Fix `CpuControl::start_app_core` signature (#466)
- Move `rwtext` after other RAM data sections (#464)
- ESP32-C3: Disable `usb_pad_enable` when setting GPIO18/19 to input/output (#461)
- Fix 802.15.4 clock enabling (ESP32-C6) (#458)
- ESP32-S3: Disable usb_pad_enable when setting GPIO19/20 to input/output (#645)

### Changed

- Update `embedded-hal-async` and `embassy-*` dependencies (#488)
- Update to `embedded-hal@1.0.0-alpha.10` and `embedded-hal-nb@1.0.0-alpha.2` (#487)
- Let users configure the LEDC output pin as open-drain (#474)
- Use bitflags to decode wakeup cause (#473)
- Minor linker script additions (#470)
- Minor documentation improvements (#460)

### Removed

- Remove unnecessary generic from `UsbSerialJtag` driver (#492)
- Remove `#[doc(inline)]` from esp-hal-common re-exports (#490)

## [0.8.0] - 2023-03-27

## [0.7.1] - 2023-02-22

## [0.7.0] - 2023-02-21

## [0.5.0] - 2023-01-26

## [0.4.0] - 2022-12-12

## [0.3.0] - 2022-11-17

## [0.2.0] - 2022-09-13

## [0.1.0] - 2022-08-05

[0.1.0]: https://github.com/esp-rs/esp-hal/releases/tag/v0.1.0
[0.2.0]: https://github.com/esp-rs/esp-hal/compare/v0.1.0...v0.2.0
[0.3.0]: https://github.com/esp-rs/esp-hal/compare/v0.2.0...v0.3.0
[0.4.0]: https://github.com/esp-rs/esp-hal/compare/v0.3.0...v0.4.0
[0.5.0]: https://github.com/esp-rs/esp-hal/compare/v0.4.0...v0.5.0
[0.7.0]: https://github.com/esp-rs/esp-hal/compare/v0.5.0...v0.7.0
[0.7.1]: https://github.com/esp-rs/esp-hal/compare/v0.7.0...v0.7.1
[0.8.0]: https://github.com/esp-rs/esp-hal/compare/v0.7.1...v0.8.0
[0.9.0]: https://github.com/esp-rs/esp-hal/compare/v0.8.0...v0.9.0
[0.10.0]: https://github.com/esp-rs/esp-hal/compare/v0.9.0...v0.10.0
[0.11.0]: https://github.com/esp-rs/esp-hal/compare/v0.10.0...v0.11.0
[0.12.0]: https://github.com/esp-rs/esp-hal/compare/v0.11.0...v0.12.0
[0.13.0]: https://github.com/esp-rs/esp-hal/compare/v0.12.0...v0.13.0
[0.13.1]: https://github.com/esp-rs/esp-hal/compare/v0.13.0...v0.13.1
[0.14.0]: https://github.com/esp-rs/esp-hal/compare/v0.13.1...v0.14.0
[0.14.1]: https://github.com/esp-rs/esp-hal/compare/v0.14.0...v0.14.1
[0.15.0]: https://github.com/esp-rs/esp-hal/compare/v0.14.1...v0.15.0
[0.16.0]: https://github.com/esp-rs/esp-hal/compare/v0.15.0...v0.16.0
[0.16.1]: https://github.com/esp-rs/esp-hal/compare/v0.16.0...v0.16.1
[0.17.0]: https://github.com/esp-rs/esp-hal/compare/v0.16.1...v0.17.0
[0.18.0]: https://github.com/esp-rs/esp-hal/compare/v0.17.0...v0.18.0
[0.19.0]: https://github.com/esp-rs/esp-hal/compare/v0.18.0...v0.19.0
[0.20.0]: https://github.com/esp-rs/esp-hal/compare/v0.19.0...v0.20.0
[0.20.1]: https://github.com/esp-rs/esp-hal/compare/v0.20.0...v0.20.1
[0.21.0]: https://github.com/esp-rs/esp-hal/compare/v0.20.1...v0.21.0
[0.21.1]: https://github.com/esp-rs/esp-hal/compare/v0.21.0...v0.21.1
[0.22.0]: https://github.com/esp-rs/esp-hal/compare/v0.21.1...v0.22.0
[0.23.0]: https://github.com/esp-rs/esp-hal/compare/v0.22.0...v0.23.0
[0.23.1]: https://github.com/esp-rs/esp-hal/compare/v0.23.0...v0.23.1
[v1.0.0-beta.0]: https://github.com/esp-rs/esp-hal/compare/v0.23.1...esp-hal-v1.0.0-beta.0
[v1.0.0-beta.1]: https://github.com/esp-rs/esp-hal/compare/esp-hal-v1.0.0-beta.0...esp-hal-v1.0.0-beta.1
[v1.0.0-rc.0]: https://github.com/esp-rs/esp-hal/compare/esp-hal-v1.0.0-beta.1...esp-hal-v1.0.0-rc.0
[Unreleased]: https://github.com/esp-rs/esp-hal/compare/esp-hal-v1.0.0-rc.0...HEAD<|MERGE_RESOLUTION|>--- conflicted
+++ resolved
@@ -25,11 +25,8 @@
 - Expose cache line configuration (#3946)
 - ESP32: Expose `psram_vaddr_mode` via `PsramConfig` (#3990)
 - ESP32-S3: Expose more `Camera` config options (#3996)
-<<<<<<< HEAD
 - Functions to query chip revision for every chip (#3892)
-=======
 - ESP32-S3: Add RtcI2c driver (#0000)
->>>>>>> a5f929a6
 - `ShaBackend, Sha<N>Context`: Work-queue based SHA driver (#4013)
 - I2S: `i2s::master::Config` with support for more TDM mode standards (#3985)
 

# Changelog

All notable changes to this project will be documented in this file.

The format is based on [Keep a Changelog](https://keepachangelog.com/en/1.0.0/),
and this project adheres to [Semantic Versioning](https://semver.org/spec/v2.0.0.html).

## [Unreleased]

### Added

- `i2c::master::BusTimeout::Disabled` for ESP32-S2 (#3591)
<<<<<<< HEAD
- The `const CHANNEL: u8` parameter of RMT channels can now be erased via `Channel::degrade()`. (#3505)
=======
- ESP32-C6: GPIO6 now implements `AnalogPin` (#3668)
>>>>>>> 88151e78

### Changed

- `AnyI2c` has been moved from `esp_hal::i2c` to `esp_hal::i2c::master` (#3627)
- `AnySpi` has been moved from `esp_hal::spi` to `esp_hal::spi::master` and `esp_hal::spi::slave` (#3627)
- `DataMode` has been moved from `esp_hal::spi` to `esp_hal::spi::master` (#3627)
- The `handler` macro (reexported from `esp-hal-procmacros`) no longer accepts priority as a string (#3643)
- Generic parameters of RMT `Channel`s have changed in preparation for type-erased channels. (#3505) 
- RMT `TxChannelCreator` and `RxChannelCreator` now have a `DriverMode` generic parameter; `TxChannelCreatorAsync` and `RxChannelCreatorAsync` have been removed. (#3505)
- RMT `ChannelCreator` methods have been renamed from `configure` to `configure_tx` and `configure_rx` to avoid trait disambiguation issues. (#3505)

### Fixed

- Fixed a typo in the ESP32-C3 memory linker script, causing ICACHE to not be defined (#3613)
- Prevent bootloops when DRAM is close to being full. (#3635)
- Fix PSRAM mapping on ESP32-S3 when the bootloader used the last page to access flash (#3637)

### Removed

- `InterruptHandler` no longer implements `PartialEq`, `Eq` or `Hash`. (#3650)
- `gpio::NUM_PINS` (#3658)

## [v1.0.0-beta.1] - 2025-06-03

### Added

- RMT channel creator `steal` function (#3496)
- Support for RMT extended memory (#3182)
- Support for `rand_core` 0.9 (#3211)
- `ESP_HAL_CONFIG_STACK_GUARD_OFFSET` and `ESP_HAL_CONFIG_STACK_GUARD_VALUE` to configure Rust's [Stack smashing protection](https://doc.rust-lang.org/rustc/exploit-mitigations.html#stack-smashing-protection) (#3203)
- Experimental metadata in the output `.elf` (#3276)
- `PeripheralInput::connect_input_to_peripheral` and `PeripheralOuptut::{connect_peripheral_to_output, disconnect_from_peripheral_output}` (#3302)
- `ESP_HAL_CONFIG_CRITICAL_SECTION_IMPL` to allow opting out of the default `critical-section` implementation (#3293)
- All peripheral singletons (`GpioPin<...>`, `SPIn`, ...) now have a lifetime, as well as `steal`, `reborrow` and `clone_unchecked` methods (#3305)
- `i2c::master::Operation` now implements `defmt::Format` (#3348)
- ESP32-S2: Support for light-/deep-sleep (#3341)
- Add DMA memcpy support to the S2 (#3352)
- Some config options can now only be set when the `unstable` feature in enabled (#3365)
- Added `Flex::enable_output` (#3387)
- Added `Flex::set_output_enable` (#3387)
- Added `{Uart, UartRx}::read_ready` (#3423)
- Added `{Uart, UartTx}::write_ready` (#3423)
- Implemented `embedded_io::ReadReady` for `Uart` and `UartRx` (#3423)
- Implemented `embedded_io::WriteReady` for `Uart` and `UartTx` (#3423)
- ESP32-H2: Support for ADC calibration (#3414)
- Expose ADC asynchrounous functionalities where applicable (#3443)
- Added `UartInterrupt::RxTimeout` support (#3493)
- UART: Added HW and SW flow control config option (#3435)
- I2C master: `SoftwareTimeout` and `Config::with_software_timeout`. (#3577)
- `esp_hal::time::{Instant, Duration}` now implement `Hash` (#3577)

### Changed

- Bump Rust edition to 2024, bump MSRV to 1.86. (#3391, #3560)
- Replaced `chrono::NaiveDateTime` on the RTC API by raw `u64` timestamps (#3200)
- `esp_hal::i2s::master::AnyI2s` has been moved to `esp_hal::i2s::AnyI2s` (#3226)
- `esp_hal::i2c::master::AnyI2c` has been moved to `esp_hal::i2c::AnyI2c` (#3226)
- `SpiDmaBus` no longer adjusts the DMA buffer length for each transfer (#3263)
- `SpiDma<Async>` now uses the SPI interrupt (instead of DMA) to wait for completion (#3303)
- I2S driver now takes `DmaDescriptor`s later in construction (#3324)
- The `gpio::interconnect` module has been rewritten. For details, refer to the Migration guide (#3302, #3395)
- Make `ParlIo` driver construction more consistent (#3345)
- `ParlIo` driver now uses a config struct (#3359)
- The `critical-section` implementation is now gated behind the `critical-section-impl` feature (#3293)
- `Trace` is no longer generic (#3305)
- Migrate SPI slave driver to newer DMA API (#3326)
- Migrate DMA memcpy driver to newer DMA API (#3327)
- Moved numbered GPIO pin types from `esp_hal::gpio::GpioPin<N>` to `esp_hal::peripherals::GPION<'_>` (#3349)
- Moved DMA channel types from `esp_hal::dma::DmaChannelN`/`esp_hal::dma::XYDmaChannel` to `esp_hal::peripherals::DMA_XY` (#3372)
- `ParlIoFullDuplex`, `ParlIoTxOnly` and `ParlIoRxOnly` have been merged into `ParlIo` (#3366)
- I2C checks ST_TOUT / MAIN_ST_TOUT where available (#3333)
- All `Camera` pins are now configured using `with_*()` methods (#3237)
- The `ESP_HAL_CONFIG_PLACE_SPI_DRIVER_IN_RAM` configuration option has been renamed to `ESP_HAL_CONFIG_PLACE_SPI_MASTER_DRIVER_IN_RAM`. (#3402)
- Made the `ParlIo` traits for `TxPins`, `RxPins`, `ConfigurePins` public (#3398)
- Renamed `Flex::enable_input` to `set_input_enable` (#3387)
- Make `esp_hal::interrupt::current_runlevel` public under the unstable feature (#3403)
- Update `defmt` to 1.0 (#3416)
- `spi::master::Spi::transfer` no longer returns the received data as a slice (#3417)
- esp-hal no longer clears the GPIO interrupt status bits by default. (#3408)
- eFuse field definitions have been updated/corrected (#3440)
- `spi::master::Spi::transfer` no longer returns the received data as a slice (#3417)
- The `log` feature has been replaced by `log-04`. (#3425)
- Multiple feature flags have been replaced by `unstable`. (#3425)
- The `debug` feature has been removed. (#3425)
- The `usb_otg` and `bluetooth` features are now considered private and have been renamed accordingly. (#3425)
- Include `.uninit` in the `noinit` section (#3558)
- `SoftwareInterruptControl::software_interrupt2` is no longer available when using `esp-wifi/builtin-scheduler` (#3576)

### Fixed

- RMT: Return an error when trying create a channel with `memsize: 0` (#3477)
- RMT: fix a potential hang on transmitting data with an embedded stop code (#3477)
- RMT channel drop implementation bugfix where the channel was not released properly (#3496)
- RMT now uses correct max filter threshold of 255 instead of 127 (#3192)
- Full-duplex SPI works when mixed with half-duplex SPI (#3176)
- `Uart::flush_async` should no longer return prematurely (#3186)
- Detecting a UART overflow now clears the RX FIFO. (#3190)
- ESP32-S2: Fixed PSRAM initialization (#3196)
- `Uart::{with_tx, with_rx}` can now be called on the async driver as well (#3212)
- ESP32: Fixed SPI3 QSPI signals (#3201)
- ESP32-C6/H2: The `flip_link` feature should no longer crash (#3203)
- SPI: `Spi::transfer_in_place_async` now stops the transfer when cancelled (#3242)
- ESP32/ESP32-S2: Avoid running into timeouts with reads/writes larger than the FIFO (#3199)
- ESP32: Enforce required pointer alignments in DMA buffers (#3296)
- ESP32-C6: Keep ADC enabled to improve radio signal strength (#3249)
- Fix off-by-one in the allowed range of the spi clock calculations (#3266)
- Fix PCNT counter not keeping the peripheral enabled (#3334)
- Fixed an issue where inverting a pin via the interconnect matrix was ineffective (#3312)
- The half-duplex SPI APIs should accept more valid line width combinations (#3325)
- Async I2C is doesn't do blocking reads anymore (#3344)
- Passing an invalid seven bit I2C address is now rejected (#3343)
- PARL_IO: Use correct max transfer size (#3346)
- `OneShot` timer now returns an InvalidTimeout from `schedule` instead of panicking (#3433)
- GPIO interrupt handling no longer causes infinite looping if a task at higher priority is awaiting on a pin event (#3408)
- `esp_hal::gpio::Input::is_interrupt_set` can now return true (#3408)
- `Uart::write_str` (both core::fmt and uWrite implementations) no longer stops writing when the internal buffer fills up (#3452)
- Fixed I2C `Timeout` errors experienced during high CPU load (#3458, #3555)
- Fix a problem where reading/writing flash didn't work when using PSRAM on ESP32 (#3524)
- Fixed `esp_hal::time::Instant::duration_since_epoch` (#3582)
- Improve PSRAM size detection for the case when no PSRAM is present or unusable (#3554)
- ESP32-S2: I2C operations will now time out if the SCL line is kept low. This timeout is controlled by `Config::software_timeout` (#3571, #3577)
- Asynchronous I2C operations are now cancelled if the Future is dropped (#3572)
- The I2C driver will clear the bus after an error, if necessary (#3570)

### Removed

- The `Peripheral` trait and `PeripheralRef` struct have been removed (#3302, #3305)
- Removed the inherent `degrade` method from peripheral singletons. (#3305)
- Removed the `FullDuplex` trait from the PARL_IO driver. (#3339)
- Removed `Flex::{set_as_input, set_as_output, set_drive_strength, set_as_open_drain, pull_direction}` functions (#3387)
- The `Efuse::read_field_be` function has been removed (#3440)

## [v1.0.0-beta.0] - 2025-02-24

### Added

- SPI: Added support for 3-wire SPI (#2919)
- UART: Add separate config for Rx and Tx (#2965)
- UART: `read_exact_async` (unstable) (#3142)
- UART: `TxConfig::fifo_empty_threshold` (#3142)
- Added accessor methods to config structs (#3011)
- `esp_hal::time::{Rate, Duration, Instant}` (#3083)
- Async support for ADC oneshot reads for ESP32C2, ESP32C3, ESP32C6 and ESP32H2 (#2925, #3082)
- `ESP_HAL_CONFIG_XTAL_FREQUENCY` configuration. For now, chips other than ESP32 and ESP32-C2 have a single option only. (#3054)
- Added more validation to UART and SPI. User can now specify the baudrate tolerance of UART config (#3074)
- Add auto-writeback support to DMA buffers (#3107)

### Changed

- LEDC: Derive `Clone` and `Copy` for ledc speed types to make `ledc::channel::Config` derive them too. (#3139)
- The `unstable` feature is no longer enabled by default (#3136)
- RMT: `TxChannelConfig` and `RxChannelConfig` now support the builder-lite pattern (#2978)
- RMT: Some fields of `TxChannelConfig` and `RxChannelConfig` are now `gpio::Level`-valued instead of `bool` (#2989)
- RMT: The `PulseCode` trait now uses `gpio::Level` to specify output levels instead of `bool` (#2989)
- Removed `embedded-hal-nb` traits (#2882)
- `timer::wait` is now blocking (#2882)
- By default, set `tx_idle_num` to 0 so that bytes written to TX FIFO are always immediately transmitted. (#2859)
- `Rng` and `Trng` now implement `Peripheral<P = Self>` (#2992)
- SPI, UART, I2C: `with_<pin>` functions of peripheral drivers now disconnect the previously assigned pins from the peripheral. (#3012)
- SPI, UART, I2C: Dropping a driver now disconnects pins from their peripherals. (#3012)
- TWAI: Async transmission future resolves after successful transmission and can be aborted by dropping the future. (#3132)
- Migrate PARL_IO driver to DMA move API (#3033)
- `Async` drivers are no longer `Send` (#2980)
- GPIO drivers now take configuration structs (#2990, #3029)
- `flip-link` feature is now a config option (`ESP_HAL_CONFIG_FLIP_LINK`) (#3001)
- Migrate AES driver to DMA move API (#3084)
- Removed features `psram-quad` and `psram-octal` - replaced by `psram` and the `ESP_HAL_CONFIG_PSRAM_MODE` (`quad`/`octal`) (#3001)
- The `esp_hal::time` module no longer reexports `fugit` types (#3083)
- The `system::RadioClockController` trait has been replaced by the `clock::RadioClockController` struct. (#3100)
- The `Cpu` struct and contents of the `reset` and `cpu_control` modules have been moved into `cpu`. (#3099)
- The `software_reset_cpu` now takes which CPU to reset as parameter. (#3099)
- `read_bytes` and `write_bytes` methods on drivers have been renamed to `read` and `write` (#3137)
- `Uart::write` and `Uart::read` are now blocking and return the number of bytes written/read (#2882)
- `Uart::flush` is now blocking (#2882)
- `Uart::split` and the respective split halves have been marked as unstable (#3137)
- Uart errors have been split into `RxError` and `TxError`. A combined `IoError` has been created for embedded-io. (#3138)
- `{Uart, UartTx}::flush()` is now fallible. (#3138)
- `Uart::{read_async, write_async}` are now cancellation-safe (#3142)
- I2C: Async functions are postfixed with `_async`, non-async functions are available in async-mode (#3056)
- ESP32-H2/ESP32-C6: Don't rely on the bootloader to deconfigure permission control (#3150)

### Fixed

- `DmaDescriptor` is now `#[repr(C)]` (#2988)
- Fixed an issue that caused LCD_CAM drivers to turn off their clocks unexpectedly (#3007)
- Fixed an issue where DMA-driver peripherals started transferring before the data was ready (#3003)
- Fixed an issue on ESP32 and S2 where short asynchronous Timer delays would never resolve (#3093)
- Fixed an issue setting higher UART baud rates (#3104)
- ESP32-S2: Fixed linker script (#3096)
- Fix auto writeback on Crypto DMA (#3108)
- `Uart::flush()` now correctly blocks until the TX FIFO is empty (#3151)

### Removed

- Removed `Pin`, `RtcPin` and `RtcPinWithResistors` implementations from `Flex` (#2938)
- OutputOpenDrain has been removed (#3029)
- The fields of config structs are no longer public (#3011)
- Removed the dysfunctional `DmaChannel::set_priority` function (#3088)
- `esp_hal::time::now()`, which has been replaced by `esp_hal::time::Instant::now()` (#3083)
- `peripherals::Interrupts` (#3152)

## [0.23.1] - 2025-01-15

### Fixed

- Fixed `PriorityLock` being ineffective with `Priority::max()` on RISC-V CPUs (#2964)

## [0.23.0] - 2025-01-15

### Added

- ESP32-S3: Added SDMMC signals (#2556)
- Added `set_priority` to the `DmaChannel` trait on GDMA devices (#2403, #2526)
- Added `into_async` and `into_blocking` functions for `ParlIoTxOnly`, `ParlIoRxOnly` (#2526)
- ESP32-C6, H2, S3: Added `split` function to the `DmaChannel` trait. (#2526, #2532)
- DMA: `PeripheralDmaChannel` type aliasses and `DmaChannelFor` traits to improve usability. (#2532)
- `dma::{Channel, ChannelRx, ChannelTx}::set_priority` for GDMA devices (#2403)
- `esp_hal::asynch::AtomicWaker` that does not hold a global critical section (#2555)
- `esp_hal::sync::RawMutex` for embassy-sync. (#2555)
- ESP32-C6, H2, S3: Added `split` function to the `DmaChannel` trait. (#2526)
- Added PSRAM configuration to `esp_hal::Config` if `quad-psram` or `octal-psram` is enabled (#2546)
- Added `esp_hal::psram::psram_raw_parts` (#2546)
- The timer drivers `OneShotTimer` & `PeriodicTimer` have `into_async` and `new_typed` methods (#2586)
- `timer::Timer` trait has three new methods, `wait`, `async_interrupt_handler` and `peripheral_interrupt` (#2586)
- Configuration structs in the I2C, SPI, and UART drivers now implement the Builder Lite pattern (#2614)
- Added `I8080::apply_config`, `DPI::apply_config` and `Camera::apply_config` (#2610)
- Introduced the `unstable` feature which will be used to restrict stable APIs to a subset of esp-hal. (#2628)
- HAL configuration structs now implement the Builder Lite pattern (#2645)
- Added `OutputOpenDrain::unlisten` (#2625)
- Added `{Input, Flex}::wait_for` (#2625)
- Peripheral singletons now implement `Debug` and `defmt::Format` (#2682, #2834)
- `BurstConfig`, a device-specific configuration for configuring DMA transfers in burst mode (#2543)
- `{DmaRxBuf, DmaTxBuf, DmaRxTxBuf}::set_burst_config` (#2543)
- Added `SpiDmaBus::split` for moving between manual & automatic DMA buffers (#2824)
- ESP32-S2: DMA support for AES (#2699)
- Added `transfer_in_place_async` and embedded-hal-async implementation to `Spi` (#2691)
- `InterruptHandler` now implements `Hash` and `defmt::Format` (#2830)
- `uart::ConfigError` now implements `Eq` (#2825)
- `i2c::master::Error` now implements `Eq` and `Hash` (#2825)
- `i2c::master::Operation` now implements `Debug`, `PartialEq`, `Eq`, `Hash`, and `Display` (#2825)
- `i2c::master::Config` now implements `PartialEq`, `Eq`, ans `Hash` (#2825)
- `i2c::master::I2c` now implements `Debug`, `PartialEq`, and `Eq` (#2825)
- `i2c::master::Info` now implements `Debug` (#2825)
- `spi::master::Config` now implements `Hash` (#2823)
- `spi::master` drivers now implement `Debug` and `defmt::Format` (#2823)
- `DmaRxBuf`, `DmaTxBuf` and `DmaRxTxBuf` now implement `Debug` and `defmt::Format` (#2823)
- DMA channels (`AnyGdmaChannel`, `SpiDmaChannel`, `I2sDmaChannel`, `CryptoDmaChannel`) and their RX/TX halves now implement `Debug` and `defmt::Format` (#2823)
- `DmaDescriptor` and `DmaDescriptorFlags` now implement `PartialEq` and `Eq` (#2823)
- `gpio::{Event, WakeEvent, GpioRegisterAccess}` now implement `Debug`, `Eq`, `PartialEq` and `Hash` (#2842)
- `gpio::{Level, Pull, AlternateFunction, RtcFunction}` now implement `Hash` (#2842)
- `gpio::{GpioPin, AnyPin, Io, Output, OutputOpenDrain, Input, Flex}` now implement `Debug`, `defmt::Format` (#2842)
- More interrupts are available in `esp_hal::spi::master::SpiInterrupt`, add `enable_listen`,`interrupts` and `clear_interrupts` for ESP32/ESP32-S2 (#2833)
- The `ExtU64` and `RateExtU32` traits have been added to `esp_hal::time` (#2845)
- Added `AnyPin::steal(pin_number)` (#2854)
- `adc::{AdcCalSource, Attenuation, Resolution}` now implement `Hash` and `defmt::Format` (#2840)
- `rtc_cntl::{RtcFastClock, RtcSlowClock, RtcCalSel}` now implement `PartialEq`, `Eq`, `Hash` and `defmt::Format` (#2840)
- Added `tsens::TemperatureSensor` peripheral for ESP32C6 and ESP32C3 (#2875)
- Added `with_rx()` and `with_tx()` methods to Uart, UartRx, and UartTx (#2904)
- ESP32-S2: Made Wi-Fi peripheral non virtual. (#2942)
- `UartRx::check_for_errors`, `Uart::check_for_rx_errors`, `{Uart, UartRx}::read_buffered_bytes` (#2935)
- Added `i2c` interrupt API (#2944)

### Changed

- In addition to taking by value, peripheral drivers can now mutably borrow DMA channel objects. (#2526)
- DMA channel objects are no longer wrapped in `Channel`. The `Channel` drivers are now managed by DMA enabled peripheral drivers. (#2526)
- The `Dpi` driver and `DpiTransfer` now have a `Mode` type parameter. The driver's asyncness is determined by the asyncness of the `Lcd` used to create it. (#2526)
- `dma::{Channel, ChannelRx, ChannelTx}::set_priority` for GDMA devices (#2403)
- `SystemTimer::set_unit_value` & `SystemTimer::configure_unit` (#2576)
- `SystemTimer` no longer uses peripheral ref (#2576)
- `TIMGX` no longer uses peripheral ref (#2581)
- `SystemTimer::now` has been renamed `SystemTimer::unit_value(Unit)` (#2576)
- `SpiDma` transfers now explicitly take a length along with the DMA buffer object (#2587)
- `dma::{Channel, ChannelRx, ChannelTx}::set_priority` for GDMA devices (#2403)
- `SystemTimer`s `Alarm`s are now type erased (#2576)
- `TimerGroup` `Timer`s are now type erased (#2581)
- PSRAM is now initialized automatically if `quad-psram` or `octal-psram` is enabled (#2546)
- DMA channels are now available via the `Peripherals` struct, and have been renamed accordingly. (#2545)
- Moved interrupt related items from lib.rs, moved to the `interrupt` module (#2613)
- The timer drivers `OneShotTimer` & `PeriodicTimer` now have a `Mode` parameter and type erase the underlying driver by default (#2586)
- `timer::Timer` has new trait requirements of `Into<AnyTimer>`, `'static` and `InterruptConfigurable` (#2586)
- `systimer::etm::Event` no longer borrows the alarm indefinitely (#2586)
- A number of public enums and structs in the I2C, SPI, and UART drivers have been marked with `#[non_exhaustive]` (#2614)
- Interrupt handling related functions are only provided for Blocking UART. (#2610)
- Changed how `Spi`, (split or unsplit) `Uart`, `LpUart`, `I8080`, `Camera`, `DPI` and `I2C` drivers are constructed (#2610)
- I8080, camera, DPI: The various standalone configuration options have been merged into `Config` (#2610)
- Dropped GPIO futures stop listening for interrupts (#2625)
- UART driver's `StopBits` enum variants now correctly use UpperCamelCase (#2669)
- The `PeripheralInput` and `PeripheralOutput` traits are now sealed (#2690)
- `esp_hal::sync::Lock` has been renamed to RawMutex (#2684)
- Updated `esp-pacs` with support for Wi-Fi on the ESP32 and made the peripheral non virtual (#2822)
- `SpiBitOrder`, `SpiDataMode`, `SpiMode` were renamed to `BitOder`, `DataMode` and `Mode` (#2828)
- `crate::Mode` was renamed to `crate::DriverMode` (#2828)
- `Spi::with_miso` has been overloaded into `Spi::with_miso` and `Spi::with_sio1` (#2557)
- Renamed some I2C error variants (#2844)
- I2C: Replaced potential panics with errors. (#2831)
- UART: Make `AtCmdConfig` and `ConfigError` non-exhaustive (#2851)
- UART: Make `AtCmdConfig` use builder-lite pattern (#2851)
- UART: Fix naming violations for `DataBits`, `Parity`, and `StopBits` enum variants (#2893)
- UART: Remove blocking version of `read_bytes` and rename `drain_fifo` to `read_bytes` instead (#2895)
- Renamed variants of `CpuClock`, made the enum non-exhaustive (#2899)
- SPI: Fix naming violations for `Mode` enum variants (#2902)
- SPI: Fix naming violations for `Address` and `Command` enum variants (#2906)
- `ClockSource` enums are now `#[non_exhaustive]` (#2912)
- `macros` module is now private (#2900)
- `gpio::{Input, Flex}::wakeup_enable` now returns an error instead of panicking. (#2916)
- I2C: Have a dedicated enum to specify the timeout (#2864)
- Removed the `I` prefix from `DriveStrength` enum variants. (#2922)
- Removed the `Attenuation` prefix from `Attenuation` enum variants. (#2922)
- Renamed / changed some I2C error variants (#2844, #2862)
- The `entry` macro is replaced by the `main` macro (#2941)
- `{Uart, UartRx}::read_bytes` now blocks until the buffer is filled. (#2935)
- Bump MSRV to 1.84 (#2951)

### Fixed

- Xtensa devices now correctly enable the `esp-hal-procmacros/rtc-slow` feature (#2594)
- User-bound GPIO interrupt handlers should no longer interfere with async pins. (#2625)
- `spi::master::Spi::{into_async, into_blocking}` are now correctly available on the typed driver, to. (#2674)
- It is no longer possible to safely conjure `GpioPin` instances (#2688)
- UART: Public API follows `C-WORD_ORDER` Rust API standard (`VerbObject` order) (#2851)
- `DmaRxStreamBuf` now correctly resets the descriptors the next time it's used (#2890)
- i2s: fix pin offset logic for parallel output on i2s1 (#2886)

### Removed

- Remove more examples. Update doctests. (#2547)
- The `configure` and `configure_for_async` DMA channel functions has been removed (#2403)
- The DMA channel objects no longer have `tx` and `rx` fields. (#2526)
- `SysTimerAlarms` has been removed, alarms are now part of the `SystemTimer` struct (#2576)
- `FrozenUnit`, `AnyUnit`, `SpecificUnit`, `SpecificComparator`, `AnyComparator` have been removed from `systimer` (#2576)
- Remove Dma[Rx|Tx]Buffer::length (#2587)
- `esp_hal::psram::psram_range` (#2546)
- The `Dma` structure has been removed. (#2545)
- Removed `embedded-hal 0.2.x` impls and deps from `esp-hal` (#2593)
- Removed `Camera::set_` functions (#2610)
- `DmaTxBuf::{compute_chunk_size, compute_descriptor_count, new_with_block_size}` (#2543)
- The `prelude` module has been removed (#2845)
- SPI: Removed `pub fn read_byte` and `pub fn write_byte` (#2915)
- Removed all peripheral instance type parameters and `new_typed` constructors (#2907)

## [0.22.0] - 2024-11-20

### Added

- A new config option `PLACE_SWITCH_TABLES_IN_RAM` to improve performance (especially for interrupts) at the cost of slightly more RAM usage (#2331)
- A new config option `PLACE_ANON_IN_RAM` to improve performance (especially for interrupts) at the cost of RAM usage (#2331)
- Add burst transfer support to DMA buffers (#2336)
- `AnyPin` now implements `From<GpioPin<N>>`. (#2326)
- Added `AnySpi` and `AnySpiDmaChannel`. (#2334)
- Added `AnyI2s` and `AnyI2sDmaChannel`. (#2367)
- Added `AnyTwai`. (#2359)
- Added `AnyUart`. (#2381)
- `Pins::steal()` to unsafely obtain GPIO. (#2335)
- `I2c::with_timeout` (#2361)
- `Spi::half_duplex_read` and `Spi::half_duplex_write` (#2373)
- Add RGB/DPI driver (#2415)
- Add `DmaLoopBuf` (#2415)
- `Cpu::COUNT` and `Cpu::current()` (#2411)
- `UartInterrupt` and related functions (#2406)
- I2S Parallel output driver for ESP32. (#2348, #2436, #2472)
- Add an option to configure `WDT` action (#2330)
- `DmaDescriptor` is now `Send` (#2456)
- `into_async` and `into_blocking` functions for most peripherals (#2430, #2461)
- API mode type parameter (currently always `Blocking`) to `master::Spi` and `slave::Spi` (#2430)
- `gpio::{GpioPin, AnyPin, Flex, Output, OutputOpenDrain}::split()` to obtain peripheral interconnect signals. (#2418)
- `gpio::Input::{split(), into_peripheral_output()}` when used with output pins. (#2418)
- `gpio::Output::peripheral_input()` (#2418)
- `{Uart, UartRx, UartTx}::apply_config()` (#2449)
- `{Uart, UartRx, UartTx}` now implement `embassy_embedded_hal::SetConfig` (#2449)
- GPIO ETM tasks and events now accept `InputSignal` and `OutputSignal` (#2427)
- `spi::master::Config` and `{Spi, SpiDma, SpiDmaBus}::apply_config` (#2448)
- `embassy_embedded_hal::SetConfig` is now implemented for `spi::master::{Spi, SpiDma, SpiDmaBus}`, `i2c::master::I2c` (#2448, #2477)
- `slave::Spi::{with_mosi(), with_miso(), with_sclk(), with_cs()}` functions (#2485)
- I8080: Added `set_8bits_order()` to set the byte order in 8-bit mode (#2487)
- `I2c::{apply_config(), with_sda(), with_scl()}` (#2477)
- ESP32-S2: Added missing GPIO alternate functions (#2512)

### Changed

- Peripheral type erasure for SPI (#2334)
- Peripheral type erasure for I2S (#2367)
- Peripheral type erasure for I2C (#2361)
- Peripheral type erasure for TWAI (#2359)
- The SPI driver has been rewritten to allow using half-duplex and full-duplex functionality on the same bus. See the migration guide for details. (#2373)
- Renamed `SpiDma` functions: `dma_transfer` to `transfer`, `dma_write` to `write`, `dma_read` to `read`. (#2373)
- Peripheral type erasure for UART (#2381)
- Changed listening for UART events (#2406)
- Circular DMA transfers now correctly error, `available` returns `Result<usize,DmaError>` now (#2409)
- Interrupt listen/unlisten/clear functions now accept any type that converts into `EnumSet` (i.e. single interrupt flags). (#2442)
- SPI interrupt listening is now only available in Blocking mode. The `set_interrupt_handler` is available via `InterruptConfigurable` (#2442)
- Allow users to create DMA `Preparation`s (#2455)
- The `rmt::asynch::RxChannelAsync` and `rmt::asynch::TxChannelAsync` traits have been moved to `rmt` (#2430)
- Calling `AnyPin::output_signals` on an input-only pin (ESP32 GPIO 34-39) will now result in a panic. (#2418)
- UART configuration types have been moved to `esp_hal::uart` (#2449)
- `spi::master::Spi::new()` no longer takes `frequency` and `mode` as a parameter. (#2448)
- Peripheral interconnections via GPIO pins now use the GPIO matrix. (#2419)
- The I2S driver has been moved to `i2s::master` (#2472)
- `slave::Spi` constructors no longer take pins (#2485)
- The `I2c` master driver has been moved from `esp_hal::i2c` to `esp_hal::i2c::master`. (#2476)
- `I2c` SCL timeout is now defined in bus clock cycles. (#2477)
- Trying to send a single-shot RMT transmission will result in an error now, `RMT` deals with `u32` now, `PulseCode` is a convenience trait now (#2463)
- Removed `get_` prefixes from functions (#2528)
- The `Camera` and `I8080` drivers' constructors now only accepts blocking-mode DMA channels. (#2519)
- Many peripherals are now disabled by default and also get disabled when the driver is dropped (#2544)
- Updated embassy-time to v0.4 (#2701)
- Config: Crate prefixes and configuration keys are now separated by `_CONFIG_` (#2848)
- UART: `read_byte` and `write_byte` made private. (#2915)

### Fixed

- Fix conflict between `RtcClock::get_xtal_freq` and `Rtc::disable_rom_message_printing` (#2360)
- Fixed an issue where interrupts enabled before `esp_hal::init` were disabled. This issue caused the executor created by `#[esp_hal_embassy::main]` to behave incorrectly in multi-core applications. (#2377)
- Fixed `TWAI::transmit_async`: bus-off state is not reached when CANH and CANL are shorted. (#2421)
- ESP32: added UART-specific workaround for <https://docs.espressif.com/projects/esp-chip-errata/en/latest/esp32/03-errata-description/esp32/cpu-subsequent-access-halted-when-get-interrupted.html> (#2441)
- Fixed some SysTimer race conditions and panics (#2451)
- TWAI: accept all messages by default (#2467)
- I8080: `set_byte_order()` now works correctly in 16-bit mode (#2487)
- ESP32-C6/ESP32-H2: Make higher LEDC frequencies work (#2520)

### Removed

- The `i2s::{I2sWrite, I2sWriteDma, I2sRead, I2sReadDma, I2sWriteDmaAsync, I2sReadDmaAsync}` traits have been removed. (#2316)
- The `ledc::ChannelHW` trait is no longer generic. (#2387)
- The `I2c::new_with_timeout` constructors have been removed (#2361)
- `I2c::new()` no longer takes `frequency` and pins as parameters. (#2477)
- The `spi::master::HalfDuplexReadWrite` trait has been removed. (#2373)
- The `Spi::with_pins` methods have been removed. (#2373)
- The `Spi::new_half_duplex` constructor have been removed. (#2373)
- The `HalfDuplexMode` and `FullDuplexMode` parameters have been removed from `Spi`. (#2373)
- Removed the output pin type parameter from `ledc::{Channel, ChannelIFace}` (#2388)
- Removed the output pin type parameter from `mcpwm::operator::{PwmPin, LinkedPins}` (#2388)
- Removed the output pin type parameter from `parl_io::{ClkOutPin, ClkInPin, RxClkInPin}` (#2388)
- Removed the valid pin type parameter from `parl_io::{TxPinConfigWithValidPin, RxPinConfigWithValidPin}` (#2388)
- Removed the pin type parameters from `parl_io::{TxOneBit, TxTwoBits, TxFourBits, TxEightBits, TxSixteenBits}` (#2388)
- Removed the pin type parameters from `parl_io::{RxOneBit, RxTwoBits, RxFourBits, RxEightBits, RxSixteenBits}` (#2388)
- Removed the pin type parameters from `lcd_cam::lcd::i8080::{TxEightBits, TxSixteenBits}` (#2388)
- Removed the pin type parameters from `lcd_cam::cam::{RxEightBits, RxSixteenBits}` (#2388)
- Most of the async-specific constructors (`new_async`, `new_async_no_transceiver`) have been removed. (#2430)
- The `configure_for_async` DMA functions have been removed (#2430)
- The `Uart::{change_baud, change_stop_bits}` functions have been removed (#2449)
- `gpio::{Input, Output, OutputOpenDrain, Flex, GpioPin}::{peripheral_input, into_peripheral_output}` have been removed. (#2418)
- The `GpioEtm` prefix has been removed from `gpio::etm` types (#2427)
- The `TimerEtm` prefix has been removed from `timer::timg::etm` types (#2427)
- The `SysTimerEtm` prefix has been removed from `timer::systimer::etm` types (#2427)
- The `GpioEtmEventRising`, `GpioEtmEventFalling`, `GpioEtmEventAny` types have been replaced with `Event` (#2427)
- The `TaskSet`, `TaskClear`, `TaskToggle` types have been replaced with `Task` (#2427)
- `{Spi, SpiDma, SpiDmaBus}` configuration methods (#2448)
- `Io::new_with_priority` and `Io::new_no_bind_interrupt`. (#2486)
- `parl_io::{no_clk_pin(), NoClkPin}` (#2531)
- Removed `get_core` function in favour of `Cpu::current` (#2533)
- Removed `uart::Config` setters and `symbol_length`. (#2847)

## [0.21.1]

### Fixed

- Restored blocking `embedded_hal` compatibility for async I2C driver (#2343)
- I2c::transaction is now able to transmit data of arbitrary length (#2481)

## [0.21.0]

### Added

- Introduce traits for the DMA buffer objects (#1976, #2213)
- Implement `embedded-hal` output pin traits for `NoPin` (#2019, #2133)
- Added `esp_hal::init` to simplify HAL initialisation (#1970, #1999)
- Added GpioPin::degrade to create ErasePins easily. Same for AnyPin by accident. (#2075)
- Added missing functions to `Flex`: `unlisten`, `is_interrupt_set`, `wakeup_enable`, `wait_for_high`, `wait_for_low`, `wait_for_rising_edge`, `wait_for_falling_edge`, `wait_for_any_edge`. (#2075)
- `Flex` now implements `Wait`. (#2075)
- Added sleep and wakeup support for esp32c2 (#1922)
- `Input`, `Output`, `OutputOpenDrain` and `Flex` now implement `Peripheral`. (#2094)
- Previously unavailable memory is available via `.dram2_uninit` section (#2079)
- You can now use `Input`, `Output`, `OutputOpenDrain` and `Flex` pins as EXTI and RTCIO wakeup sources (#2095)
- Added `Rtc::set_current_time` to allow setting RTC time, and `Rtc::current_time` to getting RTC time while taking into account boot time (#1883)
- Added APIs to allow connecting signals through the GPIO matrix. (#2128)
- Allow I8080 transfers to be cancelled on the spot (#2191)
- Implement `TryFrom<u32>` for `ledc::timer::config::Duty` (#1984)
- Expose `RtcClock::get_xtal_freq` and `RtcClock::get_slow_freq` publically for all chips (#2183)
- TWAI support for ESP32-H2 (#2199)
- Make `DmaDescriptor` methods public (#2237)
- Added a way to configure watchdogs in `esp_hal::init` (#2180)
- Introduce `DmaRxStreamBuf` (#2242)
- Implement `embedded_hal_async::delay::DelayNs` for `TIMGx` timers (#2084)
- Added `Efuse::read_bit` (#2259)
- Limited SPI slave support for ESP32 (Modes 1 and 3 only) (#2278)
- Added `Rtc::disable_rom_message_printing` (S3 and H2 only) (#2280)
- Added `esp_hal::time::{Duration, Instant}` (#2304)

### Changed

- Make saving and restoring SHA digest state an explicit operation (#2049)
- Reordered RX-TX pairs in all APIs to be consistent (#2074)
- Make saving and restoring SHA digest state an explicit operation (#2049)
- `Delay::new()` is now a `const` function (#1999)
- `Input`, `Output`, `OutputOpenDrain` and `Flex` are now type-erased by default. Use the new `new_typed` constructor to keep using the ZST pin types. (#2075)
- To avoid confusion with the `Rtc::current_time` wall clock time APIs, we've renamed `esp_hal::time::current_time` to `esp_hal::time::now`. (#2091)
- Renamed `touch::Continous` to `touch::Continuous`. (#2094)
- Faster SHA (#2112)
- The (previously undocumented) `ErasedPin` enum has been replaced with the `ErasedPin` struct. (#2094)
- Renamed and merged `Rtc::get_time_us` and `Rtc::get_time_ms` into `Rtc::time_since_boot` (#1883)
- ESP32: Added support for touch sensing on GPIO32 and 33 (#2109)
- Removed gpio pin generics from I8080 driver type. (#2171)
- I8080 driver now decides bus width at transfer time rather than construction time. (#2171)
- Migrate the I8080 driver to a move based API (#2191)
- Replaced `AnyPin` with `InputSignal` and `OutputSignal` and renamed `ErasedPin` to `AnyPin` (#2128)
- Replaced the `ErasedTimer` enum with the `AnyTimer` struct. (#2144)
- `Camera` and `AesDma` now support erasing the DMA channel type (#2258)
- Changed the parameters of `Spi::with_pins` to no longer be optional (#2133)
- Renamed `DummyPin` to `NoPin` and removed all internal logic from it. (#2133)
- The `NO_PIN` constant has been removed. (#2133)
- MSRV bump to 1.79 (#2156)
- Allow handling interrupts while trying to lock critical section on multi-core chips. (#2197)
- Migrate `Camera` to a move based API (#2242)
- Removed the PS-RAM related features, replaced by `quad-psram`/`octal-psram`, `init_psram` takes a configuration parameter, it's now possible to auto-detect PS-RAM size (#2178)
- `EspTwaiFrame` constructors now accept any type that converts into `esp_hal::twai::Id` (#2207)
- Change `DmaTxBuf` to support PSRAM on `esp32s3` (#2161)
- I2c `transaction` is now also available as a inherent function, lift size limit on `write`,`read` and `write_read` (#2262)
- SPI transactions are now cancelled if the transfer object (or async Future) is dropped. (#2216)
- The DMA channel types have been removed from peripherals (#2261)
- `I2C` driver renamed to `I2c` (#2320)
- The GPIO pins are now accessible via `Peripherals` and are no longer part of the `Io` struct (#2508)
- `dma::{ChannelRx, ChannelTx}` now have a `Mode` type parameter (#2519)

### Fixed

- SHA driver can now be safely used in multiple contexts concurrently (#2049)
- Fixed an issue with DMA transfers potentially not waking up the correct async task (#2065)
- Fixed an issue with LCD_CAM i8080 where it would send double the clocks in 16bit mode (#2085)
- Fix i2c embedded-hal transaction (#2028)
- Fix some inconsistencies in DMA interrupt bits (#2169)
- Fix SPI DMA alternating `write` and `read` for ESP32 and ESP32-S2 (#2131)
- Fix I2C ending up in a state when only re-creating the peripheral makes it useable again (#2141)
- Fix `SpiBus::transfer` transferring data twice in some cases (#2159)
- Fixed UART freezing when using `RcFast` clock source on ESP32-C2/C3 (#2170)
- I2S: on ESP32 and ESP32-S2 data is now output to the right (WS=1) channel first. (#2194)
- SPI: Fixed an issue where unexpected data was written outside of the read buffer (#2179)
- SPI: Fixed an issue where `wait` has returned before the DMA has finished writing the memory (#2179)
- SPI: Fixed an issue where repeated calls to `dma_transfer` may end up looping indefinitely (#2179)
- SPI: Fixed an issue that prevented correctly reading the first byte in a transaction (#2179)
- SPI: ESP32: Send address with correct data mode even when no data is sent. (#2231)
- SPI: ESP32: Allow using QSPI mode on SPI3. (#2245)
- PARL_IO: Fixed an issue that caused garbage to be output at the start of some requests (#2211)
- TWAI on ESP32 (#2207)
- TWAI should no longer panic when receiving a non-compliant frame (#2255)
- OneShotTimer: fixed `delay_nanos` behaviour (#2256)
- Fixed unsoundness around `Efuse` (#2259)
- Empty I2C writes to unknown addresses now correctly fail with `AckCheckFailed`. (#2506)

### Removed

- Removed `digest::Digest` implementation from SHA (#2049)
- Removed `NoPinType` in favour of `DummyPin`. (#2068)
- Removed the `async`, `embedded-hal-02`, `embedded-hal`, `embedded-io`, `embedded-io-async`, and `ufmt` features (#2070)
- Removed the `GpioN` type aliasses. Use `GpioPin<N>` instead. (#2073)
- Removed `Peripherals::take`. Use `esp_hal::init` to obtain `Peripherals` (#1999)
- Removed `AnyInputOnlyPin` in favour of `AnyPin`. (#2071)
- Removed the following functions from `GpioPin`: `is_high`, `is_low`, `set_high`, `set_low`, `set_state`, `is_set_high`, `is_set_low`, `toggle`. (#2094)
- Removed `Rtc::get_time_raw` (#1883)
- Removed `_with_default_pins` UART constructors (#2132)
- Removed transfer methods `send`, `send_dma` and `send_dma_async` from `I8080` (#2191)
- Removed `uart::{DefaultRxPin, DefaultTxPin}` (#2132)
- Removed `PcntSource` and `PcntInputConfig`. (#2134)
- Removed the `place-spi-driver-in-ram` feature, this is now enabled via [esp-config](https://docs.rs/esp-config) (#2156)
- Removed `esp_hal::spi::slave::prelude` (#2260)
- Removed `esp_hal::spi::slave::WithDmaSpiN` traits (#2260)
- The `WithDmaAes` trait has been removed (#2261)
- The `I2s::new_i2s1` constructor has been removed (#2261)
- `Peripherals.GPIO` has been removed (#2508)

## [0.20.1] - 2024-08-30

### Fixed

- A build issue when including doc comment prelude (#2040)

## [0.20.0] - 2024-08-29

### Added

- Introduce DMA buffer objects (#1856, #1985)
- Added new `Io::new_no_bind_interrupt` constructor (#1861)
- Added touch pad support for esp32 (#1873, #1956)
- Allow configuration of period updating method for MCPWM timers (#1898)
- Add self-testing mode for TWAI peripheral. (#1929)
- Added a `PeripheralClockControl::reset` to the driver constructors where missing (#1893)
- Added `digest::Digest` implementation to SHA (#1908)
- Added `debugger::debugger_connected`. (#1961)
- DMA: don't require `Sealed` to implement `ReadBuffer` and `WriteBuffer` (#1921)
- Allow DMA to/from psram for esp32s3 (#1827)
- Added missing methods to `SpiDmaBus` (#2016)
- PARL_IO use ReadBuffer and WriteBuffer for Async DMA (#1996)

### Changed

- Peripheral driver constructors don't take `InterruptHandler`s anymore. Use `set_interrupt_handler` to explicitly set the interrupt handler now. (#1819)
- Migrate SPI driver to use DMA buffer objects (#1856, #1985)
- Use the peripheral ref pattern for `OneShotTimer` and `PeriodicTimer` (#1855)
- Improve SYSTIMER API (#1871)
- SHA driver now use specific structs for the hashing algorithm instead of a parameter. (#1908)
- Remove `fn free(self)` in HMAC which goes against esp-hal API guidelines (#1972)
- `AnyPin`, `AnyInputOnyPin` and `DummyPin` are now accessible from `gpio` module (#1918)
- Changed the RSA modular multiplication API to be consistent across devices (#2002)

### Fixed

- Improve error detection in the I2C driver (#1847)
- Fix I2S async-tx (#1833)
- Fix PARL_IO async-rx (#1851)
- SPI: Clear DMA interrupts before (not after) DMA starts (#1859)
- SPI: disable and re-enable MISO and MOSI in `start_transfer_dma`, `start_read_bytes_dma` and `start_write_bytes_dma` accordingly (#1894)
- TWAI: GPIO pins are not configured as input and output (#1906)
- ESP32C6: Make ADC usable after TRNG deinicialization (#1945)
- We should no longer generate 1GB .elf files for ESP32C2 and ESP32C3 (#1962)
- Reset peripherals in driver constructors where missing (#1893, #1961)
- Fixed ESP32-S2 systimer interrupts (#1979)
- Software interrupt 3 is no longer available when it is required by `esp-hal-embassy`. (#2011)
- ESP32: Fixed async RSA (#2002)

### Removed

- This package no longer re-exports the `esp_hal_procmacros::main` macro (#1828)
- The `AesFlavour` trait no longer has the `ENCRYPT_MODE`/`DECRYPT_MODE` associated constants (#1849)
- Removed `FlashSafeDma` (#1856)
- Remove redundant WithDmaSpi traits (#1975)
- `IsFullDuplex` and `IsHalfDuplex` traits (#1985)

## [0.19.0] - 2024-07-15

### Added

- uart: Added `with_cts`/`with_rts`s methods to configure CTS, and RTS pins (#1592)
- uart: Constructors now require TX and RX pins (#1592)
- uart: Added `Uart::new_with_default_pins` constructor (#1592)
- uart: Added `UartTx` and `UartRx` constructors (#1592)
- Add Flex / AnyFlex GPIO pin driver (#1659)
- Add new `DmaError::UnsupportedMemoryRegion` - used memory regions are checked when preparing a transfer now (#1670)
- Add DmaTransactionTxOwned, DmaTransactionRxOwned, DmaTransactionTxRxOwned, functions to do owning transfers added to SPI half-duplex (#1672)
- uart: Implement `embedded_io::ReadReady` for `Uart` and `UartRx` (#1702)
- ESP32-S3: Expose optional HSYNC input in LCD_CAM (#1707)
- ESP32-S3: Add async support to the LCD_CAM I8080 driver (#1834)
- ESP32-C6: Support lp-core as wake-up source (#1723)
- Add support for GPIO wake-up source (#1724)
- gpio: add DummyPin (#1769)
- dma: add Mem2Mem to support memory to memory transfer (#1738)
- Add `uart` wake source (#1727)
- `#[ram(persistent)]` option to replace the unsound `uninitialized` option (#1677)
- uart: Make `rx_timeout` optional in Config struct (#1759)
- Add interrupt related functions to `PeriodicTimer`/`OneShotTimer`, added `ErasedTimer` (#1753)
- Added blocking `read_bytes` method to `Uart` and `UartRx` (#1784)
- Add method to expose `InputPin::is_interrupt_set` in `Input<InputPin>` for use in interrupt handlers (#1829)

### Fixed

- ESP32-S3: Fix DMA waiting check in LCD_CAM (#1707)
- TIMG: Fix interrupt handler setup (#1714)
- Fix `sleep_light` for ESP32-C6 (#1720)
- ROM Functions: Fix address of `ets_update_cpu_frequency_rom` (#1722)
- Fix `regi2c_*` functions for `esp32h2` (#1737)
- Improved `#[ram(zeroed)]` soundness by adding a `bytemuck::Zeroable` type bound (#1677)
- ESP32-S2 / ESP32-S3: Fix UsbDm and UsbDp for Gpio19 and Gpio20 (#1764)
- Fix reading/writing small buffers via SPI master async dma (#1760)
- Remove unnecessary delay in rtc_ctnl (#1794)

### Changed

- Refactor `Dac1`/`Dac2` drivers into a single `Dac` driver (#1661)
- esp-hal-embassy: make executor code optional (but default) again (#1683)
- Improved interrupt latency on RISC-V based chips (#1679)
- `esp_wifi::initialize` no longer requires running maximum CPU clock, instead check it runs above 80MHz. (#1688)
- Move DMA descriptors from DMA Channel to each individual peripheral driver. (#1719)
- Allow users to easily name DMA channels (#1770)
- Support DMA chunk sizes other than the default 4092 (#1758)
- Improved interrupt latency on Xtensa based chips (#1735)
- Improve PCNT api (#1765)

### Removed

- uart: Removed `configure_pins` methods (#1592)
- Removed `DmaError::Exhausted` error by improving the implementation of the `pop` function (#1664)
- Unsound `#[ram(uninitialized)]` option in favor of the new `persistent` option (#1677)

## [0.18.0] - 2024-06-04

### Added

- i2c: implement `I2C:transaction` for `embedded-hal` and `embedded-hal-async` (#1505)
- spi: implement `with_bit_order` (#1537)
- ESP32-PICO-V3-02: Initial support (#1155)
- `time::current_time` API (#1503)
- ESP32-S3: Add LCD_CAM Camera driver (#1483)
- `embassy-usb` support (#1517)
- SPI Slave support for ESP32-S2 (#1562)
- Add new generic `OneShotTimer` and `PeriodicTimer` drivers, plus new `Timer` trait which is implemented for `TIMGx` and `SYSTIMER` (#1570)
- Feature: correct `TRNG` mechanism (#1804)

### Fixed

- i2c: i2c1_handler used I2C0 register block by mistake (#1487)
- Removed ESP32 specific code for resolutions > 16 bit in ledc embedded_hal::pwm max_duty_cycle function. (#1441)
- Fixed division by zero in ledc embedded_hal::pwm set_duty_cycle function and converted to set_duty_hw instead of set_duty to eliminate loss of granularity. (#1441)
- Embassy examples now build on stable (#1485)
- Fix delay on esp32h2 (#1535)
- spi: fix dma wrong mode when using eh1 blocking api (#1541)
- uart: make `uart::UartRx::read_byte` public (#1547)
- Fix async serial-usb-jtag (#1561)
- Feeding `RWDT` now actually works (#1645)

### Changed

- Removed unneeded generic parameters on `Usb` (#1469)
- Created virtual peripherals for CPU control and radio clocks, rather than splitting them from `SYSTEM` (#1428)
- `IO`, `ADC`, `DAC`, `RTC*`, `LEDC`, `PWM` and `PCNT` drivers have been converted to camel case format (#1473)
- RNG is no longer TRNG, the `CryptoRng` implementation has been removed. To track this being re-added see #1499 (#1498)
- Make software interrupts shareable (#1500)
- The `SystemParts` struct has been renamed to `SystemControl`, and now has a constructor which takes the `SYSTEM` peripheral (#1495)
- Timer abstraction: refactor `systimer` and `timer` modules into a common `timer` module (#1527)
- Removed the `embassy-executor-thread` and `embassy-executor-interrupt` features, they are now enabled by default when `embassy` is enabled. (#1485)
- Software interrupt 3 is now used instead of software interrupt 0 on the thread aware executor on multicore systems (#1485)
- Timer abstraction: refactor `systimer` and `timer` modules into a common `timer` module (#1527)
- Refactoring of GPIO module, have drivers for Input,Output,OutputOpenDrain, all drivers setup their GPIOs correctly (#1542)
- DMA transactions are now found in the `dma` module (#1550)
- Remove unnecessary generics from PARL_IO driver (#1545)
- Use `Level enum` in GPIO constructors instead of plain bools (#1574)
- rmt: make ChannelCreator public (#1597)

### Removed

- Removed the `SystemExt` trait (#1495)
- Removed the `GpioExt` trait (#1496)
- Embassy support (and all related features) has been removed, now available in the `esp-hal-embassy` package instead (#1595)

## [0.17.0] - 2024-04-18

### Added

- Add `ADC::read_blocking` to xtensa chips (#1293)
- ESP32-C6 / ESP32-H2: Implement `ETM` for general purpose timers (#1274)
- `interrupt::enable` now has a direct CPU enable counter part, `interrupt::enable_direct` (#1310)
- `Delay::delay(time: fugit::MicrosDurationU64)` (#1298)
- Added async support for TWAI (#1320)
- Add TWAI support for ESP32-C6 (#1323)
- `GpioPin::steal` unsafe API (#1363)
- Inherent implementions of GPIO pin `set_low`, `is_low`, etc. (#1284)
- Warn users when attempting to build using the `dev` profile (#1420)
- Async uart now reports interrupt errors(overflow, glitch, frame error, parity) back to user of read/write. uart clock decimal part configured for c2,c3,s3 (#1168, #1445)
- Add mechanism to configure UART source clock (#1416)
- `GpioPin` got a function `set_state(bool)` (#1462)
- Add definitions of external USB PHY peripheral I/O signals (#1463)
- Expose e-hal ErrorKind::NoAcknowledge in I2C driver (#1454)
- Add remaining peripheral signals for LCD_CAM (#1466)

### Fixed

- Reserve `esp32` ROM stacks to prevent the trashing of dram2 section (#1289)
- Fixing `esp-wifi` + `TRNG` issue on `ESP32-S2` (#1272)
- Fixed core1 startup using the wrong stack on the esp32 and esp32s3 (#1286)
- ESP32: Apply fix for Errata 3.6 in all the places necessary. (#1315)
- ESP32 & ESP32-S2: Fix I²C frequency (#1306)
- UART's TX/RX FIFOs are now cleared during initialization (#1344)
- Fixed `LCD_CAM I8080` driver potentially sending garbage to display (#1301)
- The TWAI driver can now be used without requiring the `embedded-hal` traits (#1355)
- USB pullup/pulldown now gets properly cleared and does not interfere anymore on esp32c3 and esp32s3 (#1244)
- Fixed GPIO counts so that using async code with the higher GPIO number should no longer panic (#1361, #1362)
- ESP32/ESP32-S2: Wait for I2S getting out of TX_IDLE when starting a transfer (#1375)
- Fixed writes to SPI not flushing before attempting to write, causing corrupted writes (#1381)
- fix AdcConfig::adc_calibrate for xtensa targets (#1379)
- Fixed a divide by zero panic when setting the LEDC duty cycle to 0 with `SetDutyCycle::set_duty_cycle` (#1403)
- Support 192 and 256-bit keys for AES (#1316)
- Fixed MCPWM DeadTimeCfg bit values (#1378)
- ESP32 LEDC `set_duty_cycle` used HighSpeedChannel for LowSpeedChannel (#1457)

### Changed

- TIMG: Allow use without the embedded-hal-02 traits in scope (#1367)
- DMA: use channel clusters (#1330)
- Remove `Ext32` and `RateExtU64` from prelude (#1298)
- Prefer mutable references over moving for DMA transactions (#1238)
- Support runtime interrupt binding, adapt GPIO driver (#1231)
- Renamed `eh1` feature to `embedded-hal`, feature-gated `embedded-hal@0.2.x` trait implementations (#1273)
- Enable `embedded-hal` feature by default, instead of the `embedded-hal-02` feature (#1313)
- `Uart` structs now take a `Mode` parameter which defines how the driver is initialized (#1294)
- `Rmt` can be created in async or blocking mode. The blocking constructor takes an optional interrupt handler argument. (#1341)
- All `Instance` traits are now sealed, and can no longer be implemented for arbitrary types (#1346)
- DMA channels can/have to be explicitly created for async or blocking drivers, added `set_interrupt_handler` to DMA channels, SPI, I2S, PARL_IO, don't enable interrupts on startup for DMA, I2S, PARL_IO, GPIO (#1300)
- UART: Rework `change_baud` so it is possible to set baud rate even after instantiation (#1350)
- Runtime ISR binding for SHA,ECC and RSA (#1354)
- Runtime ISR binding for I2C (#1376)
- `UsbSerialJtag` can be created in async or blocking mode. The blocking constructor takes an optional interrupt handler argument (#1377)
- SYSTIMER and TIMG instances can now be created in async or blocking mode (#1348)
- Runtime ISR binding for TWAI (#1384)
- ESP32-C6: The `gpio::lp_gpio` module has been renamed to `gpio::lp_io` to match the peripheral name (#1397)
- Runtime ISR binding for assist_debug (#1395)
- Runtime ISR binding for software interrupts, software interrupts are split now, interrupt-executor takes the software interrupt to use, interrupt-executor is easier to use (#1398)
- PCNT: Runtime ISR binding (#1396)
- Runtime ISR binding for RTC (#1405)
- Improve MCPWM DeadTimeCfg API (#1378)
- `SystemTimer`'s `Alarm` methods now require `&mut self` (#1455)

### Removed

- Remove package-level type exports (#1275)
- Removed `direct-vectoring` & `interrupt-preemption` features, as they are now enabled by default (#1310)
- Removed the `rt` and `vectored` features (#1380)
- Remove partial support for the ESP32-P4 (#1461)

## [0.16.1] - 2024-03-12

### Fixed

- Resolved an issue with the `defmt` dependency/feature (#1264)

### Changed

- Use ROM `memcpy` over compiler builtins (#1255)
- Do not ensure randomness or implement the `CryptoRng` trait for ESP32-P4/S2 (#1267)

## [0.16.0] - 2024-03-08

### Added

- Add initial support for the ESP32-P4 (#1101)
- Implement `embedded_hal::pwm::SetDutyCycle` trait for `ledc::channel::Channel` (#1097)
- ESP32-P4: Add initial GPIO support (#1109)
- ESP32-P4: Add initial support for interrupts (#1112)
- ESP32-P4: Add efuse reading support (#1114)
- ESP32-S3: Added LCD_CAM I8080 driver (#1086)
- Allow for splitting of the USB Serial JTAG peripheral into tx/rx components (#1024)
- `RngCore` trait is implemented (#1122)
- Support Rust's `stack-protector` feature (#1135)
- Adding clock support for `ESP32-P4` (#1145)
- Implementation OutputPin and InputPin for AnyPin (#1067)
- Implement `estimate_xtal_frequency` for ESP32-C6 / ESP32-H2 (#1174)
- A way to push into I2S DMA buffer via a closure (#1189)
- Added basic `LP-I2C` driver for C6 (#1185)
- Ensuring that the random number generator is TRNG. (#1200)
- ESP32-C6: Add timer wakeup source for deepsleep (#1201)
- Introduce `InterruptExecutor::spawner()` (#1211)
- Add `InterruptHandler` struct, which couples interrupt handlers and their priority together (#1299)

### Fixed

- Fix embassy-time tick rate not set when using systick as the embassy timebase (#1124)
- Fix `get_raw_core` on Xtensa (#1126)
- Fix docs.rs documentation builds (#1129)
- Fix circular DMA (#1144)
- Fix `hello_rgb` example for ESP32 (#1173)
- Fixed the multicore critical section on Xtensa (#1175)
- Fix timer `now` for esp32c3 and esp32c6 (#1178)
- Wait for registers to get synced before reading the timer count for all chips (#1183)
- Fix I2C error handling (#1184)
- Fix circular DMA (#1189)
- Fix esp32c3 uart initialization (#1156)
- Fix ESP32-S2 I2C read (#1214)
- Reset/init UART if it's not the console UART (#1213)

### Changed

- DmaDescriptor struct to better model the hardware (#1054)
- DMA descriptor count no longer needs to be multiplied by 3 (#1054)
- RMT channels no longer take the channel number as a generic param (#959)
- The `esp-hal-common` package is now called `esp-hal` (#1131)
- Refactor the `Trace` driver to be generic around its peripheral (#1140)
- Auto detect crystal frequency based on `RtcClock::estimate_xtal_frequency()` (#1165)
- ESP32-S3: Configure 32k ICACHE (#1169)
- Lift the minimal buffer size requirement for I2S (#1189)
- Replaced `SystemTimer::TICKS_PER_SEC` with `SystemTimer::ticks_per_sec()` (#1981)
- `ADC` and `DAC` drivers now take virtual peripherals in their constructors, instead of splitting `APB_SARADC`/`SENS` (#1100)
- The `DAC` driver's constructor is now `new` instead of `dac`, to be more consistent with other APIs (#1100)
- The DMA peripheral is now called `Dma` for devices with both PDMA and GDMA controllers (#1125)
- The `ADC` driver's constructor is now `new` instead of `adc`, to be more consistent with other APIs (#1133)
- `embassy-executor`'s `integrated-timers` is no longer enabled by default. (#1196)
- Renamed `embassy-time-systick` to `embassy-time-systick-16mhz` for use with all chips with a systimer, except `esp32s2`. Added `embassy-time-systick-80mhz` specifically for the `esp32s2`. (#1247)

### Removed

- Remove `xtal-26mhz` and `xtal-40mhz` features (#1165)
- All chip-specific HAL packages have been removed (#1196)

## [0.15.0] - 2024-01-19

### Added

- ESP32-C6: Properly initialize PMU (#974)
- Implement overriding base mac address (#1044)
- Add `rt-riscv` and `rt-xtensa` features to enable/disable runtime support (#1057)
- ESP32-C6: Implement deep sleep (#918)
- Add `embedded-io` feature to each chip-specific HAL (#1072)
- Add `embassy-time-driver` to `esp-hal-common` due to updating `embassy-time` to `v0.3.0` (#1075)
- ESP32-S3: Added support for 80Mhz PSRAM (#1069)
- ESP32-C3/S3: Add workaround for USB pin exchange on usb-serial-jtag (#1104)
- ESP32C6: Added LP_UART initialization (#1113)
- Add `place-spi-driver-in-ram` feature to `esp-hal-common` (#1096)

### Changed

- Set up interrupts for the DMA and async enabled peripherals only when `async` feature is provided (#1042)
- Update to `1.0.0` releases of the `embedded-hal-*` packages (#1068)
- Update `embassy-time` to `0.3.0` and embassy-executor to `0.5.0` release due to the release of the `embedded-hal-*` packages (#1075)
- No longer depend on `embassy-time` (#1092)
- Update to latest `smart-leds-trait` and `smart-leds` packages (#1094)
- Unify the low-power peripheral names (`RTC_CNTL` and `LP_CLKRST` to `LPWR`) (#1064)

### Fixed

- ESP32: correct gpio 32/33 in errata36() (#1053)
- ESP32: make gpio 4 usable as analog pin (#1078)
- Fix double &mut for the `SetDutyCycle` impl on `PwmPin` (#1033)
- ESP32/ESP32-S3: Fix stack-top calculation for app-core (#1081)
- ESP32/ESP32-S2/ESP32-S3: Fix embassy-time-timg0 driver (#1091)
- ESP32: ADC readings are no longer inverted (#1093)

## [0.14.1] - 2023-12-13

### Fixed

- Fix SHA for all targets (#1021)

## [0.14.0] - 2023-12-12

### Added

- ESP32-C6: LP core clock is configurable (#907)
- Derive `Clone` and `Copy` for `EspTwaiFrame` (#914)
- A way to configure inverted pins (#912)
- Added API to check a GPIO-pin's interrupt status bit (#929)
- A `embedded_io_async::Read` implementation for `UsbSerialJtag` (#889)
- `RtcClock::get_xtal_freq`, `RtcClock::get_slow_freq` (#957)
- Added Rx Timeout functionality to async Uart (#911)
- RISC-V: Thread-mode and interrupt-mode executors, `#[main]` macro (#947)
- A macro to make it easier to create DMA buffers and descriptors (#935)
- I2C timeout is configurable (#1011)
- ESP32-C6/ESP32-H2: `flip-link` feature gives zero-cost stack overflow protection (#1008)

### Changed

- Improve DMA documentation & clean up module (#915)
- Only allow a single version of `esp-hal-common` to be present in an application (#934)
- ESP32-C3/C6 and ESP32-H2 can now use the `zero-rtc-bss` feature to enable `esp-hal-common/rv-zero-rtc-bss` (#867)
- Reuse `ieee802154_clock_enable/disable()` functions for BLE and rename `ble_ieee802154_clock_enable()` (#953)
- The `embedded-io` trait implementations are now gated behind the `embedded-io` feature (#964)
- Simplifed RMT channels and channel creators (#958)
- Reworked construction of I2S driver instances (#983)
- ESP32-S2/S3: Don't require GPIO 18 to create a USB peripheral driver instance (#990)
- Updated to latest release candidate (`1.0.0-rc.2`) for `embedded-hal{-async,-nb}` (#994)
- Explicit panic when hitting the `DefaultHandler` (#1005)
- Relevant interrupts are now auto enabled in `embassy::init` (#1014)
- `Spi::new`/`Spi::new_half_duplex` takes no gpio pin now, instead you need to call `with_pins` to setup those (#901)
- ESP32-C2, ESP32-C3, ESP32-S2: atomic emulation trap has been removed. (#904, #985)

### Fixed

- ESP32-C2/C3 examples: fix build error (#899)
- ESP32-S3: Fix GPIO interrupt handler crashing when using GPIO48. (#898)
- Fixed short wait times in embassy causing hangs (#906)
- Make sure to clear LP/RTC RAM before loading code (#916)
- Async RMT channels can be used concurrently (#925)
- Xtensa: Allow using `embassy-executor`'s thread-mode executor if neither `embassy-executor-thread`, nor `embassy-executor-interrupt` is enabled. (#937)
- Uart Async: Improve interrupt handling and irq <--> future communication (#977)
- RISC-V: Fix stack allocation (#988)
- ESP32-C6: Fix used RAM (#997)
- ESP32-H2: Fix used RAM (#1003)
- Fix SPI slave DMA dma_read and dma_write (#1013)
- ESP32-C6/H2: Fix disabling of interrupts (#1040)

### Removed

- Direct boot support has been removed (#903)
- Removed the `mcu-boot` feature from `esp32c3-hal` (#938)
- Removed SpiBusController and SpiBusDevice in favour of embedded-hal-bus and embassy-embedded-hal implementataions. (#978)

## [0.13.1] - 2023-11-02

### Fixed

- ESP32-C3: Make sure BLE and WiFi are not powered down when esp-wifi needs them (#891)
- ESP32-C6/H2: Fix setting UART baud rate (#893)

## [0.13.0] - 2023-10-31

### Added

- Implement SetFrequencyCycle and PwmPin from embedded_hal for PwmPin of MCPWM. (#880)
- Added `embassy-time-systick` to ESP32-S2 (#827)
- Implement enabling/disabling BLE clock on ESP32-C6 (#784)
- Async support for RMT (#787)
- Implement `defmt::Format` for more types (#786)
- Add new_no_miso to Spi FullDuplexMode (#794)
- Add UART support for splitting into TX and RX (#754)
- Async support for I2S (#801)
- Async support for PARL_IO (#807)
- ETM driver, GPIO ETM (#819)
- (G)DMA AES support (#821)
- SYSTIMER ETM functionality (#828)
- Adding async support for RSA peripheral(doesn't work properly for `esp32` chip - issue will be created) (#790)
- Added sleep support for ESP32-C3 with timer and GPIO wakeups (#795)
- Support for ULP-RISCV including Delay and GPIO (#840, #845)
- Add bare-bones SPI slave support, DMA only (#580, #843)
- Embassy `#[main]` convenience macro (#841)
- Add a `defmt` feature to the `esp-hal-smartled` package (#846)
- Support 16MB octal PS-RAM for ESP32-S3 (#858)
- RISCV TRACE Encoder driver for ESP32-C6 / ESP32-H2 (#864)
- `embedded_hal` 1 `InputPin` and `embedded_hal_async` `Wait` impls for open drain outputs (#905)

### Changed

- Bumped MSRV to 1.67 (#798)
- Optimised multi-core critical section implementation (#797)
- Changed linear- and curve-calibrated ADC to provide readings in mV (#836)
- `Uart::new` now takes the `&Clocks` struct to ensure baudrate is correct for CPU/APB speed. (#808)
- `Uart::new_with_config` takes an `Config` instead of `Option<Config>`. (#808)
- `Alarm::set_period` takes a period (duration) instead of a frequency (#812)
- `Alarm::interrupt_clear` is now `Alarm::clear_interrupt` to be consistent (#812)
- The `PeripheralClockControl` struct is no longer public, drivers no longer take this as a parameter (#817)
- Unify the system peripheral, `SYSTEM`, `DPORT` and `PCR` are now all exposed as `SYSTEM` (#832)
- Unified the ESP32's and ESP32-C2's xtal frequency features (#831)
- Replace any underscores in feature names with dashes (#833)
- The `spi` and `spi_slave` modules have been refactored into the `spi`, `spi::master`, and `spi::slave` modules (#843)
- The `WithDmaSpi2`/`WithDmaSpi3` structs are no longer generic around the inner peripheral type (#853)
- The `SarAdcExt`/`SensExt` traits are now collectively named `AnalogExt` instead (#857)
- Replace the `radio` module with peripheral singleton structs (#852)
- The SPI traits are no longer re-exported in the main prelude, but from preludes in `spi::master`/`spi::slave` instead (#860)
- The `embedded-hal-1` and `embedded-hal-async` traits are no longer re-exported in the prelude (#860)

### Fixed

- S3: Allow powering down RC_FAST_CLK (#796)
- UART/ESP32: fix calculating FIFO counter with `get_rx_fifo_count()` (#804)
- Xtensa targets: Use ESP32Reset - not Reset (#823)
- Examples should now work with the `defmt` feature (#810)
- Fixed a race condition causing SpiDma to stop working unexpectedly (#869)
- Fixed async uart serial, and updated the embassy_serial examples (#871)
- Fix ESP32-S3 direct-boot (#873)
- Fix ESP32-C6 ADC (#876)
- Fix ADC Calibration not being used on ESP32-S2 and ESP32-S3 (#1000)

### Removed

- `Pin::is_pcore_interrupt_set` (#793)
- `Pin::is_pcore_non_maskable_interrupt_set` (#793)
- `Pin::is_acore_interrupt_set` (#793)
- `Pin::is_acore_non_maskable_interrupt_set` (#793)
- `Pin::enable_hold` (#793)
- Removed the generic return type for ADC reads (#792)

## [0.12.0] - 2023-09-05

### Added

- Implement RTCIO pullup, pulldown and hold control for Xtensa MCUs (#684)
- S3: Implement RTCIO wakeup source (#690)
- Add PARL_IO driver for ESP32-C6 / ESP32-H2 (#733, #760)
- Implement `ufmt_write::uWrite` trait for USB Serial JTAG (#751)
- Add HMAC peripheral support (#755)
- Add multicore-aware embassy executor for Xtensa MCUs (#723, #756)
- Add interrupt-executor for Xtensa MCUs (#723, #756)
- Add missing `Into<Gpio<Analog, GPIONUN>>` conversion (#764)
- Updated `clock` module documentation (#774)
- Add `log` feature to enable log output (#773)
- Add `defmt` feature to enable log output (#773)
- A new macro to load LP core code on ESP32-C6 (#779)
- Add `ECC`` peripheral driver (#785)
- Initial LLD support for Xtensa chips (#861)

### Changed

- Update the `embedded-hal-*` packages to `1.0.0-rc.1` and implement traits from `embedded-io` and `embedded-io-async` (#747)
- Moved AlignmentHelper to its own module (#753)
- Disable all watchdog timers by default at startup (#763)
- `log` crate is now opt-in (#773)
- `CpuControl::start_app_core()` now takes an `FnOnce` closure (#739)

### Fixed

- Fix `psram` availability lookup in `esp-hal-common` build script (#718)
- Fix wrong `dram_seg` length in `esp32s2-hal` linker script (#732)
- Fix setting alarm when a timer group is used as the alarm source. (#730)
- Fix `Instant::now()` not counting in some cases when using TIMG0 as the timebase (#737)
- Fix number of ADC attenuations for ESP32-C6 (#771)
- Fix SHA registers access (#805)

## [0.11.0] - 2023-08-10

### Added

- Add initial LP-IO support for ESP32-C6 (#639)
- Implement sleep with some wakeup methods for `esp32` (#574)
- Add a new RMT driver (#653, #667, #695)
- Implemented calibrated ADC API for ESP32-S3 (#641)
- Add MCPWM DeadTime configuration (#406)
- Implement sleep with some wakeup methods for `esp32-s3` (#660, #689, #696)
- Add feature enabling directly hooking the interrupt vector table (#621)
- Add `ClockControl::max` helper for all chips (#701)
- Added module-level documentation for all peripherals (#680)
- Implement sleep with some wakeup methods for `esp32-s3` (#660)
- Add `FlashSafeDma` wrapper for eh traits which ensure correct DMA transfer from source data in flash (ROM) (#678)

### Changed

- Update `embedded-hal-*` alpha packages to their latest versions (#640)
- Implement the `Clone` and `Copy` traits for the `Rng` driver (#650)
- Use all remaining memory as core-0's stack (#716)
- `DmaTransfer::wait` and `I2sReadDmaTransfer::wait_receive` now return `Result` (#665)
- `gpio::Pin` is now object-safe (#687)

### Fixed

- Fixed Async Uart `read` when `set_at_cmd` is not used (#652)
- USB device support is working again (#656)
- Add missing interrupt status read for esp32s3, which fixes USB-SERIAL-JTAG interrupts (#664)
- GPIO interrupt status bits are now properly cleared (#670)
- Increase frequency resolution in `set_periodic` (#686)
- Fixed ESP32-S2, ESP32-S3, ESP32-C2, ESP32-C3 radio clock gating (#679, #681)
- Partially fix ESP32 radio clocks (#709)
- Fixed "ESP32/ESP32-S2 RMT transmission with with data.len() > RMT_CHANNEL_RAM_SIZE results in TransmissionError" #707 (#710)

### Removed

- Remove the `allow-opt-level-z` feature from `esp32c3-hal` (#654)
- Remove the old `pulse_control` driver (#694)

## [0.10.0] - 2023-06-04

### Added

- Add `WithDmaSpi3` to prelude for ESP32S3 (#623)
- Add bare-bones PSRAM support for ESP32 (#506)
- Add initial support for the ESP32-H2 (#513, #526, #527, #528, #530, #538, #544, #548, #551, #556, #560, #566, #549, #564, #569, #576, #577, #589, #591, #597)
- Add bare-bones PSRAM support for ESP32-S3 (#517)
- Add async support to the I2C driver (#519)
- Implement Copy and Eq for EspTwaiError (#540)
- Add LEDC hardware fade support (#475)
- Added support for multicore async GPIO (#542)
- Add a fn to poll DMA transfers (#559)
- Add unified field-based efuse access (#567)
- Move `esp-riscv-rt` into esp-hal (#578)
- Add CRC functions from ESP ROM (#587)
- Add a `debug` feature to enable the PACs' `impl-register-debug` feature (#596)
- Add initial support for `I2S` in ESP32-H2 (#597)
- Add octal PSRAM support for ESP32-S3 (#610)
- Add MD5 functions from ESP ROM (#618)
- Add embassy async `read` support for `uart` (#620)
- Add bare-bones support to run code on ULP-RISCV / LP core (#631)
- Add ADC calibration implementation for a riscv chips (#555)
- Add `async` implementation for `USB Serial/JTAG` (#632)

### Changed

- Simplify the `Delay` driver, derive `Clone` and `Copy` (#568)
- DMA types can no longer be constructed by the user (#625)
- Move core interrupt handling from Flash to RAM for RISC-V chips (ESP32-H2, ESP32-C2, ESP32-C3, ESP32-C6) (#541)
- Change LED pin to GPIO2 in ESP32 blinky example (#581)
- Update ESP32-H2 and ESP32-C6 clocks and remove `i2c_clock` for all chips but ESP32 (#592)
- Use both timers in `TIMG0` for embassy time driver when able (#609)
- Re-work `RadioExt` implementations, add support for ESP32-H2 (#627)
- Improve examples documentation (#533)
- esp32h2-hal: added README (#585)
- Update `esp-hal-procmacros` package dependencies and features (#628)
- Simplified user-facing SpiDma and I2s types (#626)
- Significantly simplified user-facing GPIO pin types. (#553)
- No longer re-export the `soc` module and the contents of the `interrupt` module at the package level (#607)

### Fixed

- Corrected the expected DMA descriptor counts (#622, #625)
- DMA is supported for SPI3 on ESP32-S3 (#507)
- `change_bus_frequency` is now available on `SpiDma` (#529)
- Fixed a bug where a GPIO interrupt could erroneously fire again causing the next `await` on that pin to instantly return `Poll::Ok` (#537)
- Set `vecbase` on core 1 (ESP32, ESP32-S3) (#536)
- ESP32-S3: Move PSRAM related function to RAM (#546)
- ADC driver will now apply attenuation values to the correct ADC's channels. (#554)
- Sometimes half-duplex non-DMA SPI reads were reading garbage in non-release mode (#552)
- ESP32-C3: Fix GPIO5 ADC channel id (#562)
- ESP32-H2: Fix direct-boot feature (#570)
- Fix Async GPIO not disabling interupts on chips with multiple banks (#572)
- ESP32-C6: Support FOSC CLK calibration for ECO1+ chip revisions (#593)
- Fixed CI by pinning the log crate to 0.4.18 (#600)
- ESP32-S3: Fix calculation of PSRAM start address (#601)
- Fixed wrong variable access (FOSC CLK calibration for ESP32-C6) (#593)
- Fixed [trap location in ram](https://github.com/esp-rs/esp-hal/pull/605#issuecomment-1604039683) (#605)
- Fix rom::crc docs (#611)
- Fixed a possible overlap of `.data` and `.rwtext` (#616)
- Avoid SDA/SCL being low while configuring pins for I2C (#619)

## [0.9.0] - 2023-05-02

### Added

- Add bare-bones PSRAM support for ESP32-S2 (#493)
- Add `DEBUG_ASSIST` functionality (#484)
- Add RSA peripheral support (#467)
- Add PeripheralClockControl argument to `timg`, `wdt`, `sha`, `usb-serial-jtag` and `uart` constructors (#463)
- Added API to raise and reset software interrupts (#426)
- Implement `embedded_hal_nb::serial::*` traits for `UsbSerialJtag` (#498)

### Fixed

- Fix `get_wakeup_cause` comparison error (#472)
- Use 192 as mclk_multiple for 24-bit I2S (#471)
- Fix `CpuControl::start_app_core` signature (#466)
- Move `rwtext` after other RAM data sections (#464)
- ESP32-C3: Disable `usb_pad_enable` when setting GPIO18/19 to input/output (#461)
- Fix 802.15.4 clock enabling (ESP32-C6) (#458)
- ESP32-S3: Disable usb_pad_enable when setting GPIO19/20 to input/output (#645)

### Changed

- Update `embedded-hal-async` and `embassy-*` dependencies (#488)
- Update to `embedded-hal@1.0.0-alpha.10` and `embedded-hal-nb@1.0.0-alpha.2` (#487)
- Let users configure the LEDC output pin as open-drain (#474)
- Use bitflags to decode wakeup cause (#473)
- Minor linker script additions (#470)
- Minor documentation improvements (#460)

### Removed

- Remove unnecessary generic from `UsbSerialJtag` driver (#492)
- Remove `#[doc(inline)]` from esp-hal-common re-exports (#490)

## [0.8.0] - 2023-03-27

## [0.7.1] - 2023-02-22

## [0.7.0] - 2023-02-21

## [0.5.0] - 2023-01-26

## [0.4.0] - 2022-12-12

## [0.3.0] - 2022-11-17

## [0.2.0] - 2022-09-13

## [0.1.0] - 2022-08-05

[0.1.0]: https://github.com/esp-rs/esp-hal/releases/tag/v0.1.0
[0.2.0]: https://github.com/esp-rs/esp-hal/compare/v0.1.0...v0.2.0
[0.3.0]: https://github.com/esp-rs/esp-hal/compare/v0.2.0...v0.3.0
[0.4.0]: https://github.com/esp-rs/esp-hal/compare/v0.3.0...v0.4.0
[0.5.0]: https://github.com/esp-rs/esp-hal/compare/v0.4.0...v0.5.0
[0.7.0]: https://github.com/esp-rs/esp-hal/compare/v0.5.0...v0.7.0
[0.7.1]: https://github.com/esp-rs/esp-hal/compare/v0.7.0...v0.7.1
[0.8.0]: https://github.com/esp-rs/esp-hal/compare/v0.7.1...v0.8.0
[0.9.0]: https://github.com/esp-rs/esp-hal/compare/v0.8.0...v0.9.0
[0.10.0]: https://github.com/esp-rs/esp-hal/compare/v0.9.0...v0.10.0
[0.11.0]: https://github.com/esp-rs/esp-hal/compare/v0.10.0...v0.11.0
[0.12.0]: https://github.com/esp-rs/esp-hal/compare/v0.11.0...v0.12.0
[0.13.0]: https://github.com/esp-rs/esp-hal/compare/v0.12.0...v0.13.0
[0.13.1]: https://github.com/esp-rs/esp-hal/compare/v0.13.0...v0.13.1
[0.14.0]: https://github.com/esp-rs/esp-hal/compare/v0.13.1...v0.14.0
[0.14.1]: https://github.com/esp-rs/esp-hal/compare/v0.14.0...v0.14.1
[0.15.0]: https://github.com/esp-rs/esp-hal/compare/v0.14.1...v0.15.0
[0.16.0]: https://github.com/esp-rs/esp-hal/compare/v0.15.0...v0.16.0
[0.16.1]: https://github.com/esp-rs/esp-hal/compare/v0.16.0...v0.16.1
[0.17.0]: https://github.com/esp-rs/esp-hal/compare/v0.16.1...v0.17.0
[0.18.0]: https://github.com/esp-rs/esp-hal/compare/v0.17.0...v0.18.0
[0.19.0]: https://github.com/esp-rs/esp-hal/compare/v0.18.0...v0.19.0
[0.20.0]: https://github.com/esp-rs/esp-hal/compare/v0.19.0...v0.20.0
[0.20.1]: https://github.com/esp-rs/esp-hal/compare/v0.20.0...v0.20.1
[0.21.0]: https://github.com/esp-rs/esp-hal/compare/v0.20.1...v0.21.0
[0.21.1]: https://github.com/esp-rs/esp-hal/compare/v0.21.0...v0.21.1
[0.22.0]: https://github.com/esp-rs/esp-hal/compare/v0.21.1...v0.22.0
[0.23.0]: https://github.com/esp-rs/esp-hal/compare/v0.22.0...v0.23.0
[0.23.1]: https://github.com/esp-rs/esp-hal/compare/v0.23.0...v0.23.1
[v1.0.0-beta.0]: https://github.com/esp-rs/esp-hal/compare/v0.23.1...esp-hal-v1.0.0-beta.0
[v1.0.0-beta.1]: https://github.com/esp-rs/esp-hal/compare/esp-hal-v1.0.0-beta.0...esp-hal-v1.0.0-beta.1
[Unreleased]: https://github.com/esp-rs/esp-hal/compare/esp-hal-v1.0.0-beta.1...HEAD<|MERGE_RESOLUTION|>--- conflicted
+++ resolved
@@ -10,11 +10,8 @@
 ### Added
 
 - `i2c::master::BusTimeout::Disabled` for ESP32-S2 (#3591)
-<<<<<<< HEAD
 - The `const CHANNEL: u8` parameter of RMT channels can now be erased via `Channel::degrade()`. (#3505)
-=======
 - ESP32-C6: GPIO6 now implements `AnalogPin` (#3668)
->>>>>>> 88151e78
 
 ### Changed
 

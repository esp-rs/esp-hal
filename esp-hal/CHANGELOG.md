# Changelog

All notable changes to this project will be documented in this file.

The format is based on [Keep a Changelog](https://keepachangelog.com/en/1.0.0/),
and this project adheres to [Semantic Versioning](https://semver.org/spec/v2.0.0.html).

## [Unreleased]

- Bump MSRV to 1.77.0 (#1971)

### Added

- Implement `embedded-hal` output pin traits for `DummyPin` (#2019)
- Added `esp_hal::init` to simplify HAL initialisation (#1970, #1999)
- Added GpioPin::degrade to create ErasePins easily. Same for AnyPin by accident. (#2075)
- Added missing functions to `Flex`: `unlisten`, `is_interrupt_set`, `wakeup_enable`, `wait_for_high`, `wait_for_low`, `wait_for_rising_edge`, `wait_for_falling_edge`, `wait_for_any_edge`. (#2075)
- `Flex` now implements `Wait`. (#2075)
- Added sleep and wakeup support for esp32c2 (#1922)
- `Input`, `Output`, `OutputOpenDrain` and `Flex` now implement `Peripheral`. (#2094)
- Previously unavailable memory is available via `.dram2_uninit` section (#2079)
<<<<<<< HEAD
- You can now use `Input`, `Output`, `OutputOpenDrain` and `Flex` pins as EXTI and RTCIO wakeup sources (#2095)
=======
- Added `Rtc::set_current_time` to allow setting RTC time, and `Rtc::current_time` to getting RTC time while taking into account boot time (#1883)
>>>>>>> 05941ccc

### Changed

- Make saving and restoring SHA digest state an explicit operation (#2049)
- Reordered RX-TX pairs in all APIs to be consistent (#2074)
- Make saving and restoring SHA digest state an explicit operation (#2049)
- `Delay::new()` is now a `const` function (#1999)
- You can now create an `AnyPin` out of an `ErasedPin`. (#2072)
- `Input`, `Output`, `OutputOpenDrain` and `Flex` are now type-erased by default. Use the new `new_typed` constructor to keep using the ZST pin types. (#2075)
- To avoid confusion with the `Rtc::current_time` wall clock time APIs, we've renamed `esp_hal::time::current_time` to `esp_hal::time::now`. (#2091)
- Renamed `touch::Continous` to `touch::Continuous`. (#2094)
- The (previously undocumented) `ErasedPin` enum has been replaced with the `ErasedPin` struct. (#2094)
- Renamed and merged `Rtc::get_time_us` and `Rtc::get_time_ms` into `Rtc::time_since_boot` (#1883)
- ESP32: Added support for touch sensing on GPIO32 and 33 (#2109)

### Fixed

- SHA driver can now be safely used in multiple contexts concurrently (#2049)
- Fixed an issue with DMA transfers potentially not waking up the correct async task (#2065)
- Fixed an issue with LCD_CAM i8080 where it would send double the clocks in 16bit mode (#2085)
- Fix i2c embedded-hal transaction (#2028)

### Removed

- Removed `digest::Digest` implementation from SHA (#2049)
- Removed `NoPinType` in favour of `DummyPin`. (#2068)
- Removed the `async`, `embedded-hal-02`, `embedded-hal`, `embedded-io`, `embedded-io-async`, and `ufmt` features (#2070)
- Removed the `GpioN` type aliasses. Use `GpioPin<N>` instead. (#2073)
- Removed `Peripherals::take`. Use `esp_hal::init` to obtain `Peripherals` (#1999)
- Removed `AnyInputOnlyPin` in favour of `AnyPin`. (#2071)
- Removed the following functions from `GpioPin`: `is_high`, `is_low`, `set_high`, `set_low`, `set_state`, `is_set_high`, `is_set_low`, `toggle`. (#2094)
- Removed `Rtc::get_time_raw` (#1883)

## [0.20.1] - 2024-08-30

### Fixed

- A build issue when including doc comment prelude (#2040)

## [0.20.0] - 2024-08-29

### Added

- Introduce DMA buffer objects (#1856, #1985)
- Added new `Io::new_no_bind_interrupt` constructor (#1861)
- Added touch pad support for esp32 (#1873, #1956)
- Allow configuration of period updating method for MCPWM timers (#1898)
- Add self-testing mode for TWAI peripheral. (#1929)
- Added a `PeripheralClockControl::reset` to the driver constructors where missing (#1893)
- Added `digest::Digest` implementation to SHA (#1908)
- Added `debugger::debugger_connected`. (#1961)
- DMA: don't require `Sealed` to implement `ReadBuffer` and `WriteBuffer` (#1921)
- Allow DMA to/from psram for esp32s3 (#1827)
- Added missing methods to `SpiDmaBus` (#2016).
- PARL_IO use ReadBuffer and WriteBuffer for Async DMA (#1996)

### Changed

- Peripheral driver constructors don't take `InterruptHandler`s anymore. Use `set_interrupt_handler` to explicitly set the interrupt handler now. (#1819)
- Migrate SPI driver to use DMA buffer objects (#1856, #1985)
- Use the peripheral ref pattern for `OneShotTimer` and `PeriodicTimer` (#1855)
- Improve SYSTIMER API (#1871)
- SHA driver now use specific structs for the hashing algorithm instead of a parameter. (#1908)
- Remove `fn free(self)` in HMAC which goes against esp-hal API guidelines (#1972)
- `AnyPin`, `AnyInputOnyPin` and `DummyPin` are now accessible from `gpio` module (#1918)
- Changed the RSA modular multiplication API to be consistent across devices (#2002)

### Fixed

- Improve error detection in the I2C driver (#1847)
- Fix I2S async-tx (#1833)
- Fix PARL_IO async-rx (#1851)
- SPI: Clear DMA interrupts before (not after) DMA starts (#1859)
- SPI: disable and re-enable MISO and MOSI in `start_transfer_dma`, `start_read_bytes_dma` and `start_write_bytes_dma` accordingly (#1894)
- TWAI: GPIO pins are not configured as input and output (#1906)
- ESP32C6: Make ADC usable after TRNG deinicialization (#1945)
- We should no longer generate 1GB .elf files for ESP32C2 and ESP32C3 (#1962)
- Reset peripherals in driver constructors where missing (#1893, #1961)
- Fixed ESP32-S2 systimer interrupts (#1979)
- Software interrupt 3 is no longer available when it is required by `esp-hal-embassy`. (#2011)
- ESP32: Fixed async RSA (#2002)

### Removed

- This package no longer re-exports the `esp_hal_procmacros::main` macro (#1828)
- The `AesFlavour` trait no longer has the `ENCRYPT_MODE`/`DECRYPT_MODE` associated constants (#1849)
- Removed `FlashSafeDma` (#1856)
- Remove redundant WithDmaSpi traits (#1975)
- `IsFullDuplex` and `IsHalfDuplex` traits (#1985)

## [0.19.0] - 2024-07-15

### Added

- uart: Added `with_cts`/`with_rts`s methods to configure CTS, and RTS pins (#1592)
- uart: Constructors now require TX and RX pins (#1592)
- uart: Added `Uart::new_with_default_pins` constructor (#1592)
- uart: Added `UartTx` and `UartRx` constructors (#1592)
- Add Flex / AnyFlex GPIO pin driver (#1659)
- Add new `DmaError::UnsupportedMemoryRegion` - used memory regions are checked when preparing a transfer now (#1670)
- Add DmaTransactionTxOwned, DmaTransactionRxOwned, DmaTransactionTxRxOwned, functions to do owning transfers added to SPI half-duplex (#1672)
- uart: Implement `embedded_io::ReadReady` for `Uart` and `UartRx` (#1702)
- ESP32-S3: Expose optional HSYNC input in LCD_CAM (#1707)
- ESP32-S3: Add async support to the LCD_CAM I8080 driver (#1834)
- ESP32-C6: Support lp-core as wake-up source (#1723)
- Add support for GPIO wake-up source (#1724)
- gpio: add DummyPin (#1769)
- dma: add Mem2Mem to support memory to memory transfer (#1738)
- Add `uart` wake source (#1727)
- `#[ram(persistent)]` option to replace the unsound `uninitialized` option (#1677)
- uart: Make `rx_timeout` optional in Config struct (#1759)
- Add interrupt related functions to `PeriodicTimer`/`OneShotTimer`, added `ErasedTimer` (#1753)
- Added blocking `read_bytes` method to `Uart` and `UartRx` (#1784)
- Add method to expose `InputPin::is_interrupt_set` in `Input<InputPin>` for use in interrupt handlers (#1829)

### Fixed

- ESP32-S3: Fix DMA waiting check in LCD_CAM (#1707)
- TIMG: Fix interrupt handler setup (#1714)
- Fix `sleep_light` for ESP32-C6 (#1720)
- ROM Functions: Fix address of `ets_update_cpu_frequency_rom` (#1722)
- Fix `regi2c_*` functions for `esp32h2` (#1737)
- Improved `#[ram(zeroed)]` soundness by adding a `bytemuck::Zeroable` type bound (#1677)
- EESP32-S2 / ESP32-S3: Fix UsbDm and UsbDp for Gpio19 and Gpio20
- Fix reading/writing small buffers via SPI master async dma (#1760)
- Remove unnecessary delay in rtc_ctnl (#1794)

### Changed

- Refactor `Dac1`/`Dac2` drivers into a single `Dac` driver (#1661)
- esp-hal-embassy: make executor code optional (but default) again
- Improved interrupt latency on RISC-V based chips (#1679)
- `esp_wifi::initialize` no longer requires running maximum CPU clock, instead check it runs above 80MHz. (#1688)
- Move DMA descriptors from DMA Channel to each individual peripheral driver. (#1719)
- Allow users to easily name DMA channels (#1770)
- Support DMA chunk sizes other than the default 4092 (#1758)
- Improved interrupt latency on Xtensa based chips (#1735)
- Improve PCNT api (#1765)

### Removed

- uart: Removed `configure_pins` methods (#1592)
- Removed `DmaError::Exhausted` error by improving the implementation of the `pop` function (#1664)
- Unsound `#[ram(uninitialized)]` option in favor of the new `persistent` option (#1677)

## [0.18.0] - 2024-06-04

### Added

- i2c: implement `I2C:transaction` for `embedded-hal` and `embedded-hal-async` (#1505)
- spi: implement `with_bit_order` (#1537)
- ESP32-PICO-V3-02: Initial support (#1155)
- `time::current_time` API (#1503)
- ESP32-S3: Add LCD_CAM Camera driver (#1483)
- `embassy-usb` support (#1517)
- SPI Slave support for ESP32-S2 (#1562)
- Add new generic `OneShotTimer` and `PeriodicTimer` drivers, plus new `Timer` trait which is implemented for `TIMGx` and `SYSTIMER` (#1570)
- Feature: correct `TRNG` mechanism #1804

### Fixed

- i2c: i2c1_handler used I2C0 register block by mistake (#1487)
- Removed ESP32 specific code for resolutions > 16 bit in ledc embedded_hal::pwm max_duty_cycle function. (#1441)
- Fixed division by zero in ledc embedded_hal::pwm set_duty_cycle function and converted to set_duty_hw instead of set_duty to eliminate loss of granularity. (#1441)
- Embassy examples now build on stable (#1485)
- Fix delay on esp32h2 (#1535)
- spi: fix dma wrong mode when using eh1 blocking api (#1541)
- uart: make `uart::UartRx::read_byte` public (#1547)
- Fix async serial-usb-jtag (#1561)
- Feeding `RWDT` now actually works (#1645)

### Changed

- Removed unneeded generic parameters on `Usb` (#1469)
- Created virtual peripherals for CPU control and radio clocks, rather than splitting them from `SYSTEM` (#1428)
- `IO`, `ADC`, `DAC`, `RTC*`, `LEDC`, `PWM` and `PCNT` drivers have been converted to camel case format (#1473)
- RNG is no longer TRNG, the `CryptoRng` implementation has been removed. To track this being re-added see #1499 (#1498)
- Make software interrupts shareable (#1500)
- The `SystemParts` struct has been renamed to `SystemControl`, and now has a constructor which takes the `SYSTEM` peripheral (#1495)
- Timer abstraction: refactor `systimer` and `timer` modules into a common `timer` module (#1527)
- Removed the `embassy-executor-thread` and `embassy-executor-interrupt` features, they are now enabled by default when `embassy` is enabled. (#1485)
- Software interrupt 3 is now used instead of software interrupt 0 on the thread aware executor on multicore systems (#1485)
- Timer abstraction: refactor `systimer` and `timer` modules into a common `timer` module (#1527)
- Refactoring of GPIO module, have drivers for Input,Output,OutputOpenDrain, all drivers setup their GPIOs correctly (#1542)
- DMA transactions are now found in the `dma` module (#1550)
- Remove unnecessary generics from PARL_IO driver (#1545)
- Use `Level enum` in GPIO constructors instead of plain bools (#1574)
- rmt: make ChannelCreator public (#1597)

### Removed

- Removed the `SystemExt` trait (#1495)
- Removed the `GpioExt` trait (#1496)
- Embassy support (and all related features) has been removed, now available in the `esp-hal-embassy` package instead (#1595)

## [0.17.0] - 2024-04-18

### Added

- Add `ADC::read_blocking` to xtensa chips (#1293)
- ESP32-C6 / ESP32-H2: Implement `ETM` for general purpose timers (#1274)
- `interrupt::enable` now has a direct CPU enable counter part, `interrupt::enable_direct` (#1310)
- `Delay::delay(time: fugit::MicrosDurationU64)`
- Added async support for TWAI (#1320)
- Add TWAI support for ESP32-C6 (#1323)
- `GpioPin::steal` unsafe API (#1363)
- Inherent implementions of GPIO pin `set_low`, `is_low`, etc.
- Warn users when attempting to build using the `dev` profile (#1420)
- Async uart now reports interrupt errors(overflow, glitch, frame error, parity) back to user of read/write. uart clock decimal part configured for c2,c3,s3 (#1168, #1445)
- Add mechanism to configure UART source clock (#1416)
- `GpioPin` got a function `set_state(bool)` (#1462)
- Add definitions of external USB PHY peripheral I/O signals
- Expose e-hal ErrorKind::NoAcknowledge in I2C driver (#1454)
- Add remaining peripheral signals for LCD_CAM (#1466)

### Fixed

- Reserve `esp32` ROM stacks to prevent the trashing of dram2 section (#1289)
- Fixing `esp-wifi` + `TRNG` issue on `ESP32-S2` (#1272)
- Fixed core1 startup using the wrong stack on the esp32 and esp32s3 (#1286).
- ESP32: Apply fix for Errata 3.6 in all the places necessary. (#1315)
- ESP32 & ESP32-S2: Fix I²C frequency (#1306)
- UART's TX/RX FIFOs are now cleared during initialization (#1344)
- Fixed `LCD_CAM I8080` driver potentially sending garbage to display (#1301)
- The TWAI driver can now be used without requiring the `embedded-hal` traits (#1355)
- USB pullup/pulldown now gets properly cleared and does not interfere anymore on esp32c3 and esp32s3 (#1244)
- Fixed GPIO counts so that using async code with the higher GPIO number should no longer panic (#1361, #1362)
- ESP32/ESP32-S2: Wait for I2S getting out of TX_IDLE when starting a transfer (#1375)
- Fixed writes to SPI not flushing before attempting to write, causing corrupted writes (#1381)
- fix AdcConfig::adc_calibrate for xtensa targets (#1379)
- Fixed a divide by zero panic when setting the LEDC duty cycle to 0 with `SetDutyCycle::set_duty_cycle` (#1403)
- Support 192 and 256-bit keys for AES (#1316)
- Fixed MCPWM DeadTimeCfg bit values (#1378)
- ESP32 LEDC `set_duty_cycle` used HighSpeedChannel for LowSpeedChannel (#1457)

### Changed

- TIMG: Allow use without the embedded-hal-02 traits in scope (#1367)
- DMA: use channel clusters
- Remove `Ext32` and `RateExtU64` from prelude
- Prefer mutable references over moving for DMA transactions (#1238)
- Support runtime interrupt binding, adapt GPIO driver (#1231)
- Renamed `eh1` feature to `embedded-hal`, feature-gated `embedded-hal@0.2.x` trait implementations (#1273)
- Enable `embedded-hal` feature by default, instead of the `embedded-hal-02` feature (#1313)
- `Uart` structs now take a `Mode` parameter which defines how the driver is initialized (#1294)
- `Rmt` can be created in async or blocking mode. The blocking constructor takes an optional interrupt handler argument. (#1341)
- All `Instance` traits are now sealed, and can no longer be implemented for arbitrary types (#1346)
- DMA channels can/have to be explicitly created for async or blocking drivers, added `set_interrupt_handler` to DMA channels, SPI, I2S, PARL_IO, don't enable interrupts on startup for DMA, I2S, PARL_IO, GPIO (#1300)
- UART: Rework `change_baud` so it is possible to set baud rate even after instantiation (#1350)
- Runtime ISR binding for SHA,ECC and RSA (#1354)
- Runtime ISR binding for I2C (#1376)
- `UsbSerialJtag` can be created in async or blocking mode. The blocking constructor takes an optional interrupt handler argument (#1377)
- SYSTIMER and TIMG instances can now be created in async or blocking mode (#1348)
- Runtime ISR binding for TWAI (#1384)
- ESP32-C6: The `gpio::lp_gpio` module has been renamed to `gpio::lp_io` to match the peripheral name (#1397)
- Runtime ISR binding for assist_debug (#1395)
- Runtime ISR binding for software interrupts, software interrupts are split now, interrupt-executor takes the software interrupt to use, interrupt-executor is easier to use (#1398)
- PCNT: Runtime ISR binding (#1396)
- Runtime ISR binding for RTC (#1405)
- Improve MCPWM DeadTimeCfg API (#1378)
- `SystemTimer`'s `Alarm` methods now require `&mut self` (#1455)

### Removed

- Remove package-level type exports (#1275)
- Removed `direct-vectoring` & `interrupt-preemption` features, as they are now enabled by default (#1310)
- Removed the `rt` and `vectored` features (#1380)
- Remove partial support for the ESP32-P4 (#1461)

## [0.16.1] - 2024-03-12

- Resolved an issue with the `defmt` dependency/feature (#1264)

### Changed

- Use ROM `memcpy` over compiler builtins (#1255)
- Do not ensure randomness or implement the `CryptoRng` trait for ESP32-P4/S2 (#1267)

## [0.16.0] - 2024-03-08

### Added

- Add initial support for the ESP32-P4 (#1101)
- Implement `embedded_hal::pwm::SetDutyCycle` trait for `ledc::channel::Channel` (#1097)
- ESP32-P4: Add initial GPIO support (#1109)
- ESP32-P4: Add initial support for interrupts (#1112)
- ESP32-P4: Add efuse reading support (#1114)
- ESP32-S3: Added LCD_CAM I8080 driver (#1086)
- Allow for splitting of the USB Serial JTAG peripheral into tx/rx components (#1024)
- `RngCore` trait is implemented (#1122)
- Support Rust's `stack-protector` feature (#1135)
- Adding clock support for `ESP32-P4` (#1145)
- Implementation OutputPin and InputPin for AnyPin (#1067)
- Implement `estimate_xtal_frequency` for ESP32-C6 / ESP32-H2 (#1174)
- A way to push into I2S DMA buffer via a closure (#1189)
- Added basic `LP-I2C` driver for C6 (#1185)
- Ensuring that the random number generator is TRNG. (#1200)
- ESP32-C6: Add timer wakeup source for deepsleep (#1201)
- Introduce `InterruptExecutor::spawner()` (#1211)
- Add `InterruptHandler` struct, which couples interrupt handlers and their priority together (#1299)

### Fixed

- Fix embassy-time tick rate not set when using systick as the embassy timebase (#1124)
- Fix `get_raw_core` on Xtensa (#1126)
- Fix docs.rs documentation builds (#1129)
- Fix circular DMA (#1144)
- Fix `hello_rgb` example for ESP32 (#1173)
- Fixed the multicore critical section on Xtensa (#1175)
- Fix timer `now` for esp32c3 and esp32c6 (#1178)
- Wait for registers to get synced before reading the timer count for all chips (#1183)
- Fix I2C error handling (#1184)
- Fix circular DMA (#1189)
- Fix esp32c3 uart initialization (#1156)
- Fix ESP32-S2 I2C read (#1214)
- Reset/init UART if it's not the console UART (#1213)

### Changed

- DmaDescriptor struct to better model the hardware (#1054)
- DMA descriptor count no longer needs to be multiplied by 3 (#1054)
- RMT channels no longer take the channel number as a generic param (#959)
- The `esp-hal-common` package is now called `esp-hal` (#1131)
- Refactor the `Trace` driver to be generic around its peripheral (#1140)
- Auto detect crystal frequency based on `RtcClock::estimate_xtal_frequency()` (#1165)
- ESP32-S3: Configure 32k ICACHE (#1169)
- Lift the minimal buffer size requirement for I2S (#1189)
- Replaced `SystemTimer::TICKS_PER_SEC` with `SystemTimer::ticks_per_sec()` (#1981)

### Removed

- Remove `xtal-26mhz` and `xtal-40mhz` features (#1165)
- All chip-specific HAL packages have been removed (#1196)

### Breaking

- `ADC` and `DAC` drivers now take virtual peripherals in their constructors, instead of splitting `APB_SARADC`/`SENS` (#1100)
- The `DAC` driver's constructor is now `new` instead of `dac`, to be more consistent with other APIs (#1100)
- The DMA peripheral is now called `Dma` for devices with both PDMA and GDMA controllers (#1125)
- The `ADC` driver's constructor is now `new` instead of `adc`, to be more consistent with other APIs (#1133)
- `embassy-executor`'s `integrated-timers` is no longer enabled by default.
- Renamed `embassy-time-systick` to `embassy-time-systick-16mhz` for use with all chips with a systimer, except `esp32s2`. Added `embassy-time-systick-80mhz` specifically for the `esp32s2`. (#1247)

## [0.15.0] - 2024-01-19

### Added

- ESP32-C6: Properly initialize PMU (#974)
- Implement overriding base mac address (#1044)
- Add `rt-riscv` and `rt-xtensa` features to enable/disable runtime support (#1057)
- ESP32-C6: Implement deep sleep (#918)
- Add `embedded-io` feature to each chip-specific HAL (#1072)
- Add `embassy-time-driver` to `esp-hal-common` due to updating `embassy-time` to `v0.3.0` (#1075)
- ESP32-S3: Added support for 80Mhz PSRAM (#1069)
- ESP32-C3/S3: Add workaround for USB pin exchange on usb-serial-jtag (#1104).
- ESP32C6: Added LP_UART initialization (#1113)
- Add `place-spi-driver-in-ram` feature to `esp-hal-common` (#1096)

### Changed

- Set up interrupts for the DMA and async enabled peripherals only when `async` feature is provided (#1042)
- Update to `1.0.0` releases of the `embedded-hal-*` packages (#1068)
- Update `embassy-time` to `0.3.0` and embassy-executor to `0.5.0` release due to the release of the `embedded-hal-*` packages (#1075)
- No longer depend on `embassy-time` (#1092)
- Update to latest `smart-leds-trait` and `smart-leds` packages (#1094)

### Fixed

- ESP32: correct gpio 32/33 in errata36() (#1053)
- ESP32: make gpio 4 usable as analog pin (#1078)
- Fix double &mut for the `SetDutyCycle` impl on `PwmPin` (#1033)
- ESP32/ESP32-S3: Fix stack-top calculation for app-core (#1081)
- ESP32/ESP32-S2/ESP32-S3: Fix embassy-time-timg0 driver (#1091)
- ESP32: ADC readings are no longer inverted (#1093)

### Removed

### Breaking

- Unify the low-power peripheral names (`RTC_CNTL` and `LP_CLKRST` to `LPWR`) (#1064)

## [0.14.1] - 2023-12-13

### Fixed

- Fix SHA for all targets (#1021)

## [0.14.0] - 2023-12-12

### Added

- ESP32-C6: LP core clock is configurable (#907)
- Derive `Clone` and `Copy` for `EspTwaiFrame` (#914)
- A way to configure inverted pins (#912)
- Added API to check a GPIO-pin's interrupt status bit (#929)
- A `embedded_io_async::Read` implementation for `UsbSerialJtag` (#889)
- `RtcClock::get_xtal_freq`, `RtcClock::get_slow_freq` (#957)
- Added Rx Timeout functionality to async Uart (#911)
- RISC-V: Thread-mode and interrupt-mode executors, `#[main]` macro (#947)
- A macro to make it easier to create DMA buffers and descriptors (#935)
- I2C timeout is configurable (#1011)
- ESP32-C6/ESP32-H2: `flip-link` feature gives zero-cost stack overflow protection (#1008)

### Changed

- Improve DMA documentation & clean up module (#915)
- Only allow a single version of `esp-hal-common` to be present in an application (#934)
- ESP32-C3/C6 and ESP32-H2 can now use the `zero-rtc-bss` feature to enable `esp-hal-common/rv-zero-rtc-bss` (#867)
- Reuse `ieee802154_clock_enable/disable()` functions for BLE and rename `ble_ieee802154_clock_enable()` (#953)
- The `embedded-io` trait implementations are now gated behind the `embedded-io` feature (#964)
- Simplifed RMT channels and channel creators (#958)
- Reworked construction of I2S driver instances (#983)
- ESP32-S2/S3: Don't require GPIO 18 to create a USB peripheral driver instance (#990)
- Updated to latest release candidate (`1.0.0-rc.2`) for `embedded-hal{-async,-nb}` (#994)
- Explicit panic when hitting the `DefaultHandler` (#1005)
- Relevant interrupts are now auto enabled in `embassy::init` (#1014).

### Fixed

- ESP32-C2/C3 examples: fix build error (#899)
- ESP32-S3: Fix GPIO interrupt handler crashing when using GPIO48. (#898)
- Fixed short wait times in embassy causing hangs (#906)
- Make sure to clear LP/RTC RAM before loading code (#916)
- Async RMT channels can be used concurrently (#925)
- Xtensa: Allow using `embassy-executor`'s thread-mode executor if neither `embassy-executor-thread`, nor `embassy-executor-interrupt` is enabled. (#937)
- Uart Async: Improve interrupt handling and irq <--> future communication (#977)
- RISC-V: Fix stack allocation (#988)
- ESP32-C6: Fix used RAM (#997)
- ESP32-H2: Fix used RAM (#1003)
- Fix SPI slave DMA dma_read and dma_write (#1013)
- ESP32-C6/H2: Fix disabling of interrupts (#1040)

### Removed

- Direct boot support has been removed (#903).
- Removed the `mcu-boot` feature from `esp32c3-hal` (#938)
- Removed SpiBusController and SpiBusDevice in favour of embedded-hal-bus and embassy-embedded-hal implementataions. (#978)

### Breaking

- `Spi::new`/`Spi::new_half_duplex` takes no gpio pin now, instead you need to call `with_pins` to setup those (#901).
- ESP32-C2, ESP32-C3, ESP32-S2: atomic emulation trap has been removed. (#904) (#985)
  - When upgrading you must either remove [these lines](https://github.com/esp-rs/riscv-atomic-emulation-trap#usage) from your `.cargo/config.toml`.
  - Usage of `core::sync::atomic::*` in dependent crates should be replaced with [portable-atomic](https://github.com/taiki-e/portable-atomic).
- RSA driver now takes `u32` words instead of `u8` bytes. The expected slice length is now 4 times shorter. (#981)

## [0.13.1] - 2023-11-02

### Fixed

- ESP32-C3: Make sure BLE and WiFi are not powered down when esp-wifi needs them (#891)
- ESP32-C6/H2: Fix setting UART baud rate (#893)

## [0.13.0] - 2023-10-31

### Added

- Implement SetFrequencyCycle and PwmPin from embedded_hal for PwmPin of MCPWM. (#880)
- Added `embassy-time-systick` to ESP32-S2 (#827)
- Implement enabling/disabling BLE clock on ESP32-C6 (#784)
- Async support for RMT (#787)
- Implement `defmt::Format` for more types (#786)
- Add new_no_miso to Spi FullDuplexMode (#794)
- Add UART support for splitting into TX and RX (#754)
- Async support for I2S (#801)
- Async support for PARL_IO (#807)
- ETM driver, GPIO ETM (#819)
- (G)DMA AES support (#821)
- SYSTIMER ETM functionality (#828)
- Adding async support for RSA peripheral(doesn't work properly for `esp32` chip - issue will be created)(#790)
- Added sleep support for ESP32-C3 with timer and GPIO wakeups (#795)
- Support for ULP-RISCV including Delay and GPIO (#840, #845)
- Add bare-bones SPI slave support, DMA only (#580, #843)
- Embassy `#[main]` convenience macro (#841)
- Add a `defmt` feature to the `esp-hal-smartled` package (#846)
- Support 16MB octal PS-RAM for ESP32-S3 (#858)
- RISCV TRACE Encoder driver for ESP32-C6 / ESP32-H2 (#864)
- `embedded_hal` 1 `InputPin` and `embedded_hal_async` `Wait` impls for open drain outputs (#905)

### Changed

- Bumped MSRV to 1.67 (#798)
- Optimised multi-core critical section implementation (#797)
- Changed linear- and curve-calibrated ADC to provide readings in mV (#836)

### Fixed

- S3: Allow powering down RC_FAST_CLK (#796)
- UART/ESP32: fix calculating FIFO counter with `get_rx_fifo_count()` (#804)
- Xtensa targets: Use ESP32Reset - not Reset (#823)
- Examples should now work with the `defmt` feature (#810)
- Fixed a race condition causing SpiDma to stop working unexpectedly (#869)
- Fixed async uart serial, and updated the embassy_serial examples (#871).
- Fix ESP32-S3 direct-boot (#873)
- Fix ESP32-C6 ADC (#876)
- Fix ADC Calibration not being used on ESP32-S2 and ESP32-S3 (#1000)

### Removed

- `Pin::is_pcore_interrupt_set` (#793)
- `Pin::is_pcore_non_maskable_interrupt_set` (#793)
- `Pin::is_acore_interrupt_set` (#793)
- `Pin::is_acore_non_maskable_interrupt_set` (#793)
- `Pin::enable_hold` (#793)
- Removed the generic return type for ADC reads (#792)

### Breaking

- `Uart::new` now takes the `&Clocks` struct to ensure baudrate is correct for CPU/APB speed. (#808)
- `Uart::new_with_config` takes an `Config` instead of `Option<Config>`. (#808)
- `Alarm::set_period` takes a period (duration) instead of a frequency (#812)
- `Alarm::interrupt_clear` is now `Alarm::clear_interrupt` to be consistent (#812)
- The `PeripheralClockControl` struct is no longer public, drivers no longer take this as a parameter (#817)
- Unify the system peripheral, `SYSTEM`, `DPORT` and `PCR` are now all exposed as `SYSTEM` (#832).
- Unified the ESP32's and ESP32-C2's xtal frequency features (#831)
- Replace any underscores in feature names with dashes (#833)
- The `spi` and `spi_slave` modules have been refactored into the `spi`, `spi::master`, and `spi::slave` modules (#843)
- The `WithDmaSpi2`/`WithDmaSpi3` structs are no longer generic around the inner peripheral type (#853)
- The `SarAdcExt`/`SensExt` traits are now collectively named `AnalogExt` instead (#857)
- Replace the `radio` module with peripheral singleton structs (#852)
- The SPI traits are no longer re-exported in the main prelude, but from preludes in `spi::master`/`spi::slave` instead (#860)
- The `embedded-hal-1` and `embedded-hal-async` traits are no longer re-exported in the prelude (#860)

## [0.12.0] - 2023-09-05

### Added

- Implement RTCIO pullup, pulldown and hold control for Xtensa MCUs (#684)
- S3: Implement RTCIO wakeup source (#690)
- Add PARL_IO driver for ESP32-C6 / ESP32-H2 (#733, #760)
- Implement `ufmt_write::uWrite` trait for USB Serial JTAG (#751)
- Add HMAC peripheral support (#755)
- Add multicore-aware embassy executor for Xtensa MCUs (#723, #756).
- Add interrupt-executor for Xtensa MCUs (#723, #756).
- Add missing `Into<Gpio<Analog, GPIONUN>>` conversion (#764)
- Updated `clock` module documentation (#774)
- Add `log` feature to enable log output (#773)
- Add `defmt` feature to enable log output (#773)
- A new macro to load LP core code on ESP32-C6 (#779)
- Add `ECC`` peripheral driver (#785)
- Initial LLD support for Xtensa chips (#861).

### Changed

- Update the `embedded-hal-*` packages to `1.0.0-rc.1` and implement traits from `embedded-io` and `embedded-io-async` (#747)
- Moved AlignmentHelper to its own module (#753)
- Disable all watchdog timers by default at startup (#763)
- `log` crate is now opt-in (#773)

### Fixed

- Fix `psram` availability lookup in `esp-hal-common` build script (#718)
- Fix wrong `dram_seg` length in `esp32s2-hal` linker script (#732)
- Fix setting alarm when a timer group is used as the alarm source. (#730)
- Fix `Instant::now()` not counting in some cases when using TIMG0 as the timebase (#737)
- Fix number of ADC attenuations for ESP32-C6 (#771)
- Fix SHA registers access (#805)

### Breaking

- `CpuControl::start_app_core()` now takes an `FnOnce` closure (#739)

## [0.11.0] - 2023-08-10

### Added

- Add initial LP-IO support for ESP32-C6 (#639)
- Implement sleep with some wakeup methods for `esp32` (#574)
- Add a new RMT driver (#653, #667, #695)
- Implemented calibrated ADC API for ESP32-S3 (#641)
- Add MCPWM DeadTime configuration (#406)
- Implement sleep with some wakeup methods for `esp32-s3` (#660, #689, #696)
- Add feature enabling directly hooking the interrupt vector table (#621)
- Add `ClockControl::max` helper for all chips (#701)
- Added module-level documentation for all peripherals (#680)
- Implement sleep with some wakeup methods for `esp32-s3` (#660)
- Add `FlashSafeDma` wrapper for eh traits which ensure correct DMA transfer from source data in flash (ROM) (#678)

### Changed

- Update `embedded-hal-*` alpha packages to their latest versions (#640)
- Implement the `Clone` and `Copy` traits for the `Rng` driver (#650)
- Use all remaining memory as core-0's stack (#716)

### Fixed

- Fixed Async Uart `read` when `set_at_cmd` is not used (#652)
- USB device support is working again (#656)
- Add missing interrupt status read for esp32s3, which fixes USB-SERIAL-JTAG interrupts (#664)
- GPIO interrupt status bits are now properly cleared (#670)
- Increase frequency resolution in `set_periodic` (#686)
- Fixed ESP32-S2, ESP32-S3, ESP32-C2, ESP32-C3 radio clock gating (#679, #681)
- Partially fix ESP32 radio clocks (#709)
- Fixed "ESP32/ESP32-S2 RMT transmission with with data.len() > RMT_CHANNEL_RAM_SIZE results in TransmissionError" #707 (#710)

### Removed

- Remove the `allow-opt-level-z` feature from `esp32c3-hal` (#654)
- Remove the old `pulse_control` driver (#694)

### Breaking

- `DmaTransfer::wait` and `I2sReadDmaTransfer::wait_receive` now return `Result` (#665)
- `gpio::Pin` is now object-safe (#687)

## [0.10.0] - 2023-06-04

### Added

- Add `WithDmaSpi3` to prelude for ESP32S3 (#623)
- Add bare-bones PSRAM support for ESP32 (#506)
- Add initial support for the ESP32-H2 (#513, #526, #527, #528, #530, #538, #544, #548, #551, #556, #560, #566, #549, #564, #569, #576, #577, #589, #591, #597)
- Add bare-bones PSRAM support for ESP32-S3 (#517)
- Add async support to the I2C driver (#519)
- Implement Copy and Eq for EspTwaiError (#540)
- Add LEDC hardware fade support (#475)
- Added support for multicore async GPIO (#542)
- Add a fn to poll DMA transfers (#559)
- Add unified field-based efuse access (#567)
- Move `esp-riscv-rt` into esp-hal (#578)
- Add CRC functions from ESP ROM (#587)
- Add a `debug` feature to enable the PACs' `impl-register-debug` feature (#596)
- Add initial support for `I2S` in ESP32-H2 (#597)
- Add octal PSRAM support for ESP32-S3 (#610)
- Add MD5 functions from ESP ROM (#618)
- Add embassy async `read` support for `uart` (#620)
- Add bare-bones support to run code on ULP-RISCV / LP core (#631)
- Add ADC calibration implementation for a riscv chips (#555)
- Add `async` implementation for `USB Serial/JTAG`(#632)

### Changed

- Simplify the `Delay` driver, derive `Clone` and `Copy` (#568)
- DMA types can no longer be constructed by the user (#625)
- Move core interrupt handling from Flash to RAM for RISC-V chips (ESP32-H2, ESP32-C2, ESP32-C3, ESP32-C6) (#541)
- Change LED pin to GPIO2 in ESP32 blinky example (#581)
- Update ESP32-H2 and ESP32-C6 clocks and remove `i2c_clock` for all chips but ESP32 (#592)
- Use both timers in `TIMG0` for embassy time driver when able (#609)
- Re-work `RadioExt` implementations, add support for ESP32-H2 (#627)
- Improve examples documentation (#533)
- esp32h2-hal: added README (#585)
- Update `esp-hal-procmacros` package dependencies and features (#628)

### Fixed

- Corrected the expected DMA descriptor counts (#622, #625)
- DMA is supported for SPI3 on ESP32-S3 (#507)
- `change_bus_frequency` is now available on `SpiDma` (#529)
- Fixed a bug where a GPIO interrupt could erroneously fire again causing the next `await` on that pin to instantly return `Poll::Ok` (#537)
- Set `vecbase` on core 1 (ESP32, ESP32-S3) (#536)
- ESP32-S3: Move PSRAM related function to RAM (#546)
- ADC driver will now apply attenuation values to the correct ADC's channels. (#554)
- Sometimes half-duplex non-DMA SPI reads were reading garbage in non-release mode (#552)
- ESP32-C3: Fix GPIO5 ADC channel id (#562)
- ESP32-H2: Fix direct-boot feature (#570)
- Fix Async GPIO not disabling interupts on chips with multiple banks (#572)
- ESP32-C6: Support FOSC CLK calibration for ECO1+ chip revisions (#593)
- Fixed CI by pinning the log crate to 0.4.18 (#600)
- ESP32-S3: Fix calculation of PSRAM start address (#601)
- Fixed wrong variable access (FOSC CLK calibration for ESP32-C6 #593)
- Fixed [trap location in ram](https://github.com/esp-rs/esp-hal/pull/605#issuecomment-1604039683) (#605)
- Fix rom::crc docs (#611)
- Fixed a possible overlap of `.data` and `.rwtext` (#616)
- Avoid SDA/SCL being low while configuring pins for I2C (#619)

### Breaking

- Simplified user-facing SpiDma and I2s types (#626)
- Significantly simplified user-facing GPIO pin types. (#553)
- No longer re-export the `soc` module and the contents of the `interrupt` module at the package level (#607)

## [0.9.0] - 2023-05-02

### Added

- Add bare-bones PSRAM support for ESP32-S2 (#493)
- Add `DEBUG_ASSIST` functionality (#484)
- Add RSA peripheral support (#467)
- Add PeripheralClockControl argument to `timg`, `wdt`, `sha`, `usb-serial-jtag` and `uart` constructors (#463)
- Added API to raise and reset software interrupts (#426)
- Implement `embedded_hal_nb::serial::*` traits for `UsbSerialJtag` (#498)

### Fixed

- Fix `get_wakeup_cause` comparison error (#472)
- Use 192 as mclk_multiple for 24-bit I2S (#471)
- Fix `CpuControl::start_app_core` signature (#466)
- Move `rwtext` after other RAM data sections (#464)
- ESP32-C3: Disable `usb_pad_enable` when setting GPIO18/19 to input/output (#461)
- Fix 802.15.4 clock enabling (ESP32-C6) (#458)
- ESP32-S3: Disable usb_pad_enable when setting GPIO19/20 to input/output (#645)

### Changed

- Update `embedded-hal-async` and `embassy-*` dependencies (#488)
- Update to `embedded-hal@1.0.0-alpha.10` and `embedded-hal-nb@1.0.0-alpha.2` (#487)
- Let users configure the LEDC output pin as open-drain (#474)
- Use bitflags to decode wakeup cause (#473)
- Minor linker script additions (#470)
- Minor documentation improvements (#460)

### Removed

- Remove unnecessary generic from `UsbSerialJtag` driver (#492)
- Remove `#[doc(inline)]` from esp-hal-common re-exports (#490)

## [0.8.0] - 2023-03-27

## [0.7.1] - 2023-02-22

## [0.7.0] - 2023-02-21

## [0.5.0] - 2023-01-26

## [0.4.0] - 2022-12-12

## [0.3.0] - 2022-11-17

## [0.2.0] - 2022-09-13

## [0.1.0] - 2022-08-05

[Unreleased]: https://github.com/esp-rs/esp-hal/compare/v0.20.1...HEAD
[0.20.1]: https://github.com/esp-rs/esp-hal/compare/v0.20.0...v0.20.1
[0.20.0]: https://github.com/esp-rs/esp-hal/compare/v0.19.0...v0.20.0
[0.19.0]: https://github.com/esp-rs/esp-hal/compare/v0.18.0...v0.19.0
[0.18.0]: https://github.com/esp-rs/esp-hal/compare/v0.17.0...v0.18.0
[0.17.0]: https://github.com/esp-rs/esp-hal/compare/v0.16.1...v0.17.0
[0.16.1]: https://github.com/esp-rs/esp-hal/compare/v0.16.0...v0.16.1
[0.16.0]: https://github.com/esp-rs/esp-hal/compare/v0.15.0...v0.16.0
[0.15.0]: https://github.com/esp-rs/esp-hal/compare/v0.14.1...v0.15.0
[0.14.1]: https://github.com/esp-rs/esp-hal/compare/v0.14.0...v0.14.1
[0.14.0]: https://github.com/esp-rs/esp-hal/compare/v0.13.1...v0.14.0
[0.13.1]: https://github.com/esp-rs/esp-hal/compare/v0.13.0...v0.13.1
[0.13.0]: https://github.com/esp-rs/esp-hal/compare/v0.12.0...v0.13.0
[0.12.0]: https://github.com/esp-rs/esp-hal/compare/v0.11.0...v0.12.0
[0.11.0]: https://github.com/esp-rs/esp-hal/compare/v0.10.0...v0.11.0
[0.10.0]: https://github.com/esp-rs/esp-hal/compare/v0.9.0...v0.10.0
[0.9.0]: https://github.com/esp-rs/esp-hal/compare/v0.8.0...v0.9.0
[0.8.0]: https://github.com/esp-rs/esp-hal/compare/v0.7.1...v0.8.0
[0.7.1]: https://github.com/esp-rs/esp-hal/compare/v0.7.0...v0.7.1
[0.7.0]: https://github.com/esp-rs/esp-hal/compare/v0.5.0...v0.7.0
[0.5.0]: https://github.com/esp-rs/esp-hal/compare/v0.4.0...v0.5.0
[0.4.0]: https://github.com/esp-rs/esp-hal/compare/v0.3.0...v0.4.0
[0.3.0]: https://github.com/esp-rs/esp-hal/compare/v0.2.0...v0.3.0
[0.2.0]: https://github.com/esp-rs/esp-hal/compare/v0.1.0...v0.2.0
[0.1.0]: https://github.com/esp-rs/esp-hal/releases/tag/v0.1.0<|MERGE_RESOLUTION|>--- conflicted
+++ resolved
@@ -19,11 +19,8 @@
 - Added sleep and wakeup support for esp32c2 (#1922)
 - `Input`, `Output`, `OutputOpenDrain` and `Flex` now implement `Peripheral`. (#2094)
 - Previously unavailable memory is available via `.dram2_uninit` section (#2079)
-<<<<<<< HEAD
 - You can now use `Input`, `Output`, `OutputOpenDrain` and `Flex` pins as EXTI and RTCIO wakeup sources (#2095)
-=======
 - Added `Rtc::set_current_time` to allow setting RTC time, and `Rtc::current_time` to getting RTC time while taking into account boot time (#1883)
->>>>>>> 05941ccc
 
 ### Changed
 

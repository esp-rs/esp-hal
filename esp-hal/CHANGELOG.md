--- conflicted
+++ resolved
@@ -25,11 +25,8 @@
 - Expose cache line configuration (#3946)
 - ESP32: Expose `psram_vaddr_mode` via `PsramConfig` (#3990)
 - ESP32-S3: Expose more `Camera` config options (#3996)
-<<<<<<< HEAD
 - Functions to query chip revision for every chip (#3892)
-=======
 - `ShaBackend, Sha<N>Context`: Work-queue based SHA driver (#4013)
->>>>>>> 28204ac9
 
 ### Changed
 

# Changelog

All notable changes to this project will be documented in this file.

The format is based on [Keep a Changelog](https://keepachangelog.com/en/1.0.0/),
and this project adheres to [Semantic Versioning](https://semver.org/spec/v2.0.0.html).

## [Unreleased]

### Added

- `i2c::master::BusTimeout::Disabled` for ESP32-S2 (#3591)
- The `const CHANNEL: u8` parameter of RMT channels can now be erased via `Channel::degrade()`. (#3505)
- ESP32-C6: GPIO6 now implements `AnalogPin` (#3668)
- SPI master: Expose octal SPI-specific `with_sio` functions (#3702)
- The functions of the `RadioClockController` have been split up to the modem peripheral structs. The clock management is now provided by the `ModemClockController`. (#3687)
- Added GPIO11-GPIO17 to ESP32-C2. (#3726)
- Added the feature `requires-unstable` (#3772)
<<<<<<< HEAD
- Add `ESP_HAL_CONFIG_PLACE_RMT_DRIVER_IN_RAM` configuration option to pin the RMT driver in RAM (#3778).
=======
- `AnyPin::downcast`/`AnyPeripheral::downcast` to allow retrieving the original GPIO/peripheral type (#3783, #3784)
>>>>>>> c9076454

### Changed

- MSRV is now 1.88.0 (#3742)
- `AnyI2c` has been moved from `esp_hal::i2c` to `esp_hal::i2c::master` (#3627)
- `AnySpi` has been moved from `esp_hal::spi` to `esp_hal::spi::master` and `esp_hal::spi::slave` (#3627)
- `DataMode` has been moved from `esp_hal::spi` to `esp_hal::spi::master` (#3627)
- The `handler` macro (reexported from `esp-hal-procmacros`) no longer accepts priority as a string (#3643)
- Generic parameters of RMT `Channel`s have changed in preparation for type-erased channels. (#3505)
- RMT `TxChannelCreator` and `RxChannelCreator` now have a `DriverMode` generic parameter; `TxChannelCreatorAsync` and `RxChannelCreatorAsync` have been removed. (#3505)
- RMT `ChannelCreator` methods have been renamed from `configure` to `configure_tx` and `configure_rx` to avoid trait disambiguation issues. (#3505)
- The RMT `Error` type has been marked `non_exhaustive` (#3701)
- Increase ESP32 DRAM memory region by 16K (#3703)
- The I2C async interrupt handler is now placed into IRAM (#3722)
- Adjusted ESP32-S2 and ESP-S3 memory region lengths to reflect those defined in ESP-IDF. (#3709)

### Fixed

- Fixed a typo in the ESP32-C3 memory linker script, causing ICACHE to not be defined (#3613)
- Prevent bootloops when DRAM is close to being full. (#3635)
- Fix PSRAM mapping on ESP32-S3 when the bootloader used the last page to access flash (#3637)
- `ESP_HAL_CONFIG_STACK_GUARD_OFFSET` and `ESP_HAL_CONFIG_STACK_GUARD_VALUE` are now unstable config options (#3711)

### Removed

- `InterruptHandler` no longer implements `PartialEq`, `Eq` or `Hash`. (#3650)
- `gpio::NUM_PINS` (#3658)
- `RADIO_CLK` and `RadioClockController` have been removed (#3687)
- Removed GPIO24 from ESP32. (#3726)
- Removed GPIO15-GPIO21 from ESP32-H2. (#3726)

## [v1.0.0-beta.1] - 2025-06-03

### Added

- RMT channel creator `steal` function (#3496)
- Support for RMT extended memory (#3182)
- Support for `rand_core` 0.9 (#3211)
- `ESP_HAL_CONFIG_STACK_GUARD_OFFSET` and `ESP_HAL_CONFIG_STACK_GUARD_VALUE` to configure Rust's [Stack smashing protection](https://doc.rust-lang.org/rustc/exploit-mitigations.html#stack-smashing-protection) (#3203)
- Experimental metadata in the output `.elf` (#3276)
- `PeripheralInput::connect_input_to_peripheral` and `PeripheralOuptut::{connect_peripheral_to_output, disconnect_from_peripheral_output}` (#3302)
- `ESP_HAL_CONFIG_CRITICAL_SECTION_IMPL` to allow opting out of the default `critical-section` implementation (#3293)
- All peripheral singletons (`GpioPin<...>`, `SPIn`, ...) now have a lifetime, as well as `steal`, `reborrow` and `clone_unchecked` methods (#3305)
- `i2c::master::Operation` now implements `defmt::Format` (#3348)
- ESP32-S2: Support for light-/deep-sleep (#3341)
- Add DMA memcpy support to the S2 (#3352)
- Some config options can now only be set when the `unstable` feature in enabled (#3365)
- Added `Flex::enable_output` (#3387)
- Added `Flex::set_output_enable` (#3387)
- Added `{Uart, UartRx}::read_ready` (#3423)
- Added `{Uart, UartTx}::write_ready` (#3423)
- Implemented `embedded_io::ReadReady` for `Uart` and `UartRx` (#3423)
- Implemented `embedded_io::WriteReady` for `Uart` and `UartTx` (#3423)
- ESP32-H2: Support for ADC calibration (#3414)
- Expose ADC asynchrounous functionalities where applicable (#3443)
- Added `UartInterrupt::RxTimeout` support (#3493)
- UART: Added HW and SW flow control config option (#3435)
- I2C master: `SoftwareTimeout` and `Config::with_software_timeout`. (#3577)
- `esp_hal::time::{Instant, Duration}` now implement `Hash` (#3577)

### Changed

- Bump Rust edition to 2024, bump MSRV to 1.86. (#3391, #3560)
- Replaced `chrono::NaiveDateTime` on the RTC API by raw `u64` timestamps (#3200)
- `esp_hal::i2s::master::AnyI2s` has been moved to `esp_hal::i2s::AnyI2s` (#3226)
- `esp_hal::i2c::master::AnyI2c` has been moved to `esp_hal::i2c::AnyI2c` (#3226)
- `SpiDmaBus` no longer adjusts the DMA buffer length for each transfer (#3263)
- `SpiDma<Async>` now uses the SPI interrupt (instead of DMA) to wait for completion (#3303)
- I2S driver now takes `DmaDescriptor`s later in construction (#3324)
- The `gpio::interconnect` module has been rewritten. For details, refer to the Migration guide (#3302, #3395)
- Make `ParlIo` driver construction more consistent (#3345)
- `ParlIo` driver now uses a config struct (#3359)
- The `critical-section` implementation is now gated behind the `critical-section-impl` feature (#3293)
- `Trace` is no longer generic (#3305)
- Migrate SPI slave driver to newer DMA API (#3326)
- Migrate DMA memcpy driver to newer DMA API (#3327)
- Moved numbered GPIO pin types from `esp_hal::gpio::GpioPin<N>` to `esp_hal::peripherals::GPION<'_>` (#3349)
- Moved DMA channel types from `esp_hal::dma::DmaChannelN`/`esp_hal::dma::XYDmaChannel` to `esp_hal::peripherals::DMA_XY` (#3372)
- `ParlIoFullDuplex`, `ParlIoTxOnly` and `ParlIoRxOnly` have been merged into `ParlIo` (#3366)
- I2C checks ST_TOUT / MAIN_ST_TOUT where available (#3333)
- All `Camera` pins are now configured using `with_*()` methods (#3237)
- The `ESP_HAL_CONFIG_PLACE_SPI_DRIVER_IN_RAM` configuration option has been renamed to `ESP_HAL_CONFIG_PLACE_SPI_MASTER_DRIVER_IN_RAM`. (#3402)
- Made the `ParlIo` traits for `TxPins`, `RxPins`, `ConfigurePins` public (#3398)
- Renamed `Flex::enable_input` to `set_input_enable` (#3387)
- Make `esp_hal::interrupt::current_runlevel` public under the unstable feature (#3403)
- Update `defmt` to 1.0 (#3416)
- `spi::master::Spi::transfer` no longer returns the received data as a slice (#3417)
- esp-hal no longer clears the GPIO interrupt status bits by default. (#3408)
- eFuse field definitions have been updated/corrected (#3440)
- `spi::master::Spi::transfer` no longer returns the received data as a slice (#3417)
- The `log` feature has been replaced by `log-04`. (#3425)
- Multiple feature flags have been replaced by `unstable`. (#3425)
- The `debug` feature has been removed. (#3425)
- The `usb_otg` and `bluetooth` features are now considered private and have been renamed accordingly. (#3425)
- Include `.uninit` in the `noinit` section (#3558)
- `SoftwareInterruptControl::software_interrupt2` is no longer available when using `esp-wifi/builtin-scheduler` (#3576)

### Fixed

- RMT: Return an error when trying create a channel with `memsize: 0` (#3477)
- RMT: fix a potential hang on transmitting data with an embedded stop code (#3477)
- RMT channel drop implementation bugfix where the channel was not released properly (#3496)
- RMT now uses correct max filter threshold of 255 instead of 127 (#3192)
- Full-duplex SPI works when mixed with half-duplex SPI (#3176)
- `Uart::flush_async` should no longer return prematurely (#3186)
- Detecting a UART overflow now clears the RX FIFO. (#3190)
- ESP32-S2: Fixed PSRAM initialization (#3196)
- `Uart::{with_tx, with_rx}` can now be called on the async driver as well (#3212)
- ESP32: Fixed SPI3 QSPI signals (#3201)
- ESP32-C6/H2: The `flip_link` feature should no longer crash (#3203)
- SPI: `Spi::transfer_in_place_async` now stops the transfer when cancelled (#3242)
- ESP32/ESP32-S2: Avoid running into timeouts with reads/writes larger than the FIFO (#3199)
- ESP32: Enforce required pointer alignments in DMA buffers (#3296)
- ESP32-C6: Keep ADC enabled to improve radio signal strength (#3249)
- Fix off-by-one in the allowed range of the spi clock calculations (#3266)
- Fix PCNT counter not keeping the peripheral enabled (#3334)
- Fixed an issue where inverting a pin via the interconnect matrix was ineffective (#3312)
- The half-duplex SPI APIs should accept more valid line width combinations (#3325)
- Async I2C is doesn't do blocking reads anymore (#3344)
- Passing an invalid seven bit I2C address is now rejected (#3343)
- PARL_IO: Use correct max transfer size (#3346)
- `OneShot` timer now returns an InvalidTimeout from `schedule` instead of panicking (#3433)
- GPIO interrupt handling no longer causes infinite looping if a task at higher priority is awaiting on a pin event (#3408)
- `esp_hal::gpio::Input::is_interrupt_set` can now return true (#3408)
- `Uart::write_str` (both core::fmt and uWrite implementations) no longer stops writing when the internal buffer fills up (#3452)
- Fixed I2C `Timeout` errors experienced during high CPU load (#3458, #3555)
- Fix a problem where reading/writing flash didn't work when using PSRAM on ESP32 (#3524)
- Fixed `esp_hal::time::Instant::duration_since_epoch` (#3582)
- Improve PSRAM size detection for the case when no PSRAM is present or unusable (#3554)
- ESP32-S2: I2C operations will now time out if the SCL line is kept low. This timeout is controlled by `Config::software_timeout` (#3571, #3577)
- Asynchronous I2C operations are now cancelled if the Future is dropped (#3572)
- The I2C driver will clear the bus after an error, if necessary (#3570)

### Removed

- The `Peripheral` trait and `PeripheralRef` struct have been removed (#3302, #3305)
- Removed the inherent `degrade` method from peripheral singletons. (#3305)
- Removed the `FullDuplex` trait from the PARL_IO driver. (#3339)
- Removed `Flex::{set_as_input, set_as_output, set_drive_strength, set_as_open_drain, pull_direction}` functions (#3387)
- The `Efuse::read_field_be` function has been removed (#3440)

## [v1.0.0-beta.0] - 2025-02-24

### Added

- SPI: Added support for 3-wire SPI (#2919)
- UART: Add separate config for Rx and Tx (#2965)
- UART: `read_exact_async` (unstable) (#3142)
- UART: `TxConfig::fifo_empty_threshold` (#3142)
- Added accessor methods to config structs (#3011)
- `esp_hal::time::{Rate, Duration, Instant}` (#3083)
- Async support for ADC oneshot reads for ESP32C2, ESP32C3, ESP32C6 and ESP32H2 (#2925, #3082)
- `ESP_HAL_CONFIG_XTAL_FREQUENCY` configuration. For now, chips other than ESP32 and ESP32-C2 have a single option only. (#3054)
- Added more validation to UART and SPI. User can now specify the baudrate tolerance of UART config (#3074)
- Add auto-writeback support to DMA buffers (#3107)

### Changed

- LEDC: Derive `Clone` and `Copy` for ledc speed types to make `ledc::channel::Config` derive them too. (#3139)
- The `unstable` feature is no longer enabled by default (#3136)
- RMT: `TxChannelConfig` and `RxChannelConfig` now support the builder-lite pattern (#2978)
- RMT: Some fields of `TxChannelConfig` and `RxChannelConfig` are now `gpio::Level`-valued instead of `bool` (#2989)
- RMT: The `PulseCode` trait now uses `gpio::Level` to specify output levels instead of `bool` (#2989)
- Removed `embedded-hal-nb` traits (#2882)
- `timer::wait` is now blocking (#2882)
- By default, set `tx_idle_num` to 0 so that bytes written to TX FIFO are always immediately transmitted. (#2859)
- `Rng` and `Trng` now implement `Peripheral<P = Self>` (#2992)
- SPI, UART, I2C: `with_<pin>` functions of peripheral drivers now disconnect the previously assigned pins from the peripheral. (#3012)
- SPI, UART, I2C: Dropping a driver now disconnects pins from their peripherals. (#3012)
- TWAI: Async transmission future resolves after successful transmission and can be aborted by dropping the future. (#3132)
- Migrate PARL_IO driver to DMA move API (#3033)
- `Async` drivers are no longer `Send` (#2980)
- GPIO drivers now take configuration structs (#2990, #3029)
- `flip-link` feature is now a config option (`ESP_HAL_CONFIG_FLIP_LINK`) (#3001)
- Migrate AES driver to DMA move API (#3084)
- Removed features `psram-quad` and `psram-octal` - replaced by `psram` and the `ESP_HAL_CONFIG_PSRAM_MODE` (`quad`/`octal`) (#3001)
- The `esp_hal::time` module no longer reexports `fugit` types (#3083)
- The `system::RadioClockController` trait has been replaced by the `clock::RadioClockController` struct. (#3100)
- The `Cpu` struct and contents of the `reset` and `cpu_control` modules have been moved into `cpu`. (#3099)
- The `software_reset_cpu` now takes which CPU to reset as parameter. (#3099)
- `read_bytes` and `write_bytes` methods on drivers have been renamed to `read` and `write` (#3137)
- `Uart::write` and `Uart::read` are now blocking and return the number of bytes written/read (#2882)
- `Uart::flush` is now blocking (#2882)
- `Uart::split` and the respective split halves have been marked as unstable (#3137)
- Uart errors have been split into `RxError` and `TxError`. A combined `IoError` has been created for embedded-io. (#3138)
- `{Uart, UartTx}::flush()` is now fallible. (#3138)
- `Uart::{read_async, write_async}` are now cancellation-safe (#3142)
- I2C: Async functions are postfixed with `_async`, non-async functions are available in async-mode (#3056)
- ESP32-H2/ESP32-C6: Don't rely on the bootloader to deconfigure permission control (#3150)

### Fixed

- `DmaDescriptor` is now `#[repr(C)]` (#2988)
- Fixed an issue that caused LCD_CAM drivers to turn off their clocks unexpectedly (#3007)
- Fixed an issue where DMA-driver peripherals started transferring before the data was ready (#3003)
- Fixed an issue on ESP32 and S2 where short asynchronous Timer delays would never resolve (#3093)
- Fixed an issue setting higher UART baud rates (#3104)
- ESP32-S2: Fixed linker script (#3096)
- Fix auto writeback on Crypto DMA (#3108)
- `Uart::flush()` now correctly blocks until the TX FIFO is empty (#3151)

### Removed

- Removed `Pin`, `RtcPin` and `RtcPinWithResistors` implementations from `Flex` (#2938)
- OutputOpenDrain has been removed (#3029)
- The fields of config structs are no longer public (#3011)
- Removed the dysfunctional `DmaChannel::set_priority` function (#3088)
- `esp_hal::time::now()`, which has been replaced by `esp_hal::time::Instant::now()` (#3083)
- `peripherals::Interrupts` (#3152)

## [0.23.1] - 2025-01-15

### Fixed

- Fixed `PriorityLock` being ineffective with `Priority::max()` on RISC-V CPUs (#2964)

## [0.23.0] - 2025-01-15

### Added

- ESP32-S3: Added SDMMC signals (#2556)
- Added `set_priority` to the `DmaChannel` trait on GDMA devices (#2403, #2526)
- Added `into_async` and `into_blocking` functions for `ParlIoTxOnly`, `ParlIoRxOnly` (#2526)
- ESP32-C6, H2, S3: Added `split` function to the `DmaChannel` trait. (#2526, #2532)
- DMA: `PeripheralDmaChannel` type aliasses and `DmaChannelFor` traits to improve usability. (#2532)
- `dma::{Channel, ChannelRx, ChannelTx}::set_priority` for GDMA devices (#2403)
- `esp_hal::asynch::AtomicWaker` that does not hold a global critical section (#2555)
- `esp_hal::sync::RawMutex` for embassy-sync. (#2555)
- ESP32-C6, H2, S3: Added `split` function to the `DmaChannel` trait. (#2526)
- Added PSRAM configuration to `esp_hal::Config` if `quad-psram` or `octal-psram` is enabled (#2546)
- Added `esp_hal::psram::psram_raw_parts` (#2546)
- The timer drivers `OneShotTimer` & `PeriodicTimer` have `into_async` and `new_typed` methods (#2586)
- `timer::Timer` trait has three new methods, `wait`, `async_interrupt_handler` and `peripheral_interrupt` (#2586)
- Configuration structs in the I2C, SPI, and UART drivers now implement the Builder Lite pattern (#2614)
- Added `I8080::apply_config`, `DPI::apply_config` and `Camera::apply_config` (#2610)
- Introduced the `unstable` feature which will be used to restrict stable APIs to a subset of esp-hal. (#2628)
- HAL configuration structs now implement the Builder Lite pattern (#2645)
- Added `OutputOpenDrain::unlisten` (#2625)
- Added `{Input, Flex}::wait_for` (#2625)
- Peripheral singletons now implement `Debug` and `defmt::Format` (#2682, #2834)
- `BurstConfig`, a device-specific configuration for configuring DMA transfers in burst mode (#2543)
- `{DmaRxBuf, DmaTxBuf, DmaRxTxBuf}::set_burst_config` (#2543)
- Added `SpiDmaBus::split` for moving between manual & automatic DMA buffers (#2824)
- ESP32-S2: DMA support for AES (#2699)
- Added `transfer_in_place_async` and embedded-hal-async implementation to `Spi` (#2691)
- `InterruptHandler` now implements `Hash` and `defmt::Format` (#2830)
- `uart::ConfigError` now implements `Eq` (#2825)
- `i2c::master::Error` now implements `Eq` and `Hash` (#2825)
- `i2c::master::Operation` now implements `Debug`, `PartialEq`, `Eq`, `Hash`, and `Display` (#2825)
- `i2c::master::Config` now implements `PartialEq`, `Eq`, ans `Hash` (#2825)
- `i2c::master::I2c` now implements `Debug`, `PartialEq`, and `Eq` (#2825)
- `i2c::master::Info` now implements `Debug` (#2825)
- `spi::master::Config` now implements `Hash` (#2823)
- `spi::master` drivers now implement `Debug` and `defmt::Format` (#2823)
- `DmaRxBuf`, `DmaTxBuf` and `DmaRxTxBuf` now implement `Debug` and `defmt::Format` (#2823)
- DMA channels (`AnyGdmaChannel`, `SpiDmaChannel`, `I2sDmaChannel`, `CryptoDmaChannel`) and their RX/TX halves now implement `Debug` and `defmt::Format` (#2823)
- `DmaDescriptor` and `DmaDescriptorFlags` now implement `PartialEq` and `Eq` (#2823)
- `gpio::{Event, WakeEvent, GpioRegisterAccess}` now implement `Debug`, `Eq`, `PartialEq` and `Hash` (#2842)
- `gpio::{Level, Pull, AlternateFunction, RtcFunction}` now implement `Hash` (#2842)
- `gpio::{GpioPin, AnyPin, Io, Output, OutputOpenDrain, Input, Flex}` now implement `Debug`, `defmt::Format` (#2842)
- More interrupts are available in `esp_hal::spi::master::SpiInterrupt`, add `enable_listen`,`interrupts` and `clear_interrupts` for ESP32/ESP32-S2 (#2833)
- The `ExtU64` and `RateExtU32` traits have been added to `esp_hal::time` (#2845)
- Added `AnyPin::steal(pin_number)` (#2854)
- `adc::{AdcCalSource, Attenuation, Resolution}` now implement `Hash` and `defmt::Format` (#2840)
- `rtc_cntl::{RtcFastClock, RtcSlowClock, RtcCalSel}` now implement `PartialEq`, `Eq`, `Hash` and `defmt::Format` (#2840)
- Added `tsens::TemperatureSensor` peripheral for ESP32C6 and ESP32C3 (#2875)
- Added `with_rx()` and `with_tx()` methods to Uart, UartRx, and UartTx (#2904)
- ESP32-S2: Made Wi-Fi peripheral non virtual. (#2942)
- `UartRx::check_for_errors`, `Uart::check_for_rx_errors`, `{Uart, UartRx}::read_buffered_bytes` (#2935)
- Added `i2c` interrupt API (#2944)

### Changed

- In addition to taking by value, peripheral drivers can now mutably borrow DMA channel objects. (#2526)
- DMA channel objects are no longer wrapped in `Channel`. The `Channel` drivers are now managed by DMA enabled peripheral drivers. (#2526)
- The `Dpi` driver and `DpiTransfer` now have a `Mode` type parameter. The driver's asyncness is determined by the asyncness of the `Lcd` used to create it. (#2526)
- `dma::{Channel, ChannelRx, ChannelTx}::set_priority` for GDMA devices (#2403)
- `SystemTimer::set_unit_value` & `SystemTimer::configure_unit` (#2576)
- `SystemTimer` no longer uses peripheral ref (#2576)
- `TIMGX` no longer uses peripheral ref (#2581)
- `SystemTimer::now` has been renamed `SystemTimer::unit_value(Unit)` (#2576)
- `SpiDma` transfers now explicitly take a length along with the DMA buffer object (#2587)
- `dma::{Channel, ChannelRx, ChannelTx}::set_priority` for GDMA devices (#2403)
- `SystemTimer`s `Alarm`s are now type erased (#2576)
- `TimerGroup` `Timer`s are now type erased (#2581)
- PSRAM is now initialized automatically if `quad-psram` or `octal-psram` is enabled (#2546)
- DMA channels are now available via the `Peripherals` struct, and have been renamed accordingly. (#2545)
- Moved interrupt related items from lib.rs, moved to the `interrupt` module (#2613)
- The timer drivers `OneShotTimer` & `PeriodicTimer` now have a `Mode` parameter and type erase the underlying driver by default (#2586)
- `timer::Timer` has new trait requirements of `Into<AnyTimer>`, `'static` and `InterruptConfigurable` (#2586)
- `systimer::etm::Event` no longer borrows the alarm indefinitely (#2586)
- A number of public enums and structs in the I2C, SPI, and UART drivers have been marked with `#[non_exhaustive]` (#2614)
- Interrupt handling related functions are only provided for Blocking UART. (#2610)
- Changed how `Spi`, (split or unsplit) `Uart`, `LpUart`, `I8080`, `Camera`, `DPI` and `I2C` drivers are constructed (#2610)
- I8080, camera, DPI: The various standalone configuration options have been merged into `Config` (#2610)
- Dropped GPIO futures stop listening for interrupts (#2625)
- UART driver's `StopBits` enum variants now correctly use UpperCamelCase (#2669)
- The `PeripheralInput` and `PeripheralOutput` traits are now sealed (#2690)
- `esp_hal::sync::Lock` has been renamed to RawMutex (#2684)
- Updated `esp-pacs` with support for Wi-Fi on the ESP32 and made the peripheral non virtual (#2822)
- `SpiBitOrder`, `SpiDataMode`, `SpiMode` were renamed to `BitOder`, `DataMode` and `Mode` (#2828)
- `crate::Mode` was renamed to `crate::DriverMode` (#2828)
- `Spi::with_miso` has been overloaded into `Spi::with_miso` and `Spi::with_sio1` (#2557)
- Renamed some I2C error variants (#2844)
- I2C: Replaced potential panics with errors. (#2831)
- UART: Make `AtCmdConfig` and `ConfigError` non-exhaustive (#2851)
- UART: Make `AtCmdConfig` use builder-lite pattern (#2851)
- UART: Fix naming violations for `DataBits`, `Parity`, and `StopBits` enum variants (#2893)
- UART: Remove blocking version of `read_bytes` and rename `drain_fifo` to `read_bytes` instead (#2895)
- Renamed variants of `CpuClock`, made the enum non-exhaustive (#2899)
- SPI: Fix naming violations for `Mode` enum variants (#2902)
- SPI: Fix naming violations for `Address` and `Command` enum variants (#2906)
- `ClockSource` enums are now `#[non_exhaustive]` (#2912)
- `macros` module is now private (#2900)
- `gpio::{Input, Flex}::wakeup_enable` now returns an error instead of panicking. (#2916)
- I2C: Have a dedicated enum to specify the timeout (#2864)
- Removed the `I` prefix from `DriveStrength` enum variants. (#2922)
- Removed the `Attenuation` prefix from `Attenuation` enum variants. (#2922)
- Renamed / changed some I2C error variants (#2844, #2862)
- The `entry` macro is replaced by the `main` macro (#2941)
- `{Uart, UartRx}::read_bytes` now blocks until the buffer is filled. (#2935)
- Bump MSRV to 1.84 (#2951)

### Fixed

- Xtensa devices now correctly enable the `esp-hal-procmacros/rtc-slow` feature (#2594)
- User-bound GPIO interrupt handlers should no longer interfere with async pins. (#2625)
- `spi::master::Spi::{into_async, into_blocking}` are now correctly available on the typed driver, to. (#2674)
- It is no longer possible to safely conjure `GpioPin` instances (#2688)
- UART: Public API follows `C-WORD_ORDER` Rust API standard (`VerbObject` order) (#2851)
- `DmaRxStreamBuf` now correctly resets the descriptors the next time it's used (#2890)
- i2s: fix pin offset logic for parallel output on i2s1 (#2886)

### Removed

- Remove more examples. Update doctests. (#2547)
- The `configure` and `configure_for_async` DMA channel functions has been removed (#2403)
- The DMA channel objects no longer have `tx` and `rx` fields. (#2526)
- `SysTimerAlarms` has been removed, alarms are now part of the `SystemTimer` struct (#2576)
- `FrozenUnit`, `AnyUnit`, `SpecificUnit`, `SpecificComparator`, `AnyComparator` have been removed from `systimer` (#2576)
- Remove Dma[Rx|Tx]Buffer::length (#2587)
- `esp_hal::psram::psram_range` (#2546)
- The `Dma` structure has been removed. (#2545)
- Removed `embedded-hal 0.2.x` impls and deps from `esp-hal` (#2593)
- Removed `Camera::set_` functions (#2610)
- `DmaTxBuf::{compute_chunk_size, compute_descriptor_count, new_with_block_size}` (#2543)
- The `prelude` module has been removed (#2845)
- SPI: Removed `pub fn read_byte` and `pub fn write_byte` (#2915)
- Removed all peripheral instance type parameters and `new_typed` constructors (#2907)

## [0.22.0] - 2024-11-20

### Added

- A new config option `PLACE_SWITCH_TABLES_IN_RAM` to improve performance (especially for interrupts) at the cost of slightly more RAM usage (#2331)
- A new config option `PLACE_ANON_IN_RAM` to improve performance (especially for interrupts) at the cost of RAM usage (#2331)
- Add burst transfer support to DMA buffers (#2336)
- `AnyPin` now implements `From<GpioPin<N>>`. (#2326)
- Added `AnySpi` and `AnySpiDmaChannel`. (#2334)
- Added `AnyI2s` and `AnyI2sDmaChannel`. (#2367)
- Added `AnyTwai`. (#2359)
- Added `AnyUart`. (#2381)
- `Pins::steal()` to unsafely obtain GPIO. (#2335)
- `I2c::with_timeout` (#2361)
- `Spi::half_duplex_read` and `Spi::half_duplex_write` (#2373)
- Add RGB/DPI driver (#2415)
- Add `DmaLoopBuf` (#2415)
- `Cpu::COUNT` and `Cpu::current()` (#2411)
- `UartInterrupt` and related functions (#2406)
- I2S Parallel output driver for ESP32. (#2348, #2436, #2472)
- Add an option to configure `WDT` action (#2330)
- `DmaDescriptor` is now `Send` (#2456)
- `into_async` and `into_blocking` functions for most peripherals (#2430, #2461)
- API mode type parameter (currently always `Blocking`) to `master::Spi` and `slave::Spi` (#2430)
- `gpio::{GpioPin, AnyPin, Flex, Output, OutputOpenDrain}::split()` to obtain peripheral interconnect signals. (#2418)
- `gpio::Input::{split(), into_peripheral_output()}` when used with output pins. (#2418)
- `gpio::Output::peripheral_input()` (#2418)
- `{Uart, UartRx, UartTx}::apply_config()` (#2449)
- `{Uart, UartRx, UartTx}` now implement `embassy_embedded_hal::SetConfig` (#2449)
- GPIO ETM tasks and events now accept `InputSignal` and `OutputSignal` (#2427)
- `spi::master::Config` and `{Spi, SpiDma, SpiDmaBus}::apply_config` (#2448)
- `embassy_embedded_hal::SetConfig` is now implemented for `spi::master::{Spi, SpiDma, SpiDmaBus}`, `i2c::master::I2c` (#2448, #2477)
- `slave::Spi::{with_mosi(), with_miso(), with_sclk(), with_cs()}` functions (#2485)
- I8080: Added `set_8bits_order()` to set the byte order in 8-bit mode (#2487)
- `I2c::{apply_config(), with_sda(), with_scl()}` (#2477)
- ESP32-S2: Added missing GPIO alternate functions (#2512)

### Changed

- Peripheral type erasure for SPI (#2334)
- Peripheral type erasure for I2S (#2367)
- Peripheral type erasure for I2C (#2361)
- Peripheral type erasure for TWAI (#2359)
- The SPI driver has been rewritten to allow using half-duplex and full-duplex functionality on the same bus. See the migration guide for details. (#2373)
- Renamed `SpiDma` functions: `dma_transfer` to `transfer`, `dma_write` to `write`, `dma_read` to `read`. (#2373)
- Peripheral type erasure for UART (#2381)
- Changed listening for UART events (#2406)
- Circular DMA transfers now correctly error, `available` returns `Result<usize,DmaError>` now (#2409)
- Interrupt listen/unlisten/clear functions now accept any type that converts into `EnumSet` (i.e. single interrupt flags). (#2442)
- SPI interrupt listening is now only available in Blocking mode. The `set_interrupt_handler` is available via `InterruptConfigurable` (#2442)
- Allow users to create DMA `Preparation`s (#2455)
- The `rmt::asynch::RxChannelAsync` and `rmt::asynch::TxChannelAsync` traits have been moved to `rmt` (#2430)
- Calling `AnyPin::output_signals` on an input-only pin (ESP32 GPIO 34-39) will now result in a panic. (#2418)
- UART configuration types have been moved to `esp_hal::uart` (#2449)
- `spi::master::Spi::new()` no longer takes `frequency` and `mode` as a parameter. (#2448)
- Peripheral interconnections via GPIO pins now use the GPIO matrix. (#2419)
- The I2S driver has been moved to `i2s::master` (#2472)
- `slave::Spi` constructors no longer take pins (#2485)
- The `I2c` master driver has been moved from `esp_hal::i2c` to `esp_hal::i2c::master`. (#2476)
- `I2c` SCL timeout is now defined in bus clock cycles. (#2477)
- Trying to send a single-shot RMT transmission will result in an error now, `RMT` deals with `u32` now, `PulseCode` is a convenience trait now (#2463)
- Removed `get_` prefixes from functions (#2528)
- The `Camera` and `I8080` drivers' constructors now only accepts blocking-mode DMA channels. (#2519)
- Many peripherals are now disabled by default and also get disabled when the driver is dropped (#2544)
- Updated embassy-time to v0.4 (#2701)
- Config: Crate prefixes and configuration keys are now separated by `_CONFIG_` (#2848)
- UART: `read_byte` and `write_byte` made private. (#2915)

### Fixed

- Fix conflict between `RtcClock::get_xtal_freq` and `Rtc::disable_rom_message_printing` (#2360)
- Fixed an issue where interrupts enabled before `esp_hal::init` were disabled. This issue caused the executor created by `#[esp_hal_embassy::main]` to behave incorrectly in multi-core applications. (#2377)
- Fixed `TWAI::transmit_async`: bus-off state is not reached when CANH and CANL are shorted. (#2421)
- ESP32: added UART-specific workaround for <https://docs.espressif.com/projects/esp-chip-errata/en/latest/esp32/03-errata-description/esp32/cpu-subsequent-access-halted-when-get-interrupted.html> (#2441)
- Fixed some SysTimer race conditions and panics (#2451)
- TWAI: accept all messages by default (#2467)
- I8080: `set_byte_order()` now works correctly in 16-bit mode (#2487)
- ESP32-C6/ESP32-H2: Make higher LEDC frequencies work (#2520)

### Removed

- The `i2s::{I2sWrite, I2sWriteDma, I2sRead, I2sReadDma, I2sWriteDmaAsync, I2sReadDmaAsync}` traits have been removed. (#2316)
- The `ledc::ChannelHW` trait is no longer generic. (#2387)
- The `I2c::new_with_timeout` constructors have been removed (#2361)
- `I2c::new()` no longer takes `frequency` and pins as parameters. (#2477)
- The `spi::master::HalfDuplexReadWrite` trait has been removed. (#2373)
- The `Spi::with_pins` methods have been removed. (#2373)
- The `Spi::new_half_duplex` constructor have been removed. (#2373)
- The `HalfDuplexMode` and `FullDuplexMode` parameters have been removed from `Spi`. (#2373)
- Removed the output pin type parameter from `ledc::{Channel, ChannelIFace}` (#2388)
- Removed the output pin type parameter from `mcpwm::operator::{PwmPin, LinkedPins}` (#2388)
- Removed the output pin type parameter from `parl_io::{ClkOutPin, ClkInPin, RxClkInPin}` (#2388)
- Removed the valid pin type parameter from `parl_io::{TxPinConfigWithValidPin, RxPinConfigWithValidPin}` (#2388)
- Removed the pin type parameters from `parl_io::{TxOneBit, TxTwoBits, TxFourBits, TxEightBits, TxSixteenBits}` (#2388)
- Removed the pin type parameters from `parl_io::{RxOneBit, RxTwoBits, RxFourBits, RxEightBits, RxSixteenBits}` (#2388)
- Removed the pin type parameters from `lcd_cam::lcd::i8080::{TxEightBits, TxSixteenBits}` (#2388)
- Removed the pin type parameters from `lcd_cam::cam::{RxEightBits, RxSixteenBits}` (#2388)
- Most of the async-specific constructors (`new_async`, `new_async_no_transceiver`) have been removed. (#2430)
- The `configure_for_async` DMA functions have been removed (#2430)
- The `Uart::{change_baud, change_stop_bits}` functions have been removed (#2449)
- `gpio::{Input, Output, OutputOpenDrain, Flex, GpioPin}::{peripheral_input, into_peripheral_output}` have been removed. (#2418)
- The `GpioEtm` prefix has been removed from `gpio::etm` types (#2427)
- The `TimerEtm` prefix has been removed from `timer::timg::etm` types (#2427)
- The `SysTimerEtm` prefix has been removed from `timer::systimer::etm` types (#2427)
- The `GpioEtmEventRising`, `GpioEtmEventFalling`, `GpioEtmEventAny` types have been replaced with `Event` (#2427)
- The `TaskSet`, `TaskClear`, `TaskToggle` types have been replaced with `Task` (#2427)
- `{Spi, SpiDma, SpiDmaBus}` configuration methods (#2448)
- `Io::new_with_priority` and `Io::new_no_bind_interrupt`. (#2486)
- `parl_io::{no_clk_pin(), NoClkPin}` (#2531)
- Removed `get_core` function in favour of `Cpu::current` (#2533)
- Removed `uart::Config` setters and `symbol_length`. (#2847)

## [0.21.1]

### Fixed

- Restored blocking `embedded_hal` compatibility for async I2C driver (#2343)
- I2c::transaction is now able to transmit data of arbitrary length (#2481)

## [0.21.0]

### Added

- Introduce traits for the DMA buffer objects (#1976, #2213)
- Implement `embedded-hal` output pin traits for `NoPin` (#2019, #2133)
- Added `esp_hal::init` to simplify HAL initialisation (#1970, #1999)
- Added GpioPin::degrade to create ErasePins easily. Same for AnyPin by accident. (#2075)
- Added missing functions to `Flex`: `unlisten`, `is_interrupt_set`, `wakeup_enable`, `wait_for_high`, `wait_for_low`, `wait_for_rising_edge`, `wait_for_falling_edge`, `wait_for_any_edge`. (#2075)
- `Flex` now implements `Wait`. (#2075)
- Added sleep and wakeup support for esp32c2 (#1922)
- `Input`, `Output`, `OutputOpenDrain` and `Flex` now implement `Peripheral`. (#2094)
- Previously unavailable memory is available via `.dram2_uninit` section (#2079)
- You can now use `Input`, `Output`, `OutputOpenDrain` and `Flex` pins as EXTI and RTCIO wakeup sources (#2095)
- Added `Rtc::set_current_time` to allow setting RTC time, and `Rtc::current_time` to getting RTC time while taking into account boot time (#1883)
- Added APIs to allow connecting signals through the GPIO matrix. (#2128)
- Allow I8080 transfers to be cancelled on the spot (#2191)
- Implement `TryFrom<u32>` for `ledc::timer::config::Duty` (#1984)
- Expose `RtcClock::get_xtal_freq` and `RtcClock::get_slow_freq` publically for all chips (#2183)
- TWAI support for ESP32-H2 (#2199)
- Make `DmaDescriptor` methods public (#2237)
- Added a way to configure watchdogs in `esp_hal::init` (#2180)
- Introduce `DmaRxStreamBuf` (#2242)
- Implement `embedded_hal_async::delay::DelayNs` for `TIMGx` timers (#2084)
- Added `Efuse::read_bit` (#2259)
- Limited SPI slave support for ESP32 (Modes 1 and 3 only) (#2278)
- Added `Rtc::disable_rom_message_printing` (S3 and H2 only) (#2280)
- Added `esp_hal::time::{Duration, Instant}` (#2304)

### Changed

- Make saving and restoring SHA digest state an explicit operation (#2049)
- Reordered RX-TX pairs in all APIs to be consistent (#2074)
- Make saving and restoring SHA digest state an explicit operation (#2049)
- `Delay::new()` is now a `const` function (#1999)
- `Input`, `Output`, `OutputOpenDrain` and `Flex` are now type-erased by default. Use the new `new_typed` constructor to keep using the ZST pin types. (#2075)
- To avoid confusion with the `Rtc::current_time` wall clock time APIs, we've renamed `esp_hal::time::current_time` to `esp_hal::time::now`. (#2091)
- Renamed `touch::Continous` to `touch::Continuous`. (#2094)
- Faster SHA (#2112)
- The (previously undocumented) `ErasedPin` enum has been replaced with the `ErasedPin` struct. (#2094)
- Renamed and merged `Rtc::get_time_us` and `Rtc::get_time_ms` into `Rtc::time_since_boot` (#1883)
- ESP32: Added support for touch sensing on GPIO32 and 33 (#2109)
- Removed gpio pin generics from I8080 driver type. (#2171)
- I8080 driver now decides bus width at transfer time rather than construction time. (#2171)
- Migrate the I8080 driver to a move based API (#2191)
- Replaced `AnyPin` with `InputSignal` and `OutputSignal` and renamed `ErasedPin` to `AnyPin` (#2128)
- Replaced the `ErasedTimer` enum with the `AnyTimer` struct. (#2144)
- `Camera` and `AesDma` now support erasing the DMA channel type (#2258)
- Changed the parameters of `Spi::with_pins` to no longer be optional (#2133)
- Renamed `DummyPin` to `NoPin` and removed all internal logic from it. (#2133)
- The `NO_PIN` constant has been removed. (#2133)
- MSRV bump to 1.79 (#2156)
- Allow handling interrupts while trying to lock critical section on multi-core chips. (#2197)
- Migrate `Camera` to a move based API (#2242)
- Removed the PS-RAM related features, replaced by `quad-psram`/`octal-psram`, `init_psram` takes a configuration parameter, it's now possible to auto-detect PS-RAM size (#2178)
- `EspTwaiFrame` constructors now accept any type that converts into `esp_hal::twai::Id` (#2207)
- Change `DmaTxBuf` to support PSRAM on `esp32s3` (#2161)
- I2c `transaction` is now also available as a inherent function, lift size limit on `write`,`read` and `write_read` (#2262)
- SPI transactions are now cancelled if the transfer object (or async Future) is dropped. (#2216)
- The DMA channel types have been removed from peripherals (#2261)
- `I2C` driver renamed to `I2c` (#2320)
- The GPIO pins are now accessible via `Peripherals` and are no longer part of the `Io` struct (#2508)
- `dma::{ChannelRx, ChannelTx}` now have a `Mode` type parameter (#2519)

### Fixed

- SHA driver can now be safely used in multiple contexts concurrently (#2049)
- Fixed an issue with DMA transfers potentially not waking up the correct async task (#2065)
- Fixed an issue with LCD_CAM i8080 where it would send double the clocks in 16bit mode (#2085)
- Fix i2c embedded-hal transaction (#2028)
- Fix some inconsistencies in DMA interrupt bits (#2169)
- Fix SPI DMA alternating `write` and `read` for ESP32 and ESP32-S2 (#2131)
- Fix I2C ending up in a state when only re-creating the peripheral makes it useable again (#2141)
- Fix `SpiBus::transfer` transferring data twice in some cases (#2159)
- Fixed UART freezing when using `RcFast` clock source on ESP32-C2/C3 (#2170)
- I2S: on ESP32 and ESP32-S2 data is now output to the right (WS=1) channel first. (#2194)
- SPI: Fixed an issue where unexpected data was written outside of the read buffer (#2179)
- SPI: Fixed an issue where `wait` has returned before the DMA has finished writing the memory (#2179)
- SPI: Fixed an issue where repeated calls to `dma_transfer` may end up looping indefinitely (#2179)
- SPI: Fixed an issue that prevented correctly reading the first byte in a transaction (#2179)
- SPI: ESP32: Send address with correct data mode even when no data is sent. (#2231)
- SPI: ESP32: Allow using QSPI mode on SPI3. (#2245)
- PARL_IO: Fixed an issue that caused garbage to be output at the start of some requests (#2211)
- TWAI on ESP32 (#2207)
- TWAI should no longer panic when receiving a non-compliant frame (#2255)
- OneShotTimer: fixed `delay_nanos` behaviour (#2256)
- Fixed unsoundness around `Efuse` (#2259)
- Empty I2C writes to unknown addresses now correctly fail with `AckCheckFailed`. (#2506)

### Removed

- Removed `digest::Digest` implementation from SHA (#2049)
- Removed `NoPinType` in favour of `DummyPin`. (#2068)
- Removed the `async`, `embedded-hal-02`, `embedded-hal`, `embedded-io`, `embedded-io-async`, and `ufmt` features (#2070)
- Removed the `GpioN` type aliasses. Use `GpioPin<N>` instead. (#2073)
- Removed `Peripherals::take`. Use `esp_hal::init` to obtain `Peripherals` (#1999)
- Removed `AnyInputOnlyPin` in favour of `AnyPin`. (#2071)
- Removed the following functions from `GpioPin`: `is_high`, `is_low`, `set_high`, `set_low`, `set_state`, `is_set_high`, `is_set_low`, `toggle`. (#2094)
- Removed `Rtc::get_time_raw` (#1883)
- Removed `_with_default_pins` UART constructors (#2132)
- Removed transfer methods `send`, `send_dma` and `send_dma_async` from `I8080` (#2191)
- Removed `uart::{DefaultRxPin, DefaultTxPin}` (#2132)
- Removed `PcntSource` and `PcntInputConfig`. (#2134)
- Removed the `place-spi-driver-in-ram` feature, this is now enabled via [esp-config](https://docs.rs/esp-config) (#2156)
- Removed `esp_hal::spi::slave::prelude` (#2260)
- Removed `esp_hal::spi::slave::WithDmaSpiN` traits (#2260)
- The `WithDmaAes` trait has been removed (#2261)
- The `I2s::new_i2s1` constructor has been removed (#2261)
- `Peripherals.GPIO` has been removed (#2508)

## [0.20.1] - 2024-08-30

### Fixed

- A build issue when including doc comment prelude (#2040)

## [0.20.0] - 2024-08-29

### Added

- Introduce DMA buffer objects (#1856, #1985)
- Added new `Io::new_no_bind_interrupt` constructor (#1861)
- Added touch pad support for esp32 (#1873, #1956)
- Allow configuration of period updating method for MCPWM timers (#1898)
- Add self-testing mode for TWAI peripheral. (#1929)
- Added a `PeripheralClockControl::reset` to the driver constructors where missing (#1893)
- Added `digest::Digest` implementation to SHA (#1908)
- Added `debugger::debugger_connected`. (#1961)
- DMA: don't require `Sealed` to implement `ReadBuffer` and `WriteBuffer` (#1921)
- Allow DMA to/from psram for esp32s3 (#1827)
- Added missing methods to `SpiDmaBus` (#2016)
- PARL_IO use ReadBuffer and WriteBuffer for Async DMA (#1996)

### Changed

- Peripheral driver constructors don't take `InterruptHandler`s anymore. Use `set_interrupt_handler` to explicitly set the interrupt handler now. (#1819)
- Migrate SPI driver to use DMA buffer objects (#1856, #1985)
- Use the peripheral ref pattern for `OneShotTimer` and `PeriodicTimer` (#1855)
- Improve SYSTIMER API (#1871)
- SHA driver now use specific structs for the hashing algorithm instead of a parameter. (#1908)
- Remove `fn free(self)` in HMAC which goes against esp-hal API guidelines (#1972)
- `AnyPin`, `AnyInputOnyPin` and `DummyPin` are now accessible from `gpio` module (#1918)
- Changed the RSA modular multiplication API to be consistent across devices (#2002)

### Fixed

- Improve error detection in the I2C driver (#1847)
- Fix I2S async-tx (#1833)
- Fix PARL_IO async-rx (#1851)
- SPI: Clear DMA interrupts before (not after) DMA starts (#1859)
- SPI: disable and re-enable MISO and MOSI in `start_transfer_dma`, `start_read_bytes_dma` and `start_write_bytes_dma` accordingly (#1894)
- TWAI: GPIO pins are not configured as input and output (#1906)
- ESP32C6: Make ADC usable after TRNG deinicialization (#1945)
- We should no longer generate 1GB .elf files for ESP32C2 and ESP32C3 (#1962)
- Reset peripherals in driver constructors where missing (#1893, #1961)
- Fixed ESP32-S2 systimer interrupts (#1979)
- Software interrupt 3 is no longer available when it is required by `esp-hal-embassy`. (#2011)
- ESP32: Fixed async RSA (#2002)

### Removed

- This package no longer re-exports the `esp_hal_procmacros::main` macro (#1828)
- The `AesFlavour` trait no longer has the `ENCRYPT_MODE`/`DECRYPT_MODE` associated constants (#1849)
- Removed `FlashSafeDma` (#1856)
- Remove redundant WithDmaSpi traits (#1975)
- `IsFullDuplex` and `IsHalfDuplex` traits (#1985)

## [0.19.0] - 2024-07-15

### Added

- uart: Added `with_cts`/`with_rts`s methods to configure CTS, and RTS pins (#1592)
- uart: Constructors now require TX and RX pins (#1592)
- uart: Added `Uart::new_with_default_pins` constructor (#1592)
- uart: Added `UartTx` and `UartRx` constructors (#1592)
- Add Flex / AnyFlex GPIO pin driver (#1659)
- Add new `DmaError::UnsupportedMemoryRegion` - used memory regions are checked when preparing a transfer now (#1670)
- Add DmaTransactionTxOwned, DmaTransactionRxOwned, DmaTransactionTxRxOwned, functions to do owning transfers added to SPI half-duplex (#1672)
- uart: Implement `embedded_io::ReadReady` for `Uart` and `UartRx` (#1702)
- ESP32-S3: Expose optional HSYNC input in LCD_CAM (#1707)
- ESP32-S3: Add async support to the LCD_CAM I8080 driver (#1834)
- ESP32-C6: Support lp-core as wake-up source (#1723)
- Add support for GPIO wake-up source (#1724)
- gpio: add DummyPin (#1769)
- dma: add Mem2Mem to support memory to memory transfer (#1738)
- Add `uart` wake source (#1727)
- `#[ram(persistent)]` option to replace the unsound `uninitialized` option (#1677)
- uart: Make `rx_timeout` optional in Config struct (#1759)
- Add interrupt related functions to `PeriodicTimer`/`OneShotTimer`, added `ErasedTimer` (#1753)
- Added blocking `read_bytes` method to `Uart` and `UartRx` (#1784)
- Add method to expose `InputPin::is_interrupt_set` in `Input<InputPin>` for use in interrupt handlers (#1829)

### Fixed

- ESP32-S3: Fix DMA waiting check in LCD_CAM (#1707)
- TIMG: Fix interrupt handler setup (#1714)
- Fix `sleep_light` for ESP32-C6 (#1720)
- ROM Functions: Fix address of `ets_update_cpu_frequency_rom` (#1722)
- Fix `regi2c_*` functions for `esp32h2` (#1737)
- Improved `#[ram(zeroed)]` soundness by adding a `bytemuck::Zeroable` type bound (#1677)
- ESP32-S2 / ESP32-S3: Fix UsbDm and UsbDp for Gpio19 and Gpio20 (#1764)
- Fix reading/writing small buffers via SPI master async dma (#1760)
- Remove unnecessary delay in rtc_ctnl (#1794)

### Changed

- Refactor `Dac1`/`Dac2` drivers into a single `Dac` driver (#1661)
- esp-hal-embassy: make executor code optional (but default) again (#1683)
- Improved interrupt latency on RISC-V based chips (#1679)
- `esp_wifi::initialize` no longer requires running maximum CPU clock, instead check it runs above 80MHz. (#1688)
- Move DMA descriptors from DMA Channel to each individual peripheral driver. (#1719)
- Allow users to easily name DMA channels (#1770)
- Support DMA chunk sizes other than the default 4092 (#1758)
- Improved interrupt latency on Xtensa based chips (#1735)
- Improve PCNT api (#1765)

### Removed

- uart: Removed `configure_pins` methods (#1592)
- Removed `DmaError::Exhausted` error by improving the implementation of the `pop` function (#1664)
- Unsound `#[ram(uninitialized)]` option in favor of the new `persistent` option (#1677)

## [0.18.0] - 2024-06-04

### Added

- i2c: implement `I2C:transaction` for `embedded-hal` and `embedded-hal-async` (#1505)
- spi: implement `with_bit_order` (#1537)
- ESP32-PICO-V3-02: Initial support (#1155)
- `time::current_time` API (#1503)
- ESP32-S3: Add LCD_CAM Camera driver (#1483)
- `embassy-usb` support (#1517)
- SPI Slave support for ESP32-S2 (#1562)
- Add new generic `OneShotTimer` and `PeriodicTimer` drivers, plus new `Timer` trait which is implemented for `TIMGx` and `SYSTIMER` (#1570)
- Feature: correct `TRNG` mechanism (#1804)

### Fixed

- i2c: i2c1_handler used I2C0 register block by mistake (#1487)
- Removed ESP32 specific code for resolutions > 16 bit in ledc embedded_hal::pwm max_duty_cycle function. (#1441)
- Fixed division by zero in ledc embedded_hal::pwm set_duty_cycle function and converted to set_duty_hw instead of set_duty to eliminate loss of granularity. (#1441)
- Embassy examples now build on stable (#1485)
- Fix delay on esp32h2 (#1535)
- spi: fix dma wrong mode when using eh1 blocking api (#1541)
- uart: make `uart::UartRx::read_byte` public (#1547)
- Fix async serial-usb-jtag (#1561)
- Feeding `RWDT` now actually works (#1645)

### Changed

- Removed unneeded generic parameters on `Usb` (#1469)
- Created virtual peripherals for CPU control and radio clocks, rather than splitting them from `SYSTEM` (#1428)
- `IO`, `ADC`, `DAC`, `RTC*`, `LEDC`, `PWM` and `PCNT` drivers have been converted to camel case format (#1473)
- RNG is no longer TRNG, the `CryptoRng` implementation has been removed. To track this being re-added see #1499 (#1498)
- Make software interrupts shareable (#1500)
- The `SystemParts` struct has been renamed to `SystemControl`, and now has a constructor which takes the `SYSTEM` peripheral (#1495)
- Timer abstraction: refactor `systimer` and `timer` modules into a common `timer` module (#1527)
- Removed the `embassy-executor-thread` and `embassy-executor-interrupt` features, they are now enabled by default when `embassy` is enabled. (#1485)
- Software interrupt 3 is now used instead of software interrupt 0 on the thread aware executor on multicore systems (#1485)
- Timer abstraction: refactor `systimer` and `timer` modules into a common `timer` module (#1527)
- Refactoring of GPIO module, have drivers for Input,Output,OutputOpenDrain, all drivers setup their GPIOs correctly (#1542)
- DMA transactions are now found in the `dma` module (#1550)
- Remove unnecessary generics from PARL_IO driver (#1545)
- Use `Level enum` in GPIO constructors instead of plain bools (#1574)
- rmt: make ChannelCreator public (#1597)

### Removed

- Removed the `SystemExt` trait (#1495)
- Removed the `GpioExt` trait (#1496)
- Embassy support (and all related features) has been removed, now available in the `esp-hal-embassy` package instead (#1595)

## [0.17.0] - 2024-04-18

### Added

- Add `ADC::read_blocking` to xtensa chips (#1293)
- ESP32-C6 / ESP32-H2: Implement `ETM` for general purpose timers (#1274)
- `interrupt::enable` now has a direct CPU enable counter part, `interrupt::enable_direct` (#1310)
- `Delay::delay(time: fugit::MicrosDurationU64)` (#1298)
- Added async support for TWAI (#1320)
- Add TWAI support for ESP32-C6 (#1323)
- `GpioPin::steal` unsafe API (#1363)
- Inherent implementions of GPIO pin `set_low`, `is_low`, etc. (#1284)
- Warn users when attempting to build using the `dev` profile (#1420)
- Async uart now reports interrupt errors(overflow, glitch, frame error, parity) back to user of read/write. uart clock decimal part configured for c2,c3,s3 (#1168, #1445)
- Add mechanism to configure UART source clock (#1416)
- `GpioPin` got a function `set_state(bool)` (#1462)
- Add definitions of external USB PHY peripheral I/O signals (#1463)
- Expose e-hal ErrorKind::NoAcknowledge in I2C driver (#1454)
- Add remaining peripheral signals for LCD_CAM (#1466)

### Fixed

- Reserve `esp32` ROM stacks to prevent the trashing of dram2 section (#1289)
- Fixing `esp-wifi` + `TRNG` issue on `ESP32-S2` (#1272)
- Fixed core1 startup using the wrong stack on the esp32 and esp32s3 (#1286)
- ESP32: Apply fix for Errata 3.6 in all the places necessary. (#1315)
- ESP32 & ESP32-S2: Fix I²C frequency (#1306)
- UART's TX/RX FIFOs are now cleared during initialization (#1344)
- Fixed `LCD_CAM I8080` driver potentially sending garbage to display (#1301)
- The TWAI driver can now be used without requiring the `embedded-hal` traits (#1355)
- USB pullup/pulldown now gets properly cleared and does not interfere anymore on esp32c3 and esp32s3 (#1244)
- Fixed GPIO counts so that using async code with the higher GPIO number should no longer panic (#1361, #1362)
- ESP32/ESP32-S2: Wait for I2S getting out of TX_IDLE when starting a transfer (#1375)
- Fixed writes to SPI not flushing before attempting to write, causing corrupted writes (#1381)
- fix AdcConfig::adc_calibrate for xtensa targets (#1379)
- Fixed a divide by zero panic when setting the LEDC duty cycle to 0 with `SetDutyCycle::set_duty_cycle` (#1403)
- Support 192 and 256-bit keys for AES (#1316)
- Fixed MCPWM DeadTimeCfg bit values (#1378)
- ESP32 LEDC `set_duty_cycle` used HighSpeedChannel for LowSpeedChannel (#1457)

### Changed

- TIMG: Allow use without the embedded-hal-02 traits in scope (#1367)
- DMA: use channel clusters (#1330)
- Remove `Ext32` and `RateExtU64` from prelude (#1298)
- Prefer mutable references over moving for DMA transactions (#1238)
- Support runtime interrupt binding, adapt GPIO driver (#1231)
- Renamed `eh1` feature to `embedded-hal`, feature-gated `embedded-hal@0.2.x` trait implementations (#1273)
- Enable `embedded-hal` feature by default, instead of the `embedded-hal-02` feature (#1313)
- `Uart` structs now take a `Mode` parameter which defines how the driver is initialized (#1294)
- `Rmt` can be created in async or blocking mode. The blocking constructor takes an optional interrupt handler argument. (#1341)
- All `Instance` traits are now sealed, and can no longer be implemented for arbitrary types (#1346)
- DMA channels can/have to be explicitly created for async or blocking drivers, added `set_interrupt_handler` to DMA channels, SPI, I2S, PARL_IO, don't enable interrupts on startup for DMA, I2S, PARL_IO, GPIO (#1300)
- UART: Rework `change_baud` so it is possible to set baud rate even after instantiation (#1350)
- Runtime ISR binding for SHA,ECC and RSA (#1354)
- Runtime ISR binding for I2C (#1376)
- `UsbSerialJtag` can be created in async or blocking mode. The blocking constructor takes an optional interrupt handler argument (#1377)
- SYSTIMER and TIMG instances can now be created in async or blocking mode (#1348)
- Runtime ISR binding for TWAI (#1384)
- ESP32-C6: The `gpio::lp_gpio` module has been renamed to `gpio::lp_io` to match the peripheral name (#1397)
- Runtime ISR binding for assist_debug (#1395)
- Runtime ISR binding for software interrupts, software interrupts are split now, interrupt-executor takes the software interrupt to use, interrupt-executor is easier to use (#1398)
- PCNT: Runtime ISR binding (#1396)
- Runtime ISR binding for RTC (#1405)
- Improve MCPWM DeadTimeCfg API (#1378)
- `SystemTimer`'s `Alarm` methods now require `&mut self` (#1455)

### Removed

- Remove package-level type exports (#1275)
- Removed `direct-vectoring` & `interrupt-preemption` features, as they are now enabled by default (#1310)
- Removed the `rt` and `vectored` features (#1380)
- Remove partial support for the ESP32-P4 (#1461)

## [0.16.1] - 2024-03-12

### Fixed

- Resolved an issue with the `defmt` dependency/feature (#1264)

### Changed

- Use ROM `memcpy` over compiler builtins (#1255)
- Do not ensure randomness or implement the `CryptoRng` trait for ESP32-P4/S2 (#1267)

## [0.16.0] - 2024-03-08

### Added

- Add initial support for the ESP32-P4 (#1101)
- Implement `embedded_hal::pwm::SetDutyCycle` trait for `ledc::channel::Channel` (#1097)
- ESP32-P4: Add initial GPIO support (#1109)
- ESP32-P4: Add initial support for interrupts (#1112)
- ESP32-P4: Add efuse reading support (#1114)
- ESP32-S3: Added LCD_CAM I8080 driver (#1086)
- Allow for splitting of the USB Serial JTAG peripheral into tx/rx components (#1024)
- `RngCore` trait is implemented (#1122)
- Support Rust's `stack-protector` feature (#1135)
- Adding clock support for `ESP32-P4` (#1145)
- Implementation OutputPin and InputPin for AnyPin (#1067)
- Implement `estimate_xtal_frequency` for ESP32-C6 / ESP32-H2 (#1174)
- A way to push into I2S DMA buffer via a closure (#1189)
- Added basic `LP-I2C` driver for C6 (#1185)
- Ensuring that the random number generator is TRNG. (#1200)
- ESP32-C6: Add timer wakeup source for deepsleep (#1201)
- Introduce `InterruptExecutor::spawner()` (#1211)
- Add `InterruptHandler` struct, which couples interrupt handlers and their priority together (#1299)

### Fixed

- Fix embassy-time tick rate not set when using systick as the embassy timebase (#1124)
- Fix `get_raw_core` on Xtensa (#1126)
- Fix docs.rs documentation builds (#1129)
- Fix circular DMA (#1144)
- Fix `hello_rgb` example for ESP32 (#1173)
- Fixed the multicore critical section on Xtensa (#1175)
- Fix timer `now` for esp32c3 and esp32c6 (#1178)
- Wait for registers to get synced before reading the timer count for all chips (#1183)
- Fix I2C error handling (#1184)
- Fix circular DMA (#1189)
- Fix esp32c3 uart initialization (#1156)
- Fix ESP32-S2 I2C read (#1214)
- Reset/init UART if it's not the console UART (#1213)

### Changed

- DmaDescriptor struct to better model the hardware (#1054)
- DMA descriptor count no longer needs to be multiplied by 3 (#1054)
- RMT channels no longer take the channel number as a generic param (#959)
- The `esp-hal-common` package is now called `esp-hal` (#1131)
- Refactor the `Trace` driver to be generic around its peripheral (#1140)
- Auto detect crystal frequency based on `RtcClock::estimate_xtal_frequency()` (#1165)
- ESP32-S3: Configure 32k ICACHE (#1169)
- Lift the minimal buffer size requirement for I2S (#1189)
- Replaced `SystemTimer::TICKS_PER_SEC` with `SystemTimer::ticks_per_sec()` (#1981)
- `ADC` and `DAC` drivers now take virtual peripherals in their constructors, instead of splitting `APB_SARADC`/`SENS` (#1100)
- The `DAC` driver's constructor is now `new` instead of `dac`, to be more consistent with other APIs (#1100)
- The DMA peripheral is now called `Dma` for devices with both PDMA and GDMA controllers (#1125)
- The `ADC` driver's constructor is now `new` instead of `adc`, to be more consistent with other APIs (#1133)
- `embassy-executor`'s `integrated-timers` is no longer enabled by default. (#1196)
- Renamed `embassy-time-systick` to `embassy-time-systick-16mhz` for use with all chips with a systimer, except `esp32s2`. Added `embassy-time-systick-80mhz` specifically for the `esp32s2`. (#1247)

### Removed

- Remove `xtal-26mhz` and `xtal-40mhz` features (#1165)
- All chip-specific HAL packages have been removed (#1196)

## [0.15.0] - 2024-01-19

### Added

- ESP32-C6: Properly initialize PMU (#974)
- Implement overriding base mac address (#1044)
- Add `rt-riscv` and `rt-xtensa` features to enable/disable runtime support (#1057)
- ESP32-C6: Implement deep sleep (#918)
- Add `embedded-io` feature to each chip-specific HAL (#1072)
- Add `embassy-time-driver` to `esp-hal-common` due to updating `embassy-time` to `v0.3.0` (#1075)
- ESP32-S3: Added support for 80Mhz PSRAM (#1069)
- ESP32-C3/S3: Add workaround for USB pin exchange on usb-serial-jtag (#1104)
- ESP32C6: Added LP_UART initialization (#1113)
- Add `place-spi-driver-in-ram` feature to `esp-hal-common` (#1096)

### Changed

- Set up interrupts for the DMA and async enabled peripherals only when `async` feature is provided (#1042)
- Update to `1.0.0` releases of the `embedded-hal-*` packages (#1068)
- Update `embassy-time` to `0.3.0` and embassy-executor to `0.5.0` release due to the release of the `embedded-hal-*` packages (#1075)
- No longer depend on `embassy-time` (#1092)
- Update to latest `smart-leds-trait` and `smart-leds` packages (#1094)
- Unify the low-power peripheral names (`RTC_CNTL` and `LP_CLKRST` to `LPWR`) (#1064)

### Fixed

- ESP32: correct gpio 32/33 in errata36() (#1053)
- ESP32: make gpio 4 usable as analog pin (#1078)
- Fix double &mut for the `SetDutyCycle` impl on `PwmPin` (#1033)
- ESP32/ESP32-S3: Fix stack-top calculation for app-core (#1081)
- ESP32/ESP32-S2/ESP32-S3: Fix embassy-time-timg0 driver (#1091)
- ESP32: ADC readings are no longer inverted (#1093)

## [0.14.1] - 2023-12-13

### Fixed

- Fix SHA for all targets (#1021)

## [0.14.0] - 2023-12-12

### Added

- ESP32-C6: LP core clock is configurable (#907)
- Derive `Clone` and `Copy` for `EspTwaiFrame` (#914)
- A way to configure inverted pins (#912)
- Added API to check a GPIO-pin's interrupt status bit (#929)
- A `embedded_io_async::Read` implementation for `UsbSerialJtag` (#889)
- `RtcClock::get_xtal_freq`, `RtcClock::get_slow_freq` (#957)
- Added Rx Timeout functionality to async Uart (#911)
- RISC-V: Thread-mode and interrupt-mode executors, `#[main]` macro (#947)
- A macro to make it easier to create DMA buffers and descriptors (#935)
- I2C timeout is configurable (#1011)
- ESP32-C6/ESP32-H2: `flip-link` feature gives zero-cost stack overflow protection (#1008)

### Changed

- Improve DMA documentation & clean up module (#915)
- Only allow a single version of `esp-hal-common` to be present in an application (#934)
- ESP32-C3/C6 and ESP32-H2 can now use the `zero-rtc-bss` feature to enable `esp-hal-common/rv-zero-rtc-bss` (#867)
- Reuse `ieee802154_clock_enable/disable()` functions for BLE and rename `ble_ieee802154_clock_enable()` (#953)
- The `embedded-io` trait implementations are now gated behind the `embedded-io` feature (#964)
- Simplifed RMT channels and channel creators (#958)
- Reworked construction of I2S driver instances (#983)
- ESP32-S2/S3: Don't require GPIO 18 to create a USB peripheral driver instance (#990)
- Updated to latest release candidate (`1.0.0-rc.2`) for `embedded-hal{-async,-nb}` (#994)
- Explicit panic when hitting the `DefaultHandler` (#1005)
- Relevant interrupts are now auto enabled in `embassy::init` (#1014)
- `Spi::new`/`Spi::new_half_duplex` takes no gpio pin now, instead you need to call `with_pins` to setup those (#901)
- ESP32-C2, ESP32-C3, ESP32-S2: atomic emulation trap has been removed. (#904, #985)

### Fixed

- ESP32-C2/C3 examples: fix build error (#899)
- ESP32-S3: Fix GPIO interrupt handler crashing when using GPIO48. (#898)
- Fixed short wait times in embassy causing hangs (#906)
- Make sure to clear LP/RTC RAM before loading code (#916)
- Async RMT channels can be used concurrently (#925)
- Xtensa: Allow using `embassy-executor`'s thread-mode executor if neither `embassy-executor-thread`, nor `embassy-executor-interrupt` is enabled. (#937)
- Uart Async: Improve interrupt handling and irq <--> future communication (#977)
- RISC-V: Fix stack allocation (#988)
- ESP32-C6: Fix used RAM (#997)
- ESP32-H2: Fix used RAM (#1003)
- Fix SPI slave DMA dma_read and dma_write (#1013)
- ESP32-C6/H2: Fix disabling of interrupts (#1040)

### Removed

- Direct boot support has been removed (#903)
- Removed the `mcu-boot` feature from `esp32c3-hal` (#938)
- Removed SpiBusController and SpiBusDevice in favour of embedded-hal-bus and embassy-embedded-hal implementataions. (#978)

## [0.13.1] - 2023-11-02

### Fixed

- ESP32-C3: Make sure BLE and WiFi are not powered down when esp-wifi needs them (#891)
- ESP32-C6/H2: Fix setting UART baud rate (#893)

## [0.13.0] - 2023-10-31

### Added

- Implement SetFrequencyCycle and PwmPin from embedded_hal for PwmPin of MCPWM. (#880)
- Added `embassy-time-systick` to ESP32-S2 (#827)
- Implement enabling/disabling BLE clock on ESP32-C6 (#784)
- Async support for RMT (#787)
- Implement `defmt::Format` for more types (#786)
- Add new_no_miso to Spi FullDuplexMode (#794)
- Add UART support for splitting into TX and RX (#754)
- Async support for I2S (#801)
- Async support for PARL_IO (#807)
- ETM driver, GPIO ETM (#819)
- (G)DMA AES support (#821)
- SYSTIMER ETM functionality (#828)
- Adding async support for RSA peripheral(doesn't work properly for `esp32` chip - issue will be created) (#790)
- Added sleep support for ESP32-C3 with timer and GPIO wakeups (#795)
- Support for ULP-RISCV including Delay and GPIO (#840, #845)
- Add bare-bones SPI slave support, DMA only (#580, #843)
- Embassy `#[main]` convenience macro (#841)
- Add a `defmt` feature to the `esp-hal-smartled` package (#846)
- Support 16MB octal PS-RAM for ESP32-S3 (#858)
- RISCV TRACE Encoder driver for ESP32-C6 / ESP32-H2 (#864)
- `embedded_hal` 1 `InputPin` and `embedded_hal_async` `Wait` impls for open drain outputs (#905)

### Changed

- Bumped MSRV to 1.67 (#798)
- Optimised multi-core critical section implementation (#797)
- Changed linear- and curve-calibrated ADC to provide readings in mV (#836)
- `Uart::new` now takes the `&Clocks` struct to ensure baudrate is correct for CPU/APB speed. (#808)
- `Uart::new_with_config` takes an `Config` instead of `Option<Config>`. (#808)
- `Alarm::set_period` takes a period (duration) instead of a frequency (#812)
- `Alarm::interrupt_clear` is now `Alarm::clear_interrupt` to be consistent (#812)
- The `PeripheralClockControl` struct is no longer public, drivers no longer take this as a parameter (#817)
- Unify the system peripheral, `SYSTEM`, `DPORT` and `PCR` are now all exposed as `SYSTEM` (#832)
- Unified the ESP32's and ESP32-C2's xtal frequency features (#831)
- Replace any underscores in feature names with dashes (#833)
- The `spi` and `spi_slave` modules have been refactored into the `spi`, `spi::master`, and `spi::slave` modules (#843)
- The `WithDmaSpi2`/`WithDmaSpi3` structs are no longer generic around the inner peripheral type (#853)
- The `SarAdcExt`/`SensExt` traits are now collectively named `AnalogExt` instead (#857)
- Replace the `radio` module with peripheral singleton structs (#852)
- The SPI traits are no longer re-exported in the main prelude, but from preludes in `spi::master`/`spi::slave` instead (#860)
- The `embedded-hal-1` and `embedded-hal-async` traits are no longer re-exported in the prelude (#860)

### Fixed

- S3: Allow powering down RC_FAST_CLK (#796)
- UART/ESP32: fix calculating FIFO counter with `get_rx_fifo_count()` (#804)
- Xtensa targets: Use ESP32Reset - not Reset (#823)
- Examples should now work with the `defmt` feature (#810)
- Fixed a race condition causing SpiDma to stop working unexpectedly (#869)
- Fixed async uart serial, and updated the embassy_serial examples (#871)
- Fix ESP32-S3 direct-boot (#873)
- Fix ESP32-C6 ADC (#876)
- Fix ADC Calibration not being used on ESP32-S2 and ESP32-S3 (#1000)

### Removed

- `Pin::is_pcore_interrupt_set` (#793)
- `Pin::is_pcore_non_maskable_interrupt_set` (#793)
- `Pin::is_acore_interrupt_set` (#793)
- `Pin::is_acore_non_maskable_interrupt_set` (#793)
- `Pin::enable_hold` (#793)
- Removed the generic return type for ADC reads (#792)

## [0.12.0] - 2023-09-05

### Added

- Implement RTCIO pullup, pulldown and hold control for Xtensa MCUs (#684)
- S3: Implement RTCIO wakeup source (#690)
- Add PARL_IO driver for ESP32-C6 / ESP32-H2 (#733, #760)
- Implement `ufmt_write::uWrite` trait for USB Serial JTAG (#751)
- Add HMAC peripheral support (#755)
- Add multicore-aware embassy executor for Xtensa MCUs (#723, #756)
- Add interrupt-executor for Xtensa MCUs (#723, #756)
- Add missing `Into<Gpio<Analog, GPIONUN>>` conversion (#764)
- Updated `clock` module documentation (#774)
- Add `log` feature to enable log output (#773)
- Add `defmt` feature to enable log output (#773)
- A new macro to load LP core code on ESP32-C6 (#779)
- Add `ECC`` peripheral driver (#785)
- Initial LLD support for Xtensa chips (#861)

### Changed

- Update the `embedded-hal-*` packages to `1.0.0-rc.1` and implement traits from `embedded-io` and `embedded-io-async` (#747)
- Moved AlignmentHelper to its own module (#753)
- Disable all watchdog timers by default at startup (#763)
- `log` crate is now opt-in (#773)
- `CpuControl::start_app_core()` now takes an `FnOnce` closure (#739)

### Fixed

- Fix `psram` availability lookup in `esp-hal-common` build script (#718)
- Fix wrong `dram_seg` length in `esp32s2-hal` linker script (#732)
- Fix setting alarm when a timer group is used as the alarm source. (#730)
- Fix `Instant::now()` not counting in some cases when using TIMG0 as the timebase (#737)
- Fix number of ADC attenuations for ESP32-C6 (#771)
- Fix SHA registers access (#805)

## [0.11.0] - 2023-08-10

### Added

- Add initial LP-IO support for ESP32-C6 (#639)
- Implement sleep with some wakeup methods for `esp32` (#574)
- Add a new RMT driver (#653, #667, #695)
- Implemented calibrated ADC API for ESP32-S3 (#641)
- Add MCPWM DeadTime configuration (#406)
- Implement sleep with some wakeup methods for `esp32-s3` (#660, #689, #696)
- Add feature enabling directly hooking the interrupt vector table (#621)
- Add `ClockControl::max` helper for all chips (#701)
- Added module-level documentation for all peripherals (#680)
- Implement sleep with some wakeup methods for `esp32-s3` (#660)
- Add `FlashSafeDma` wrapper for eh traits which ensure correct DMA transfer from source data in flash (ROM) (#678)

### Changed

- Update `embedded-hal-*` alpha packages to their latest versions (#640)
- Implement the `Clone` and `Copy` traits for the `Rng` driver (#650)
- Use all remaining memory as core-0's stack (#716)
- `DmaTransfer::wait` and `I2sReadDmaTransfer::wait_receive` now return `Result` (#665)
- `gpio::Pin` is now object-safe (#687)

### Fixed

- Fixed Async Uart `read` when `set_at_cmd` is not used (#652)
- USB device support is working again (#656)
- Add missing interrupt status read for esp32s3, which fixes USB-SERIAL-JTAG interrupts (#664)
- GPIO interrupt status bits are now properly cleared (#670)
- Increase frequency resolution in `set_periodic` (#686)
- Fixed ESP32-S2, ESP32-S3, ESP32-C2, ESP32-C3 radio clock gating (#679, #681)
- Partially fix ESP32 radio clocks (#709)
- Fixed "ESP32/ESP32-S2 RMT transmission with with data.len() > RMT_CHANNEL_RAM_SIZE results in TransmissionError" #707 (#710)

### Removed

- Remove the `allow-opt-level-z` feature from `esp32c3-hal` (#654)
- Remove the old `pulse_control` driver (#694)

## [0.10.0] - 2023-06-04

### Added

- Add `WithDmaSpi3` to prelude for ESP32S3 (#623)
- Add bare-bones PSRAM support for ESP32 (#506)
- Add initial support for the ESP32-H2 (#513, #526, #527, #528, #530, #538, #544, #548, #551, #556, #560, #566, #549, #564, #569, #576, #577, #589, #591, #597)
- Add bare-bones PSRAM support for ESP32-S3 (#517)
- Add async support to the I2C driver (#519)
- Implement Copy and Eq for EspTwaiError (#540)
- Add LEDC hardware fade support (#475)
- Added support for multicore async GPIO (#542)
- Add a fn to poll DMA transfers (#559)
- Add unified field-based efuse access (#567)
- Move `esp-riscv-rt` into esp-hal (#578)
- Add CRC functions from ESP ROM (#587)
- Add a `debug` feature to enable the PACs' `impl-register-debug` feature (#596)
- Add initial support for `I2S` in ESP32-H2 (#597)
- Add octal PSRAM support for ESP32-S3 (#610)
- Add MD5 functions from ESP ROM (#618)
- Add embassy async `read` support for `uart` (#620)
- Add bare-bones support to run code on ULP-RISCV / LP core (#631)
- Add ADC calibration implementation for a riscv chips (#555)
- Add `async` implementation for `USB Serial/JTAG` (#632)

### Changed

- Simplify the `Delay` driver, derive `Clone` and `Copy` (#568)
- DMA types can no longer be constructed by the user (#625)
- Move core interrupt handling from Flash to RAM for RISC-V chips (ESP32-H2, ESP32-C2, ESP32-C3, ESP32-C6) (#541)
- Change LED pin to GPIO2 in ESP32 blinky example (#581)
- Update ESP32-H2 and ESP32-C6 clocks and remove `i2c_clock` for all chips but ESP32 (#592)
- Use both timers in `TIMG0` for embassy time driver when able (#609)
- Re-work `RadioExt` implementations, add support for ESP32-H2 (#627)
- Improve examples documentation (#533)
- esp32h2-hal: added README (#585)
- Update `esp-hal-procmacros` package dependencies and features (#628)
- Simplified user-facing SpiDma and I2s types (#626)
- Significantly simplified user-facing GPIO pin types. (#553)
- No longer re-export the `soc` module and the contents of the `interrupt` module at the package level (#607)

### Fixed

- Corrected the expected DMA descriptor counts (#622, #625)
- DMA is supported for SPI3 on ESP32-S3 (#507)
- `change_bus_frequency` is now available on `SpiDma` (#529)
- Fixed a bug where a GPIO interrupt could erroneously fire again causing the next `await` on that pin to instantly return `Poll::Ok` (#537)
- Set `vecbase` on core 1 (ESP32, ESP32-S3) (#536)
- ESP32-S3: Move PSRAM related function to RAM (#546)
- ADC driver will now apply attenuation values to the correct ADC's channels. (#554)
- Sometimes half-duplex non-DMA SPI reads were reading garbage in non-release mode (#552)
- ESP32-C3: Fix GPIO5 ADC channel id (#562)
- ESP32-H2: Fix direct-boot feature (#570)
- Fix Async GPIO not disabling interupts on chips with multiple banks (#572)
- ESP32-C6: Support FOSC CLK calibration for ECO1+ chip revisions (#593)
- Fixed CI by pinning the log crate to 0.4.18 (#600)
- ESP32-S3: Fix calculation of PSRAM start address (#601)
- Fixed wrong variable access (FOSC CLK calibration for ESP32-C6) (#593)
- Fixed [trap location in ram](https://github.com/esp-rs/esp-hal/pull/605#issuecomment-1604039683) (#605)
- Fix rom::crc docs (#611)
- Fixed a possible overlap of `.data` and `.rwtext` (#616)
- Avoid SDA/SCL being low while configuring pins for I2C (#619)

## [0.9.0] - 2023-05-02

### Added

- Add bare-bones PSRAM support for ESP32-S2 (#493)
- Add `DEBUG_ASSIST` functionality (#484)
- Add RSA peripheral support (#467)
- Add PeripheralClockControl argument to `timg`, `wdt`, `sha`, `usb-serial-jtag` and `uart` constructors (#463)
- Added API to raise and reset software interrupts (#426)
- Implement `embedded_hal_nb::serial::*` traits for `UsbSerialJtag` (#498)

### Fixed

- Fix `get_wakeup_cause` comparison error (#472)
- Use 192 as mclk_multiple for 24-bit I2S (#471)
- Fix `CpuControl::start_app_core` signature (#466)
- Move `rwtext` after other RAM data sections (#464)
- ESP32-C3: Disable `usb_pad_enable` when setting GPIO18/19 to input/output (#461)
- Fix 802.15.4 clock enabling (ESP32-C6) (#458)
- ESP32-S3: Disable usb_pad_enable when setting GPIO19/20 to input/output (#645)

### Changed

- Update `embedded-hal-async` and `embassy-*` dependencies (#488)
- Update to `embedded-hal@1.0.0-alpha.10` and `embedded-hal-nb@1.0.0-alpha.2` (#487)
- Let users configure the LEDC output pin as open-drain (#474)
- Use bitflags to decode wakeup cause (#473)
- Minor linker script additions (#470)
- Minor documentation improvements (#460)

### Removed

- Remove unnecessary generic from `UsbSerialJtag` driver (#492)
- Remove `#[doc(inline)]` from esp-hal-common re-exports (#490)

## [0.8.0] - 2023-03-27

## [0.7.1] - 2023-02-22

## [0.7.0] - 2023-02-21

## [0.5.0] - 2023-01-26

## [0.4.0] - 2022-12-12

## [0.3.0] - 2022-11-17

## [0.2.0] - 2022-09-13

## [0.1.0] - 2022-08-05

[0.1.0]: https://github.com/esp-rs/esp-hal/releases/tag/v0.1.0
[0.2.0]: https://github.com/esp-rs/esp-hal/compare/v0.1.0...v0.2.0
[0.3.0]: https://github.com/esp-rs/esp-hal/compare/v0.2.0...v0.3.0
[0.4.0]: https://github.com/esp-rs/esp-hal/compare/v0.3.0...v0.4.0
[0.5.0]: https://github.com/esp-rs/esp-hal/compare/v0.4.0...v0.5.0
[0.7.0]: https://github.com/esp-rs/esp-hal/compare/v0.5.0...v0.7.0
[0.7.1]: https://github.com/esp-rs/esp-hal/compare/v0.7.0...v0.7.1
[0.8.0]: https://github.com/esp-rs/esp-hal/compare/v0.7.1...v0.8.0
[0.9.0]: https://github.com/esp-rs/esp-hal/compare/v0.8.0...v0.9.0
[0.10.0]: https://github.com/esp-rs/esp-hal/compare/v0.9.0...v0.10.0
[0.11.0]: https://github.com/esp-rs/esp-hal/compare/v0.10.0...v0.11.0
[0.12.0]: https://github.com/esp-rs/esp-hal/compare/v0.11.0...v0.12.0
[0.13.0]: https://github.com/esp-rs/esp-hal/compare/v0.12.0...v0.13.0
[0.13.1]: https://github.com/esp-rs/esp-hal/compare/v0.13.0...v0.13.1
[0.14.0]: https://github.com/esp-rs/esp-hal/compare/v0.13.1...v0.14.0
[0.14.1]: https://github.com/esp-rs/esp-hal/compare/v0.14.0...v0.14.1
[0.15.0]: https://github.com/esp-rs/esp-hal/compare/v0.14.1...v0.15.0
[0.16.0]: https://github.com/esp-rs/esp-hal/compare/v0.15.0...v0.16.0
[0.16.1]: https://github.com/esp-rs/esp-hal/compare/v0.16.0...v0.16.1
[0.17.0]: https://github.com/esp-rs/esp-hal/compare/v0.16.1...v0.17.0
[0.18.0]: https://github.com/esp-rs/esp-hal/compare/v0.17.0...v0.18.0
[0.19.0]: https://github.com/esp-rs/esp-hal/compare/v0.18.0...v0.19.0
[0.20.0]: https://github.com/esp-rs/esp-hal/compare/v0.19.0...v0.20.0
[0.20.1]: https://github.com/esp-rs/esp-hal/compare/v0.20.0...v0.20.1
[0.21.0]: https://github.com/esp-rs/esp-hal/compare/v0.20.1...v0.21.0
[0.21.1]: https://github.com/esp-rs/esp-hal/compare/v0.21.0...v0.21.1
[0.22.0]: https://github.com/esp-rs/esp-hal/compare/v0.21.1...v0.22.0
[0.23.0]: https://github.com/esp-rs/esp-hal/compare/v0.22.0...v0.23.0
[0.23.1]: https://github.com/esp-rs/esp-hal/compare/v0.23.0...v0.23.1
[v1.0.0-beta.0]: https://github.com/esp-rs/esp-hal/compare/v0.23.1...esp-hal-v1.0.0-beta.0
[v1.0.0-beta.1]: https://github.com/esp-rs/esp-hal/compare/esp-hal-v1.0.0-beta.0...esp-hal-v1.0.0-beta.1
[Unreleased]: https://github.com/esp-rs/esp-hal/compare/esp-hal-v1.0.0-beta.1...HEAD<|MERGE_RESOLUTION|>--- conflicted
+++ resolved
@@ -16,11 +16,8 @@
 - The functions of the `RadioClockController` have been split up to the modem peripheral structs. The clock management is now provided by the `ModemClockController`. (#3687)
 - Added GPIO11-GPIO17 to ESP32-C2. (#3726)
 - Added the feature `requires-unstable` (#3772)
-<<<<<<< HEAD
+- `AnyPin::downcast`/`AnyPeripheral::downcast` to allow retrieving the original GPIO/peripheral type (#3783, #3784)
 - Add `ESP_HAL_CONFIG_PLACE_RMT_DRIVER_IN_RAM` configuration option to pin the RMT driver in RAM (#3778).
-=======
-- `AnyPin::downcast`/`AnyPeripheral::downcast` to allow retrieving the original GPIO/peripheral type (#3783, #3784)
->>>>>>> c9076454
 
 ### Changed
 

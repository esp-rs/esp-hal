--- conflicted
+++ resolved
@@ -11,10 +11,7 @@
 
 ### Added
 
-<<<<<<< HEAD
-- Introduce DMA buffer objects (#1856)
 - Introduce traits for the DMA buffer objects (#1976)
-=======
 - Implement `embedded-hal` output pin traits for `DummyPin` (#2019)
 - Added `esp_hal::init` to simplify HAL initialisation (#1970, #1999)
 - Added GpioPin::degrade to create ErasePins easily. Same for AnyPin by accident. (#2075)
@@ -26,7 +23,6 @@
 - You can now use `Input`, `Output`, `OutputOpenDrain` and `Flex` pins as EXTI and RTCIO wakeup sources (#2095)
 - Added `Rtc::set_current_time` to allow setting RTC time, and `Rtc::current_time` to getting RTC time while taking into account boot time (#1883)
 
->>>>>>> e1c27f1b
 ### Changed
 
 - Make saving and restoring SHA digest state an explicit operation (#2049)

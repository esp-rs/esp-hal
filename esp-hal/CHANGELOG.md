--- conflicted
+++ resolved
@@ -51,11 +51,8 @@
 - MSRV bump to 1.79 (#2156)
 - Allow handling interrupts while trying to lock critical section on multi-core chips. (#2197)
 - Removed the PS-RAM related features, replaced by `quad-psram`/`octal-psram`, `init_psram` takes a configuration parameter, it's now possible to auto-detect PS-RAM size (#2178)
-<<<<<<< HEAD
+- `EspTwaiFrame` constructors now accept any type that converts into `esp_hal::twai::Id` (#2207)
 - Change `DmaTxBuf` to support PSRAM on `esp32s3` (#2161)
-=======
-- `EspTwaiFrame` constructors now accept any type that converts into `esp_hal::twai::Id` (#2207)
->>>>>>> 117327e2
 
 ### Fixed
 

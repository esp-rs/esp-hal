--- conflicted
+++ resolved
@@ -13,26 +13,18 @@
 - Added touch pad support for esp32 (#1873)
 - Allow configuration of period updating method for MCPWM timers (#1898)
 - Add self-testing mode for TWAI peripheral. (#1929)
-<<<<<<< HEAD
+- Added a `PeripheralClockControl::reset` to the driver constructors where missing (#1893)
 - Added `Rtc::set_time_us` and `Rtc::set_time_ms` to allow setting RTC time (#1883)
-=======
-- Added a `PeripheralClockControl::reset` to the driver constructors where missing (#1893)
->>>>>>> 6b6e6289
 
 ### Changed
 
 - Peripheral driver constructors don't take `InterruptHandler`s anymore. Use `set_interrupt_handler` to explicitly set the interrupt handler now. (#1819)
 - Use the peripheral ref pattern for `OneShotTimer` and `PeriodicTimer` (#1855)
-<<<<<<< HEAD
-- Allow DMA to/from psram for esp32s3 (#1827)
-- DMA buffers now don't require a static lifetime. Make sure to never `mem::forget` an in-progress DMA transfer (consider using `#[deny(clippy::mem_forget)]`) (#1837)
-- Deprecated `Rtc::get_time_raw` since it doesn't respect boot time and therefore won't react to setting RTC time (#1883)
-=======
 - DMA: don't require `Sealed` to implement `ReadBuffer` and `WriteBuffer` (#1921)
 - Allow DMA to/from psram for esp32s3 (#1827)
 - DMA buffers now don't require a static lifetime. Make sure to never `mem::forget` an in-progress DMA transfer (consider using `#[deny(clippy::mem_forget)]`) (#1837)
-- Peripherals (where possible) are now explicitly reset and enabled in their constructors (#1893)
->>>>>>> 6b6e6289
+- Peripherals (where possible) are now explicitly reset and enabled in their constructors (#1893)) (#1837)
+- Deprecated `Rtc::get_time_raw` since it doesn't respect boot time and therefore won't react to setting RTC time (#1883)
 
 ### Fixed
 

# Changelog

All notable changes to this project will be documented in this file.

The format is based on [Keep a Changelog](https://keepachangelog.com/en/1.0.0/),
and this project adheres to [Semantic Versioning](https://semver.org/spec/v2.0.0.html).

## [Unreleased]

### Added

- ESP32-S3: Added SDMMC signals (#2556)
- Added `set_priority` to the `DmaChannel` trait on GDMA devices (#2403, #2526)
- Added `into_async` and `into_blocking` functions for `ParlIoTxOnly`, `ParlIoRxOnly` (#2526)
- ESP32-C6, H2, S3: Added `split` function to the `DmaChannel` trait. (#2526, #2532)
- DMA: `PeripheralDmaChannel` type aliasses and `DmaChannelFor` traits to improve usability. (#2532)
- `dma::{Channel, ChannelRx, ChannelTx}::set_priority` for GDMA devices (#2403)
- `esp_hal::asynch::AtomicWaker` that does not hold a global critical section (#2555)
- `esp_hal::sync::RawMutex` for embassy-sync. (#2555)
- ESP32-C6, H2, S3: Added `split` function to the `DmaChannel` trait. (#2526)
- Added PSRAM configuration to `esp_hal::Config` if `quad-psram` or `octal-psram` is enabled (#2546)
- Added `esp_hal::psram::psram_raw_parts` (#2546)
- The timer drivers `OneShotTimer` & `PeriodicTimer` have `into_async` and `new_typed` methods (#2586)
- `timer::Timer` trait has three new methods, `wait`, `async_interrupt_handler` and `peripheral_interrupt` (#2586)
- Configuration structs in the I2C, SPI, and UART drivers now implement the Builder Lite pattern (#2614)
- Added `I8080::apply_config`, `DPI::apply_config` and `Camera::apply_config` (#2610)
- Introduced the `unstable` feature which will be used to restrict stable APIs to a subset of esp-hal. (#2628)
- HAL configuration structs now implement the Builder Lite pattern (#2645)
- Added `OutputOpenDrain::unlisten` (#2625)
- Added `{Input, Flex}::wait_for` (#2625)
- Peripheral singletons now implement `Debug` and `defmt::Format` (#2682, #2834)
- `BurstConfig`, a device-specific configuration for configuring DMA transfers in burst mode (#2543)
- `{DmaRxBuf, DmaTxBuf, DmaRxTxBuf}::set_burst_config` (#2543)
- Added `SpiDmaBus::split` for moving between manual & automatic DMA buffers (#2824)
- ESP32-S2: DMA support for AES (#2699)
- Added `transfer_in_place_async` and embedded-hal-async implementation to `Spi` (#2691)
- `InterruptHandler` now implements `Hash` and `defmt::Format` (#2830)
- `uart::ConfigError` now implements `Eq` (#2825)
- `i2c::master::Error` now implements `Eq` and `Hash` (#2825)
- `i2c::master::Operation` now implements `Debug`, `PartialEq`, `Eq`, `Hash`, and `Display` (#2825)
- `i2c::master::Config` now implements `PartialEq`, `Eq`, ans `Hash` (#2825)
- `i2c::master::I2c` now implements `Debug`, `PartialEq`, and `Eq` (#2825)
- `i2c::master::Info` now implements `Debug` (#2825)
- `spi::master::Config` now implements `Hash` (#2823)
- `spi::master` drivers now implement `Debug` and `defmt::Format` (#2823)
- `DmaRxBuf`, `DmaTxBuf` and `DmaRxTxBuf` now implement `Debug` and `defmt::Format` (#2823)
- DMA channels (`AnyGdmaChannel`, `SpiDmaChannel`, `I2sDmaChannel`, `CryptoDmaChannel`) and their RX/TX halves now implement `Debug` and `defmt::Format` (#2823)
- `DmaDescriptor` and `DmaDescriptorFlags` now implement `PartialEq` and `Eq` (#2823)
- `gpio::{Event, WakeEvent, GpioRegisterAccess}` now implement `Debug`, `Eq`, `PartialEq` and `Hash` (#2842)
- `gpio::{Level, Pull, AlternateFunction, RtcFunction}` now implement `Hash` (#2842)
- `gpio::{GpioPin, AnyPin, Io, Output, OutputOpenDrain, Input, Flex}` now implement `Debug`, `defmt::Format` (#2842)
- More interrupts are available in `esp_hal::spi::master::SpiInterrupt`, add `enable_listen`,`interrupts` and `clear_interrupts` for ESP32/ESP32-S2 (#2833)

- The `ExtU64` and `RateExtU32` traits have been added to `esp_hal::time` (#2845)

<<<<<<< HEAD
- Added `AnyPin::steal(pin_number)` (#2854)
=======
- `adc::{AdcCalSource, Attenuation, Resolution}` now implement `Hash` and `defmt::Format` (#2840)
- `rtc_cntl::{RtcFastClock, RtcSlowClock, RtcCalSel}` now implement `PartialEq`, `Eq`, `Hash` and `defmt::Format` (#2840)
>>>>>>> 19eb7728

### Changed

- Bump MSRV to 1.83 (#2615)
- In addition to taking by value, peripheral drivers can now mutably borrow DMA channel objects. (#2526)
- DMA channel objects are no longer wrapped in `Channel`. The `Channel` drivers are now managed by DMA enabled peripheral drivers. (#2526)
- The `Dpi` driver and `DpiTransfer` now have a `Mode` type parameter. The driver's asyncness is determined by the asyncness of the `Lcd` used to create it. (#2526)
- `dma::{Channel, ChannelRx, ChannelTx}::set_priority` for GDMA devices (#2403)
- `SystemTimer::set_unit_value` & `SystemTimer::configure_unit` (#2576)
- `SystemTimer` no longer uses peripheral ref (#2576)
- `TIMGX` no longer uses peripheral ref (#2581)
- `SystemTimer::now` has been renamed `SystemTimer::unit_value(Unit)` (#2576)
- `SpiDma` transfers now explicitly take a length along with the DMA buffer object (#2587)
- `dma::{Channel, ChannelRx, ChannelTx}::set_priority` for GDMA devices (#2403)
- `SystemTimer`s `Alarm`s are now type erased (#2576)
- `TimerGroup` `Timer`s are now type erased (#2581)
- PSRAM is now initialized automatically if `quad-psram` or `octal-psram` is enabled (#2546)
- DMA channels are now available via the `Peripherals` struct, and have been renamed accordingly. (#2545)
- Moved interrupt related items from lib.rs, moved to the `interrupt` module (#2613)
- The timer drivers `OneShotTimer` & `PeriodicTimer` now have a `Mode` parameter and type erase the underlying driver by default (#2586)
- `timer::Timer` has new trait requirements of `Into<AnyTimer>`, `'static` and `InterruptConfigurable` (#2586)
- `systimer::etm::Event` no longer borrows the alarm indefinitely (#2586)
- A number of public enums and structs in the I2C, SPI, and UART drivers have been marked with `#[non_exhaustive]` (#2614)
- Interrupt handling related functions are only provided for Blocking UART. (#2610)
- Changed how `Spi`, (split or unsplit) `Uart`, `LpUart`, `I8080`, `Camera`, `DPI` and `I2C` drivers are constructed (#2610)
- I8080, camera, DPI: The various standalone configuration options have been merged into `Config` (#2610)
- Dropped GPIO futures stop listening for interrupts (#2625)
- UART driver's `StopBits` enum variants now correctly use UpperCamelCase (#2669)
- The `PeripheralInput` and `PeripheralOutput` traits are now sealed (#2690)
- `esp_hal::sync::Lock` has been renamed to RawMutex (#2684)
- Updated `esp-pacs` with support for Wi-Fi on the ESP32 and made the peripheral non virtual
- `SpiBitOrder`, `SpiDataMode`, `SpiMode` were renamed to `BitOder`, `DataMode` and `Mode` (#2828)
- `crate::Mode` was renamed to `crate::DriverMode` (#2828)
- Renamed some I2C error variants (#2844)
- I2C: Replaced potential panics with errors. (#2831)
- UART: Make `AtCmdConfig` and `ConfigError` non-exhaustive (#2851)
- UART: Make `AtCmdConfig` use builder-lite pattern (#2851)

### Fixed

- Xtensa devices now correctly enable the `esp-hal-procmacros/rtc-slow` feature (#2594)
- User-bound GPIO interrupt handlers should no longer interfere with async pins. (#2625)
- `spi::master::Spi::{into_async, into_blocking}` are now correctly available on the typed driver, to. (#2674)
- It is no longer possible to safely conjure `GpioPin` instances (#2688)
- UART: Public API follows `C-WORD_ORDER` Rust API standard (`VerbObject` order) (#2851)

### Removed

- Remove more examples. Update doctests. (#2547)
- The `configure` and `configure_for_async` DMA channel functions has been removed (#2403)
- The DMA channel objects no longer have `tx` and `rx` fields. (#2526)
- `SysTimerAlarms` has been removed, alarms are now part of the `SystemTimer` struct (#2576)
- `FrozenUnit`, `AnyUnit`, `SpecificUnit`, `SpecificComparator`, `AnyComparator` have been removed from `systimer` (#2576)
- Remove Dma[Rx|Tx]Buffer::length (#2587)
- `esp_hal::psram::psram_range` (#2546)
- The `Dma` structure has been removed. (#2545)
- Removed `embedded-hal 0.2.x` impls and deps from `esp-hal` (#2593)
- Removed `Camera::set_` functions (#2610)
- `DmaTxBuf::{compute_chunk_size, compute_descriptor_count, new_with_block_size}` (#2543)

- The `prelude` module has been removed (#2845)

## [0.22.0] - 2024-11-20

### Added

- A new config option `PLACE_SWITCH_TABLES_IN_RAM` to improve performance (especially for interrupts) at the cost of slightly more RAM usage (#2331)
- A new config option `PLACE_ANON_IN_RAM` to improve performance (especially for interrupts) at the cost of RAM usage (#2331)
- Add burst transfer support to DMA buffers (#2336)
- `AnyPin` now implements `From<GpioPin<N>>`. (#2326)
- Added `AnySpi` and `AnySpiDmaChannel`. (#2334)
- Added `AnyI2s` and `AnyI2sDmaChannel`. (#2367)
- Added `AnyTwai`. (#2359)
- Added `AnyUart`. (#2381)
- `Pins::steal()` to unsafely obtain GPIO. (#2335)
- `I2c::with_timeout` (#2361)
- `Spi::half_duplex_read` and `Spi::half_duplex_write` (#2373)
- Add RGB/DPI driver (#2415)
- Add `DmaLoopBuf` (#2415)
- `Cpu::COUNT` and `Cpu::current()` (#2411)
- `UartInterrupt` and related functions (#2406)
- I2S Parallel output driver for ESP32. (#2348, #2436, #2472)
- Add an option to configure `WDT` action (#2330)
- `DmaDescriptor` is now `Send` (#2456)
- `into_async` and `into_blocking` functions for most peripherals (#2430, #2461)
- API mode type parameter (currently always `Blocking`) to `master::Spi` and `slave::Spi` (#2430)
- `gpio::{GpioPin, AnyPin, Flex, Output, OutputOpenDrain}::split()` to obtain peripheral interconnect signals. (#2418)
- `gpio::Input::{split(), into_peripheral_output()}` when used with output pins. (#2418)
- `gpio::Output::peripheral_input()` (#2418)
- `{Uart, UartRx, UartTx}::apply_config()` (#2449)
- `{Uart, UartRx, UartTx}` now implement `embassy_embedded_hal::SetConfig` (#2449)
- GPIO ETM tasks and events now accept `InputSignal` and `OutputSignal` (#2427)
- `spi::master::Config` and `{Spi, SpiDma, SpiDmaBus}::apply_config` (#2448)
- `embassy_embedded_hal::SetConfig` is now implemented for `spi::master::{Spi, SpiDma, SpiDmaBus}`, `i2c::master::I2c` (#2448, #2477)
- `slave::Spi::{with_mosi(), with_miso(), with_sclk(), with_cs()}` functions (#2485)
- I8080: Added `set_8bits_order()` to set the byte order in 8-bit mode (#2487)
- `I2c::{apply_config(), with_sda(), with_scl()}` (#2477)
- ESP32-S2: Added missing GPIO alternate functions (#2512)

### Changed

- Peripheral type erasure for SPI (#2334)
- Peripheral type erasure for I2S (#2367)
- Peripheral type erasure for I2C (#2361)
- Peripheral type erasure for TWAI (#2359)
- The SPI driver has been rewritten to allow using half-duplex and full-duplex functionality on the same bus. See the migration guide for details. (#2373)
- Renamed `SpiDma` functions: `dma_transfer` to `transfer`, `dma_write` to `write`, `dma_read` to `read`. (#2373)
- Peripheral type erasure for UART (#2381)
- Changed listening for UART events (#2406)
- Circular DMA transfers now correctly error, `available` returns `Result<usize,DmaError>` now (#2409)
- Interrupt listen/unlisten/clear functions now accept any type that converts into `EnumSet` (i.e. single interrupt flags). (#2442)
- SPI interrupt listening is now only available in Blocking mode. The `set_interrupt_handler` is available via `InterruptConfigurable` (#2442)
- Allow users to create DMA `Preparation`s (#2455)
- The `rmt::asynch::RxChannelAsync` and `rmt::asynch::TxChannelAsync` traits have been moved to `rmt` (#2430)
- Calling `AnyPin::output_signals` on an input-only pin (ESP32 GPIO 34-39) will now result in a panic. (#2418)
- UART configuration types have been moved to `esp_hal::uart` (#2449)
- `spi::master::Spi::new()` no longer takes `frequency` and `mode` as a parameter. (#2448)
- Peripheral interconnections via GPIO pins now use the GPIO matrix. (#2419)
- The I2S driver has been moved to `i2s::master` (#2472)
- `slave::Spi` constructors no longer take pins (#2485)
- The `I2c` master driver has been moved from `esp_hal::i2c` to `esp_hal::i2c::master`. (#2476)
- `I2c` SCL timeout is now defined in bus clock cycles. (#2477)
- Trying to send a single-shot RMT transmission will result in an error now, `RMT` deals with `u32` now, `PulseCode` is a convenience trait now (#2463)
- Removed `get_` prefixes from functions (#2528)
- The `Camera` and `I8080` drivers' constructors now only accepts blocking-mode DMA channels. (#2519)
- Many peripherals are now disabled by default and also get disabled when the driver is dropped (#2544)

### Fixed

- Fix conflict between `RtcClock::get_xtal_freq` and `Rtc::disable_rom_message_printing` (#2360)
- Fixed an issue where interrupts enabled before `esp_hal::init` were disabled. This issue caused the executor created by `#[esp_hal_embassy::main]` to behave incorrectly in multi-core applications. (#2377)
- Fixed `TWAI::transmit_async`: bus-off state is not reached when CANH and CANL are shorted. (#2421)
- ESP32: added UART-specific workaround for https://docs.espressif.com/projects/esp-chip-errata/en/latest/esp32/03-errata-description/esp32/cpu-subsequent-access-halted-when-get-interrupted.html (#2441)
- Fixed some SysTimer race conditions and panics (#2451)
- TWAI: accept all messages by default (#2467)
- I8080: `set_byte_order()` now works correctly in 16-bit mode (#2487)
- ESP32-C6/ESP32-H2: Make higher LEDC frequencies work (#2520)

### Removed

- The `i2s::{I2sWrite, I2sWriteDma, I2sRead, I2sReadDma, I2sWriteDmaAsync, I2sReadDmaAsync}` traits have been removed. (#2316)
- The `ledc::ChannelHW` trait is no longer generic. (#2387)
- The `I2c::new_with_timeout` constructors have been removed (#2361)
- `I2c::new()` no longer takes `frequency` and pins as parameters. (#2477)
- The `spi::master::HalfDuplexReadWrite` trait has been removed. (#2373)
- The `Spi::with_pins` methods have been removed. (#2373)
- The `Spi::new_half_duplex` constructor have been removed. (#2373)
- The `HalfDuplexMode` and `FullDuplexMode` parameters have been removed from `Spi`. (#2373)
- Removed the output pin type parameter from `ledc::{Channel, ChannelIFace}` (#2388)
- Removed the output pin type parameter from `mcpwm::operator::{PwmPin, LinkedPins}` (#2388)
- Removed the output pin type parameter from `parl_io::{ClkOutPin, ClkInPin, RxClkInPin}` (#2388)
- Removed the valid pin type parameter from `parl_io::{TxPinConfigWithValidPin, RxPinConfigWithValidPin}` (#2388)
- Removed the pin type parameters from `parl_io::{TxOneBit, TxTwoBits, TxFourBits, TxEightBits, TxSixteenBits}` (#2388)
- Removed the pin type parameters from `parl_io::{RxOneBit, RxTwoBits, RxFourBits, RxEightBits, RxSixteenBits}` (#2388)
- Removed the pin type parameters from `lcd_cam::lcd::i8080::{TxEightBits, TxSixteenBits}` (#2388)
- Removed the pin type parameters from `lcd_cam::cam::{RxEightBits, RxSixteenBits}` (#2388)
- Most of the async-specific constructors (`new_async`, `new_async_no_transceiver`) have been removed. (#2430)
- The `configure_for_async` DMA functions have been removed (#2430)
- The `Uart::{change_baud, change_stop_bits}` functions have been removed (#2449)
- `gpio::{Input, Output, OutputOpenDrain, Flex, GpioPin}::{peripheral_input, into_peripheral_output}` have been removed. (#2418)
- The `GpioEtm` prefix has been removed from `gpio::etm` types (#2427)
- The `TimerEtm` prefix has been removed from `timer::timg::etm` types (#2427)
- The `SysTimerEtm` prefix has been removed from `timer::systimer::etm` types (#2427)
- The `GpioEtmEventRising`, `GpioEtmEventFalling`, `GpioEtmEventAny` types have been replaced with `Event` (#2427)
- The `TaskSet`, `TaskClear`, `TaskToggle` types have been replaced with `Task` (#2427)
- `{Spi, SpiDma, SpiDmaBus}` configuration methods (#2448)
- `Io::new_with_priority` and `Io::new_no_bind_interrupt`. (#2486)
- `parl_io::{no_clk_pin(), NoClkPin}` (#2531)
- Removed `get_core` function in favour of `Cpu::current` (#2533)

- Removed `uart::Config` setters and `symbol_length`. (#2847)

## [0.21.1]

### Fixed

- Restored blocking `embedded_hal` compatibility for async I2C driver (#2343)
- I2c::transaction is now able to transmit data of arbitrary length (#2481)

## [0.21.0]

### Added

- Introduce traits for the DMA buffer objects (#1976, #2213)
- Implement `embedded-hal` output pin traits for `NoPin` (#2019, #2133)
- Added `esp_hal::init` to simplify HAL initialisation (#1970, #1999)
- Added GpioPin::degrade to create ErasePins easily. Same for AnyPin by accident. (#2075)
- Added missing functions to `Flex`: `unlisten`, `is_interrupt_set`, `wakeup_enable`, `wait_for_high`, `wait_for_low`, `wait_for_rising_edge`, `wait_for_falling_edge`, `wait_for_any_edge`. (#2075)
- `Flex` now implements `Wait`. (#2075)
- Added sleep and wakeup support for esp32c2 (#1922)
- `Input`, `Output`, `OutputOpenDrain` and `Flex` now implement `Peripheral`. (#2094)
- Previously unavailable memory is available via `.dram2_uninit` section (#2079)
- You can now use `Input`, `Output`, `OutputOpenDrain` and `Flex` pins as EXTI and RTCIO wakeup sources (#2095)
- Added `Rtc::set_current_time` to allow setting RTC time, and `Rtc::current_time` to getting RTC time while taking into account boot time (#1883)
- Added APIs to allow connecting signals through the GPIO matrix. (#2128)
- Allow I8080 transfers to be cancelled on the spot (#2191)
- Implement `TryFrom<u32>` for `ledc::timer::config::Duty` (#1984)
- Expose `RtcClock::get_xtal_freq` and `RtcClock::get_slow_freq` publically for all chips (#2183)
- TWAI support for ESP32-H2 (#2199)
- Make `DmaDescriptor` methods public (#2237)
- Added a way to configure watchdogs in `esp_hal::init` (#2180)
- Introduce `DmaRxStreamBuf` (#2242)
- Implement `embedded_hal_async::delay::DelayNs` for `TIMGx` timers (#2084)
- Added `Efuse::read_bit` (#2259)
- Limited SPI slave support for ESP32 (Modes 1 and 3 only) (#2278)
- Added `Rtc::disable_rom_message_printing` (S3 and H2 only) (#2280)
- Added `esp_hal::time::{Duration, Instant}` (#2304)

### Changed

- Make saving and restoring SHA digest state an explicit operation (#2049)
- Reordered RX-TX pairs in all APIs to be consistent (#2074)
- Make saving and restoring SHA digest state an explicit operation (#2049)
- `Delay::new()` is now a `const` function (#1999)
- `Input`, `Output`, `OutputOpenDrain` and `Flex` are now type-erased by default. Use the new `new_typed` constructor to keep using the ZST pin types. (#2075)
- To avoid confusion with the `Rtc::current_time` wall clock time APIs, we've renamed `esp_hal::time::current_time` to `esp_hal::time::now`. (#2091)
- Renamed `touch::Continous` to `touch::Continuous`. (#2094)
- Faster SHA (#2112)
- The (previously undocumented) `ErasedPin` enum has been replaced with the `ErasedPin` struct. (#2094)
- Renamed and merged `Rtc::get_time_us` and `Rtc::get_time_ms` into `Rtc::time_since_boot` (#1883)
- ESP32: Added support for touch sensing on GPIO32 and 33 (#2109)
- Removed gpio pin generics from I8080 driver type. (#2171)
- I8080 driver now decides bus width at transfer time rather than construction time. (#2171)
- Migrate the I8080 driver to a move based API (#2191)
- Replaced `AnyPin` with `InputSignal` and `OutputSignal` and renamed `ErasedPin` to `AnyPin` (#2128)
- Replaced the `ErasedTimer` enum with the `AnyTimer` struct. (#2144)
- `Camera` and `AesDma` now support erasing the DMA channel type (#2258)
- Changed the parameters of `Spi::with_pins` to no longer be optional (#2133)
- Renamed `DummyPin` to `NoPin` and removed all internal logic from it. (#2133)
- The `NO_PIN` constant has been removed. (#2133)
- MSRV bump to 1.79 (#2156)
- Allow handling interrupts while trying to lock critical section on multi-core chips. (#2197)
- Migrate `Camera` to a move based API (#2242).
- Removed the PS-RAM related features, replaced by `quad-psram`/`octal-psram`, `init_psram` takes a configuration parameter, it's now possible to auto-detect PS-RAM size (#2178)
- `EspTwaiFrame` constructors now accept any type that converts into `esp_hal::twai::Id` (#2207)
- Change `DmaTxBuf` to support PSRAM on `esp32s3` (#2161)
- I2c `transaction` is now also available as a inherent function, lift size limit on `write`,`read` and `write_read` (#2262)
- SPI transactions are now cancelled if the transfer object (or async Future) is dropped. (#2216)
- The DMA channel types have been removed from peripherals (#2261)
- `I2C` driver renamed to `I2c` (#2320)
- The GPIO pins are now accessible via `Peripherals` and are no longer part of the `Io` struct (#2508)
- `dma::{ChannelRx, ChannelTx}` now have a `Mode` type parameter (#2519)

### Fixed

- SHA driver can now be safely used in multiple contexts concurrently (#2049)
- Fixed an issue with DMA transfers potentially not waking up the correct async task (#2065)
- Fixed an issue with LCD_CAM i8080 where it would send double the clocks in 16bit mode (#2085)
- Fix i2c embedded-hal transaction (#2028)
- Fix some inconsistencies in DMA interrupt bits (#2169)
- Fix SPI DMA alternating `write` and `read` for ESP32 and ESP32-S2 (#2131)
- Fix I2C ending up in a state when only re-creating the peripheral makes it useable again (#2141)
- Fix `SpiBus::transfer` transferring data twice in some cases (#2159)
- Fixed UART freezing when using `RcFast` clock source on ESP32-C2/C3 (#2170)
- I2S: on ESP32 and ESP32-S2 data is now output to the right (WS=1) channel first. (#2194)
- SPI: Fixed an issue where unexpected data was written outside of the read buffer (#2179)
- SPI: Fixed an issue where `wait` has returned before the DMA has finished writing the memory (#2179)
- SPI: Fixed an issue where repeated calls to `dma_transfer` may end up looping indefinitely (#2179)
- SPI: Fixed an issue that prevented correctly reading the first byte in a transaction (#2179)
- SPI: ESP32: Send address with correct data mode even when no data is sent. (#2231)
- SPI: ESP32: Allow using QSPI mode on SPI3. (#2245)
- PARL_IO: Fixed an issue that caused garbage to be output at the start of some requests (#2211)
- TWAI on ESP32 (#2207)
- TWAI should no longer panic when receiving a non-compliant frame (#2255)
- OneShotTimer: fixed `delay_nanos` behaviour (#2256)
- Fixed unsoundness around `Efuse` (#2259)
- Empty I2C writes to unknown addresses now correctly fail with `AckCheckFailed`. (#2506)

### Removed

- Removed `digest::Digest` implementation from SHA (#2049)
- Removed `NoPinType` in favour of `DummyPin`. (#2068)
- Removed the `async`, `embedded-hal-02`, `embedded-hal`, `embedded-io`, `embedded-io-async`, and `ufmt` features (#2070)
- Removed the `GpioN` type aliasses. Use `GpioPin<N>` instead. (#2073)
- Removed `Peripherals::take`. Use `esp_hal::init` to obtain `Peripherals` (#1999)
- Removed `AnyInputOnlyPin` in favour of `AnyPin`. (#2071)
- Removed the following functions from `GpioPin`: `is_high`, `is_low`, `set_high`, `set_low`, `set_state`, `is_set_high`, `is_set_low`, `toggle`. (#2094)
- Removed `Rtc::get_time_raw` (#1883)
- Removed `_with_default_pins` UART constructors (#2132)
- Removed transfer methods `send`, `send_dma` and `send_dma_async` from `I8080` (#2191)
- Removed `uart::{DefaultRxPin, DefaultTxPin}` (#2132)
- Removed `PcntSource` and `PcntInputConfig`. (#2134)
- Removed the `place-spi-driver-in-ram` feature, this is now enabled via [esp-config](https://docs.rs/esp-config) (#2156)
- Removed `esp_hal::spi::slave::prelude` (#2260)
- Removed `esp_hal::spi::slave::WithDmaSpiN` traits (#2260)
- The `WithDmaAes` trait has been removed (#2261)
- The `I2s::new_i2s1` constructor has been removed (#2261)
- `Peripherals.GPIO` has been removed (#2508)

## [0.20.1] - 2024-08-30

### Fixed

- A build issue when including doc comment prelude (#2040)

## [0.20.0] - 2024-08-29

### Added

- Introduce DMA buffer objects (#1856, #1985)
- Added new `Io::new_no_bind_interrupt` constructor (#1861)
- Added touch pad support for esp32 (#1873, #1956)
- Allow configuration of period updating method for MCPWM timers (#1898)
- Add self-testing mode for TWAI peripheral. (#1929)
- Added a `PeripheralClockControl::reset` to the driver constructors where missing (#1893)
- Added `digest::Digest` implementation to SHA (#1908)
- Added `debugger::debugger_connected`. (#1961)
- DMA: don't require `Sealed` to implement `ReadBuffer` and `WriteBuffer` (#1921)
- Allow DMA to/from psram for esp32s3 (#1827)
- Added missing methods to `SpiDmaBus` (#2016).
- PARL_IO use ReadBuffer and WriteBuffer for Async DMA (#1996)

### Changed

- Peripheral driver constructors don't take `InterruptHandler`s anymore. Use `set_interrupt_handler` to explicitly set the interrupt handler now. (#1819)
- Migrate SPI driver to use DMA buffer objects (#1856, #1985)
- Use the peripheral ref pattern for `OneShotTimer` and `PeriodicTimer` (#1855)
- Improve SYSTIMER API (#1871)
- SHA driver now use specific structs for the hashing algorithm instead of a parameter. (#1908)
- Remove `fn free(self)` in HMAC which goes against esp-hal API guidelines (#1972)
- `AnyPin`, `AnyInputOnyPin` and `DummyPin` are now accessible from `gpio` module (#1918)
- Changed the RSA modular multiplication API to be consistent across devices (#2002)

### Fixed

- Improve error detection in the I2C driver (#1847)
- Fix I2S async-tx (#1833)
- Fix PARL_IO async-rx (#1851)
- SPI: Clear DMA interrupts before (not after) DMA starts (#1859)
- SPI: disable and re-enable MISO and MOSI in `start_transfer_dma`, `start_read_bytes_dma` and `start_write_bytes_dma` accordingly (#1894)
- TWAI: GPIO pins are not configured as input and output (#1906)
- ESP32C6: Make ADC usable after TRNG deinicialization (#1945)
- We should no longer generate 1GB .elf files for ESP32C2 and ESP32C3 (#1962)
- Reset peripherals in driver constructors where missing (#1893, #1961)
- Fixed ESP32-S2 systimer interrupts (#1979)
- Software interrupt 3 is no longer available when it is required by `esp-hal-embassy`. (#2011)
- ESP32: Fixed async RSA (#2002)

### Removed

- This package no longer re-exports the `esp_hal_procmacros::main` macro (#1828)
- The `AesFlavour` trait no longer has the `ENCRYPT_MODE`/`DECRYPT_MODE` associated constants (#1849)
- Removed `FlashSafeDma` (#1856)
- Remove redundant WithDmaSpi traits (#1975)
- `IsFullDuplex` and `IsHalfDuplex` traits (#1985)

## [0.19.0] - 2024-07-15

### Added

- uart: Added `with_cts`/`with_rts`s methods to configure CTS, and RTS pins (#1592)
- uart: Constructors now require TX and RX pins (#1592)
- uart: Added `Uart::new_with_default_pins` constructor (#1592)
- uart: Added `UartTx` and `UartRx` constructors (#1592)
- Add Flex / AnyFlex GPIO pin driver (#1659)
- Add new `DmaError::UnsupportedMemoryRegion` - used memory regions are checked when preparing a transfer now (#1670)
- Add DmaTransactionTxOwned, DmaTransactionRxOwned, DmaTransactionTxRxOwned, functions to do owning transfers added to SPI half-duplex (#1672)
- uart: Implement `embedded_io::ReadReady` for `Uart` and `UartRx` (#1702)
- ESP32-S3: Expose optional HSYNC input in LCD_CAM (#1707)
- ESP32-S3: Add async support to the LCD_CAM I8080 driver (#1834)
- ESP32-C6: Support lp-core as wake-up source (#1723)
- Add support for GPIO wake-up source (#1724)
- gpio: add DummyPin (#1769)
- dma: add Mem2Mem to support memory to memory transfer (#1738)
- Add `uart` wake source (#1727)
- `#[ram(persistent)]` option to replace the unsound `uninitialized` option (#1677)
- uart: Make `rx_timeout` optional in Config struct (#1759)
- Add interrupt related functions to `PeriodicTimer`/`OneShotTimer`, added `ErasedTimer` (#1753)
- Added blocking `read_bytes` method to `Uart` and `UartRx` (#1784)
- Add method to expose `InputPin::is_interrupt_set` in `Input<InputPin>` for use in interrupt handlers (#1829)

### Fixed

- ESP32-S3: Fix DMA waiting check in LCD_CAM (#1707)
- TIMG: Fix interrupt handler setup (#1714)
- Fix `sleep_light` for ESP32-C6 (#1720)
- ROM Functions: Fix address of `ets_update_cpu_frequency_rom` (#1722)
- Fix `regi2c_*` functions for `esp32h2` (#1737)
- Improved `#[ram(zeroed)]` soundness by adding a `bytemuck::Zeroable` type bound (#1677)
- EESP32-S2 / ESP32-S3: Fix UsbDm and UsbDp for Gpio19 and Gpio20
- Fix reading/writing small buffers via SPI master async dma (#1760)
- Remove unnecessary delay in rtc_ctnl (#1794)

### Changed

- Refactor `Dac1`/`Dac2` drivers into a single `Dac` driver (#1661)
- esp-hal-embassy: make executor code optional (but default) again
- Improved interrupt latency on RISC-V based chips (#1679)
- `esp_wifi::initialize` no longer requires running maximum CPU clock, instead check it runs above 80MHz. (#1688)
- Move DMA descriptors from DMA Channel to each individual peripheral driver. (#1719)
- Allow users to easily name DMA channels (#1770)
- Support DMA chunk sizes other than the default 4092 (#1758)
- Improved interrupt latency on Xtensa based chips (#1735)
- Improve PCNT api (#1765)

### Removed

- uart: Removed `configure_pins` methods (#1592)
- Removed `DmaError::Exhausted` error by improving the implementation of the `pop` function (#1664)
- Unsound `#[ram(uninitialized)]` option in favor of the new `persistent` option (#1677)

## [0.18.0] - 2024-06-04

### Added

- i2c: implement `I2C:transaction` for `embedded-hal` and `embedded-hal-async` (#1505)
- spi: implement `with_bit_order` (#1537)
- ESP32-PICO-V3-02: Initial support (#1155)
- `time::current_time` API (#1503)
- ESP32-S3: Add LCD_CAM Camera driver (#1483)
- `embassy-usb` support (#1517)
- SPI Slave support for ESP32-S2 (#1562)
- Add new generic `OneShotTimer` and `PeriodicTimer` drivers, plus new `Timer` trait which is implemented for `TIMGx` and `SYSTIMER` (#1570)
- Feature: correct `TRNG` mechanism #1804

### Fixed

- i2c: i2c1_handler used I2C0 register block by mistake (#1487)
- Removed ESP32 specific code for resolutions > 16 bit in ledc embedded_hal::pwm max_duty_cycle function. (#1441)
- Fixed division by zero in ledc embedded_hal::pwm set_duty_cycle function and converted to set_duty_hw instead of set_duty to eliminate loss of granularity. (#1441)
- Embassy examples now build on stable (#1485)
- Fix delay on esp32h2 (#1535)
- spi: fix dma wrong mode when using eh1 blocking api (#1541)
- uart: make `uart::UartRx::read_byte` public (#1547)
- Fix async serial-usb-jtag (#1561)
- Feeding `RWDT` now actually works (#1645)

### Changed

- Removed unneeded generic parameters on `Usb` (#1469)
- Created virtual peripherals for CPU control and radio clocks, rather than splitting them from `SYSTEM` (#1428)
- `IO`, `ADC`, `DAC`, `RTC*`, `LEDC`, `PWM` and `PCNT` drivers have been converted to camel case format (#1473)
- RNG is no longer TRNG, the `CryptoRng` implementation has been removed. To track this being re-added see #1499 (#1498)
- Make software interrupts shareable (#1500)
- The `SystemParts` struct has been renamed to `SystemControl`, and now has a constructor which takes the `SYSTEM` peripheral (#1495)
- Timer abstraction: refactor `systimer` and `timer` modules into a common `timer` module (#1527)
- Removed the `embassy-executor-thread` and `embassy-executor-interrupt` features, they are now enabled by default when `embassy` is enabled. (#1485)
- Software interrupt 3 is now used instead of software interrupt 0 on the thread aware executor on multicore systems (#1485)
- Timer abstraction: refactor `systimer` and `timer` modules into a common `timer` module (#1527)
- Refactoring of GPIO module, have drivers for Input,Output,OutputOpenDrain, all drivers setup their GPIOs correctly (#1542)
- DMA transactions are now found in the `dma` module (#1550)
- Remove unnecessary generics from PARL_IO driver (#1545)
- Use `Level enum` in GPIO constructors instead of plain bools (#1574)
- rmt: make ChannelCreator public (#1597)

### Removed

- Removed the `SystemExt` trait (#1495)
- Removed the `GpioExt` trait (#1496)
- Embassy support (and all related features) has been removed, now available in the `esp-hal-embassy` package instead (#1595)

## [0.17.0] - 2024-04-18

### Added

- Add `ADC::read_blocking` to xtensa chips (#1293)
- ESP32-C6 / ESP32-H2: Implement `ETM` for general purpose timers (#1274)
- `interrupt::enable` now has a direct CPU enable counter part, `interrupt::enable_direct` (#1310)
- `Delay::delay(time: fugit::MicrosDurationU64)`
- Added async support for TWAI (#1320)
- Add TWAI support for ESP32-C6 (#1323)
- `GpioPin::steal` unsafe API (#1363)
- Inherent implementions of GPIO pin `set_low`, `is_low`, etc.
- Warn users when attempting to build using the `dev` profile (#1420)
- Async uart now reports interrupt errors(overflow, glitch, frame error, parity) back to user of read/write. uart clock decimal part configured for c2,c3,s3 (#1168, #1445)
- Add mechanism to configure UART source clock (#1416)
- `GpioPin` got a function `set_state(bool)` (#1462)
- Add definitions of external USB PHY peripheral I/O signals
- Expose e-hal ErrorKind::NoAcknowledge in I2C driver (#1454)
- Add remaining peripheral signals for LCD_CAM (#1466)

### Fixed

- Reserve `esp32` ROM stacks to prevent the trashing of dram2 section (#1289)
- Fixing `esp-wifi` + `TRNG` issue on `ESP32-S2` (#1272)
- Fixed core1 startup using the wrong stack on the esp32 and esp32s3 (#1286).
- ESP32: Apply fix for Errata 3.6 in all the places necessary. (#1315)
- ESP32 & ESP32-S2: Fix I²C frequency (#1306)
- UART's TX/RX FIFOs are now cleared during initialization (#1344)
- Fixed `LCD_CAM I8080` driver potentially sending garbage to display (#1301)
- The TWAI driver can now be used without requiring the `embedded-hal` traits (#1355)
- USB pullup/pulldown now gets properly cleared and does not interfere anymore on esp32c3 and esp32s3 (#1244)
- Fixed GPIO counts so that using async code with the higher GPIO number should no longer panic (#1361, #1362)
- ESP32/ESP32-S2: Wait for I2S getting out of TX_IDLE when starting a transfer (#1375)
- Fixed writes to SPI not flushing before attempting to write, causing corrupted writes (#1381)
- fix AdcConfig::adc_calibrate for xtensa targets (#1379)
- Fixed a divide by zero panic when setting the LEDC duty cycle to 0 with `SetDutyCycle::set_duty_cycle` (#1403)
- Support 192 and 256-bit keys for AES (#1316)
- Fixed MCPWM DeadTimeCfg bit values (#1378)
- ESP32 LEDC `set_duty_cycle` used HighSpeedChannel for LowSpeedChannel (#1457)

### Changed

- TIMG: Allow use without the embedded-hal-02 traits in scope (#1367)
- DMA: use channel clusters
- Remove `Ext32` and `RateExtU64` from prelude
- Prefer mutable references over moving for DMA transactions (#1238)
- Support runtime interrupt binding, adapt GPIO driver (#1231)
- Renamed `eh1` feature to `embedded-hal`, feature-gated `embedded-hal@0.2.x` trait implementations (#1273)
- Enable `embedded-hal` feature by default, instead of the `embedded-hal-02` feature (#1313)
- `Uart` structs now take a `Mode` parameter which defines how the driver is initialized (#1294)
- `Rmt` can be created in async or blocking mode. The blocking constructor takes an optional interrupt handler argument. (#1341)
- All `Instance` traits are now sealed, and can no longer be implemented for arbitrary types (#1346)
- DMA channels can/have to be explicitly created for async or blocking drivers, added `set_interrupt_handler` to DMA channels, SPI, I2S, PARL_IO, don't enable interrupts on startup for DMA, I2S, PARL_IO, GPIO (#1300)
- UART: Rework `change_baud` so it is possible to set baud rate even after instantiation (#1350)
- Runtime ISR binding for SHA,ECC and RSA (#1354)
- Runtime ISR binding for I2C (#1376)
- `UsbSerialJtag` can be created in async or blocking mode. The blocking constructor takes an optional interrupt handler argument (#1377)
- SYSTIMER and TIMG instances can now be created in async or blocking mode (#1348)
- Runtime ISR binding for TWAI (#1384)
- ESP32-C6: The `gpio::lp_gpio` module has been renamed to `gpio::lp_io` to match the peripheral name (#1397)
- Runtime ISR binding for assist_debug (#1395)
- Runtime ISR binding for software interrupts, software interrupts are split now, interrupt-executor takes the software interrupt to use, interrupt-executor is easier to use (#1398)
- PCNT: Runtime ISR binding (#1396)
- Runtime ISR binding for RTC (#1405)
- Improve MCPWM DeadTimeCfg API (#1378)
- `SystemTimer`'s `Alarm` methods now require `&mut self` (#1455)

### Removed

- Remove package-level type exports (#1275)
- Removed `direct-vectoring` & `interrupt-preemption` features, as they are now enabled by default (#1310)
- Removed the `rt` and `vectored` features (#1380)
- Remove partial support for the ESP32-P4 (#1461)

## [0.16.1] - 2024-03-12

- Resolved an issue with the `defmt` dependency/feature (#1264)

### Changed

- Use ROM `memcpy` over compiler builtins (#1255)
- Do not ensure randomness or implement the `CryptoRng` trait for ESP32-P4/S2 (#1267)

## [0.16.0] - 2024-03-08

### Added

- Add initial support for the ESP32-P4 (#1101)
- Implement `embedded_hal::pwm::SetDutyCycle` trait for `ledc::channel::Channel` (#1097)
- ESP32-P4: Add initial GPIO support (#1109)
- ESP32-P4: Add initial support for interrupts (#1112)
- ESP32-P4: Add efuse reading support (#1114)
- ESP32-S3: Added LCD_CAM I8080 driver (#1086)
- Allow for splitting of the USB Serial JTAG peripheral into tx/rx components (#1024)
- `RngCore` trait is implemented (#1122)
- Support Rust's `stack-protector` feature (#1135)
- Adding clock support for `ESP32-P4` (#1145)
- Implementation OutputPin and InputPin for AnyPin (#1067)
- Implement `estimate_xtal_frequency` for ESP32-C6 / ESP32-H2 (#1174)
- A way to push into I2S DMA buffer via a closure (#1189)
- Added basic `LP-I2C` driver for C6 (#1185)
- Ensuring that the random number generator is TRNG. (#1200)
- ESP32-C6: Add timer wakeup source for deepsleep (#1201)
- Introduce `InterruptExecutor::spawner()` (#1211)
- Add `InterruptHandler` struct, which couples interrupt handlers and their priority together (#1299)

### Fixed

- Fix embassy-time tick rate not set when using systick as the embassy timebase (#1124)
- Fix `get_raw_core` on Xtensa (#1126)
- Fix docs.rs documentation builds (#1129)
- Fix circular DMA (#1144)
- Fix `hello_rgb` example for ESP32 (#1173)
- Fixed the multicore critical section on Xtensa (#1175)
- Fix timer `now` for esp32c3 and esp32c6 (#1178)
- Wait for registers to get synced before reading the timer count for all chips (#1183)
- Fix I2C error handling (#1184)
- Fix circular DMA (#1189)
- Fix esp32c3 uart initialization (#1156)
- Fix ESP32-S2 I2C read (#1214)
- Reset/init UART if it's not the console UART (#1213)

### Changed

- DmaDescriptor struct to better model the hardware (#1054)
- DMA descriptor count no longer needs to be multiplied by 3 (#1054)
- RMT channels no longer take the channel number as a generic param (#959)
- The `esp-hal-common` package is now called `esp-hal` (#1131)
- Refactor the `Trace` driver to be generic around its peripheral (#1140)
- Auto detect crystal frequency based on `RtcClock::estimate_xtal_frequency()` (#1165)
- ESP32-S3: Configure 32k ICACHE (#1169)
- Lift the minimal buffer size requirement for I2S (#1189)
- Replaced `SystemTimer::TICKS_PER_SEC` with `SystemTimer::ticks_per_sec()` (#1981)

### Removed

- Remove `xtal-26mhz` and `xtal-40mhz` features (#1165)
- All chip-specific HAL packages have been removed (#1196)

### Breaking

- `ADC` and `DAC` drivers now take virtual peripherals in their constructors, instead of splitting `APB_SARADC`/`SENS` (#1100)
- The `DAC` driver's constructor is now `new` instead of `dac`, to be more consistent with other APIs (#1100)
- The DMA peripheral is now called `Dma` for devices with both PDMA and GDMA controllers (#1125)
- The `ADC` driver's constructor is now `new` instead of `adc`, to be more consistent with other APIs (#1133)
- `embassy-executor`'s `integrated-timers` is no longer enabled by default.
- Renamed `embassy-time-systick` to `embassy-time-systick-16mhz` for use with all chips with a systimer, except `esp32s2`. Added `embassy-time-systick-80mhz` specifically for the `esp32s2`. (#1247)

## [0.15.0] - 2024-01-19

### Added

- ESP32-C6: Properly initialize PMU (#974)
- Implement overriding base mac address (#1044)
- Add `rt-riscv` and `rt-xtensa` features to enable/disable runtime support (#1057)
- ESP32-C6: Implement deep sleep (#918)
- Add `embedded-io` feature to each chip-specific HAL (#1072)
- Add `embassy-time-driver` to `esp-hal-common` due to updating `embassy-time` to `v0.3.0` (#1075)
- ESP32-S3: Added support for 80Mhz PSRAM (#1069)
- ESP32-C3/S3: Add workaround for USB pin exchange on usb-serial-jtag (#1104).
- ESP32C6: Added LP_UART initialization (#1113)
- Add `place-spi-driver-in-ram` feature to `esp-hal-common` (#1096)

### Changed

- Set up interrupts for the DMA and async enabled peripherals only when `async` feature is provided (#1042)
- Update to `1.0.0` releases of the `embedded-hal-*` packages (#1068)
- Update `embassy-time` to `0.3.0` and embassy-executor to `0.5.0` release due to the release of the `embedded-hal-*` packages (#1075)
- No longer depend on `embassy-time` (#1092)
- Update to latest `smart-leds-trait` and `smart-leds` packages (#1094)

### Fixed

- ESP32: correct gpio 32/33 in errata36() (#1053)
- ESP32: make gpio 4 usable as analog pin (#1078)
- Fix double &mut for the `SetDutyCycle` impl on `PwmPin` (#1033)
- ESP32/ESP32-S3: Fix stack-top calculation for app-core (#1081)
- ESP32/ESP32-S2/ESP32-S3: Fix embassy-time-timg0 driver (#1091)
- ESP32: ADC readings are no longer inverted (#1093)

### Removed

### Breaking

- Unify the low-power peripheral names (`RTC_CNTL` and `LP_CLKRST` to `LPWR`) (#1064)

## [0.14.1] - 2023-12-13

### Fixed

- Fix SHA for all targets (#1021)

## [0.14.0] - 2023-12-12

### Added

- ESP32-C6: LP core clock is configurable (#907)
- Derive `Clone` and `Copy` for `EspTwaiFrame` (#914)
- A way to configure inverted pins (#912)
- Added API to check a GPIO-pin's interrupt status bit (#929)
- A `embedded_io_async::Read` implementation for `UsbSerialJtag` (#889)
- `RtcClock::get_xtal_freq`, `RtcClock::get_slow_freq` (#957)
- Added Rx Timeout functionality to async Uart (#911)
- RISC-V: Thread-mode and interrupt-mode executors, `#[main]` macro (#947)
- A macro to make it easier to create DMA buffers and descriptors (#935)
- I2C timeout is configurable (#1011)
- ESP32-C6/ESP32-H2: `flip-link` feature gives zero-cost stack overflow protection (#1008)

### Changed

- Improve DMA documentation & clean up module (#915)
- Only allow a single version of `esp-hal-common` to be present in an application (#934)
- ESP32-C3/C6 and ESP32-H2 can now use the `zero-rtc-bss` feature to enable `esp-hal-common/rv-zero-rtc-bss` (#867)
- Reuse `ieee802154_clock_enable/disable()` functions for BLE and rename `ble_ieee802154_clock_enable()` (#953)
- The `embedded-io` trait implementations are now gated behind the `embedded-io` feature (#964)
- Simplifed RMT channels and channel creators (#958)
- Reworked construction of I2S driver instances (#983)
- ESP32-S2/S3: Don't require GPIO 18 to create a USB peripheral driver instance (#990)
- Updated to latest release candidate (`1.0.0-rc.2`) for `embedded-hal{-async,-nb}` (#994)
- Explicit panic when hitting the `DefaultHandler` (#1005)
- Relevant interrupts are now auto enabled in `embassy::init` (#1014).

### Fixed

- ESP32-C2/C3 examples: fix build error (#899)
- ESP32-S3: Fix GPIO interrupt handler crashing when using GPIO48. (#898)
- Fixed short wait times in embassy causing hangs (#906)
- Make sure to clear LP/RTC RAM before loading code (#916)
- Async RMT channels can be used concurrently (#925)
- Xtensa: Allow using `embassy-executor`'s thread-mode executor if neither `embassy-executor-thread`, nor `embassy-executor-interrupt` is enabled. (#937)
- Uart Async: Improve interrupt handling and irq <--> future communication (#977)
- RISC-V: Fix stack allocation (#988)
- ESP32-C6: Fix used RAM (#997)
- ESP32-H2: Fix used RAM (#1003)
- Fix SPI slave DMA dma_read and dma_write (#1013)
- ESP32-C6/H2: Fix disabling of interrupts (#1040)

### Removed

- Direct boot support has been removed (#903).
- Removed the `mcu-boot` feature from `esp32c3-hal` (#938)
- Removed SpiBusController and SpiBusDevice in favour of embedded-hal-bus and embassy-embedded-hal implementataions. (#978)

### Breaking

- `Spi::new`/`Spi::new_half_duplex` takes no gpio pin now, instead you need to call `with_pins` to setup those (#901).
- ESP32-C2, ESP32-C3, ESP32-S2: atomic emulation trap has been removed. (#904) (#985)
  - When upgrading you must either remove [these lines](https://github.com/esp-rs/riscv-atomic-emulation-trap#usage) from your `.cargo/config.toml`.
  - Usage of `core::sync::atomic::*` in dependent crates should be replaced with [portable-atomic](https://github.com/taiki-e/portable-atomic).
- RSA driver now takes `u32` words instead of `u8` bytes. The expected slice length is now 4 times shorter. (#981)

## [0.13.1] - 2023-11-02

### Fixed

- ESP32-C3: Make sure BLE and WiFi are not powered down when esp-wifi needs them (#891)
- ESP32-C6/H2: Fix setting UART baud rate (#893)

## [0.13.0] - 2023-10-31

### Added

- Implement SetFrequencyCycle and PwmPin from embedded_hal for PwmPin of MCPWM. (#880)
- Added `embassy-time-systick` to ESP32-S2 (#827)
- Implement enabling/disabling BLE clock on ESP32-C6 (#784)
- Async support for RMT (#787)
- Implement `defmt::Format` for more types (#786)
- Add new_no_miso to Spi FullDuplexMode (#794)
- Add UART support for splitting into TX and RX (#754)
- Async support for I2S (#801)
- Async support for PARL_IO (#807)
- ETM driver, GPIO ETM (#819)
- (G)DMA AES support (#821)
- SYSTIMER ETM functionality (#828)
- Adding async support for RSA peripheral(doesn't work properly for `esp32` chip - issue will be created)(#790)
- Added sleep support for ESP32-C3 with timer and GPIO wakeups (#795)
- Support for ULP-RISCV including Delay and GPIO (#840, #845)
- Add bare-bones SPI slave support, DMA only (#580, #843)
- Embassy `#[main]` convenience macro (#841)
- Add a `defmt` feature to the `esp-hal-smartled` package (#846)
- Support 16MB octal PS-RAM for ESP32-S3 (#858)
- RISCV TRACE Encoder driver for ESP32-C6 / ESP32-H2 (#864)
- `embedded_hal` 1 `InputPin` and `embedded_hal_async` `Wait` impls for open drain outputs (#905)

### Changed

- Bumped MSRV to 1.67 (#798)
- Optimised multi-core critical section implementation (#797)
- Changed linear- and curve-calibrated ADC to provide readings in mV (#836)

### Fixed

- S3: Allow powering down RC_FAST_CLK (#796)
- UART/ESP32: fix calculating FIFO counter with `get_rx_fifo_count()` (#804)
- Xtensa targets: Use ESP32Reset - not Reset (#823)
- Examples should now work with the `defmt` feature (#810)
- Fixed a race condition causing SpiDma to stop working unexpectedly (#869)
- Fixed async uart serial, and updated the embassy_serial examples (#871).
- Fix ESP32-S3 direct-boot (#873)
- Fix ESP32-C6 ADC (#876)
- Fix ADC Calibration not being used on ESP32-S2 and ESP32-S3 (#1000)

### Removed

- `Pin::is_pcore_interrupt_set` (#793)
- `Pin::is_pcore_non_maskable_interrupt_set` (#793)
- `Pin::is_acore_interrupt_set` (#793)
- `Pin::is_acore_non_maskable_interrupt_set` (#793)
- `Pin::enable_hold` (#793)
- Removed the generic return type for ADC reads (#792)

### Breaking

- `Uart::new` now takes the `&Clocks` struct to ensure baudrate is correct for CPU/APB speed. (#808)
- `Uart::new_with_config` takes an `Config` instead of `Option<Config>`. (#808)
- `Alarm::set_period` takes a period (duration) instead of a frequency (#812)
- `Alarm::interrupt_clear` is now `Alarm::clear_interrupt` to be consistent (#812)
- The `PeripheralClockControl` struct is no longer public, drivers no longer take this as a parameter (#817)
- Unify the system peripheral, `SYSTEM`, `DPORT` and `PCR` are now all exposed as `SYSTEM` (#832).
- Unified the ESP32's and ESP32-C2's xtal frequency features (#831)
- Replace any underscores in feature names with dashes (#833)
- The `spi` and `spi_slave` modules have been refactored into the `spi`, `spi::master`, and `spi::slave` modules (#843)
- The `WithDmaSpi2`/`WithDmaSpi3` structs are no longer generic around the inner peripheral type (#853)
- The `SarAdcExt`/`SensExt` traits are now collectively named `AnalogExt` instead (#857)
- Replace the `radio` module with peripheral singleton structs (#852)
- The SPI traits are no longer re-exported in the main prelude, but from preludes in `spi::master`/`spi::slave` instead (#860)
- The `embedded-hal-1` and `embedded-hal-async` traits are no longer re-exported in the prelude (#860)

## [0.12.0] - 2023-09-05

### Added

- Implement RTCIO pullup, pulldown and hold control for Xtensa MCUs (#684)
- S3: Implement RTCIO wakeup source (#690)
- Add PARL_IO driver for ESP32-C6 / ESP32-H2 (#733, #760)
- Implement `ufmt_write::uWrite` trait for USB Serial JTAG (#751)
- Add HMAC peripheral support (#755)
- Add multicore-aware embassy executor for Xtensa MCUs (#723, #756).
- Add interrupt-executor for Xtensa MCUs (#723, #756).
- Add missing `Into<Gpio<Analog, GPIONUN>>` conversion (#764)
- Updated `clock` module documentation (#774)
- Add `log` feature to enable log output (#773)
- Add `defmt` feature to enable log output (#773)
- A new macro to load LP core code on ESP32-C6 (#779)
- Add `ECC`` peripheral driver (#785)
- Initial LLD support for Xtensa chips (#861).

### Changed

- Update the `embedded-hal-*` packages to `1.0.0-rc.1` and implement traits from `embedded-io` and `embedded-io-async` (#747)
- Moved AlignmentHelper to its own module (#753)
- Disable all watchdog timers by default at startup (#763)
- `log` crate is now opt-in (#773)

### Fixed

- Fix `psram` availability lookup in `esp-hal-common` build script (#718)
- Fix wrong `dram_seg` length in `esp32s2-hal` linker script (#732)
- Fix setting alarm when a timer group is used as the alarm source. (#730)
- Fix `Instant::now()` not counting in some cases when using TIMG0 as the timebase (#737)
- Fix number of ADC attenuations for ESP32-C6 (#771)
- Fix SHA registers access (#805)

### Breaking

- `CpuControl::start_app_core()` now takes an `FnOnce` closure (#739)

## [0.11.0] - 2023-08-10

### Added

- Add initial LP-IO support for ESP32-C6 (#639)
- Implement sleep with some wakeup methods for `esp32` (#574)
- Add a new RMT driver (#653, #667, #695)
- Implemented calibrated ADC API for ESP32-S3 (#641)
- Add MCPWM DeadTime configuration (#406)
- Implement sleep with some wakeup methods for `esp32-s3` (#660, #689, #696)
- Add feature enabling directly hooking the interrupt vector table (#621)
- Add `ClockControl::max` helper for all chips (#701)
- Added module-level documentation for all peripherals (#680)
- Implement sleep with some wakeup methods for `esp32-s3` (#660)
- Add `FlashSafeDma` wrapper for eh traits which ensure correct DMA transfer from source data in flash (ROM) (#678)

### Changed

- Update `embedded-hal-*` alpha packages to their latest versions (#640)
- Implement the `Clone` and `Copy` traits for the `Rng` driver (#650)
- Use all remaining memory as core-0's stack (#716)

### Fixed

- Fixed Async Uart `read` when `set_at_cmd` is not used (#652)
- USB device support is working again (#656)
- Add missing interrupt status read for esp32s3, which fixes USB-SERIAL-JTAG interrupts (#664)
- GPIO interrupt status bits are now properly cleared (#670)
- Increase frequency resolution in `set_periodic` (#686)
- Fixed ESP32-S2, ESP32-S3, ESP32-C2, ESP32-C3 radio clock gating (#679, #681)
- Partially fix ESP32 radio clocks (#709)
- Fixed "ESP32/ESP32-S2 RMT transmission with with data.len() > RMT_CHANNEL_RAM_SIZE results in TransmissionError" #707 (#710)

### Removed

- Remove the `allow-opt-level-z` feature from `esp32c3-hal` (#654)
- Remove the old `pulse_control` driver (#694)

### Breaking

- `DmaTransfer::wait` and `I2sReadDmaTransfer::wait_receive` now return `Result` (#665)
- `gpio::Pin` is now object-safe (#687)

## [0.10.0] - 2023-06-04

### Added

- Add `WithDmaSpi3` to prelude for ESP32S3 (#623)
- Add bare-bones PSRAM support for ESP32 (#506)
- Add initial support for the ESP32-H2 (#513, #526, #527, #528, #530, #538, #544, #548, #551, #556, #560, #566, #549, #564, #569, #576, #577, #589, #591, #597)
- Add bare-bones PSRAM support for ESP32-S3 (#517)
- Add async support to the I2C driver (#519)
- Implement Copy and Eq for EspTwaiError (#540)
- Add LEDC hardware fade support (#475)
- Added support for multicore async GPIO (#542)
- Add a fn to poll DMA transfers (#559)
- Add unified field-based efuse access (#567)
- Move `esp-riscv-rt` into esp-hal (#578)
- Add CRC functions from ESP ROM (#587)
- Add a `debug` feature to enable the PACs' `impl-register-debug` feature (#596)
- Add initial support for `I2S` in ESP32-H2 (#597)
- Add octal PSRAM support for ESP32-S3 (#610)
- Add MD5 functions from ESP ROM (#618)
- Add embassy async `read` support for `uart` (#620)
- Add bare-bones support to run code on ULP-RISCV / LP core (#631)
- Add ADC calibration implementation for a riscv chips (#555)
- Add `async` implementation for `USB Serial/JTAG`(#632)

### Changed

- Simplify the `Delay` driver, derive `Clone` and `Copy` (#568)
- DMA types can no longer be constructed by the user (#625)
- Move core interrupt handling from Flash to RAM for RISC-V chips (ESP32-H2, ESP32-C2, ESP32-C3, ESP32-C6) (#541)
- Change LED pin to GPIO2 in ESP32 blinky example (#581)
- Update ESP32-H2 and ESP32-C6 clocks and remove `i2c_clock` for all chips but ESP32 (#592)
- Use both timers in `TIMG0` for embassy time driver when able (#609)
- Re-work `RadioExt` implementations, add support for ESP32-H2 (#627)
- Improve examples documentation (#533)
- esp32h2-hal: added README (#585)
- Update `esp-hal-procmacros` package dependencies and features (#628)

### Fixed

- Corrected the expected DMA descriptor counts (#622, #625)
- DMA is supported for SPI3 on ESP32-S3 (#507)
- `change_bus_frequency` is now available on `SpiDma` (#529)
- Fixed a bug where a GPIO interrupt could erroneously fire again causing the next `await` on that pin to instantly return `Poll::Ok` (#537)
- Set `vecbase` on core 1 (ESP32, ESP32-S3) (#536)
- ESP32-S3: Move PSRAM related function to RAM (#546)
- ADC driver will now apply attenuation values to the correct ADC's channels. (#554)
- Sometimes half-duplex non-DMA SPI reads were reading garbage in non-release mode (#552)
- ESP32-C3: Fix GPIO5 ADC channel id (#562)
- ESP32-H2: Fix direct-boot feature (#570)
- Fix Async GPIO not disabling interupts on chips with multiple banks (#572)
- ESP32-C6: Support FOSC CLK calibration for ECO1+ chip revisions (#593)
- Fixed CI by pinning the log crate to 0.4.18 (#600)
- ESP32-S3: Fix calculation of PSRAM start address (#601)
- Fixed wrong variable access (FOSC CLK calibration for ESP32-C6 #593)
- Fixed [trap location in ram](https://github.com/esp-rs/esp-hal/pull/605#issuecomment-1604039683) (#605)
- Fix rom::crc docs (#611)
- Fixed a possible overlap of `.data` and `.rwtext` (#616)
- Avoid SDA/SCL being low while configuring pins for I2C (#619)

### Breaking

- Simplified user-facing SpiDma and I2s types (#626)
- Significantly simplified user-facing GPIO pin types. (#553)
- No longer re-export the `soc` module and the contents of the `interrupt` module at the package level (#607)

## [0.9.0] - 2023-05-02

### Added

- Add bare-bones PSRAM support for ESP32-S2 (#493)
- Add `DEBUG_ASSIST` functionality (#484)
- Add RSA peripheral support (#467)
- Add PeripheralClockControl argument to `timg`, `wdt`, `sha`, `usb-serial-jtag` and `uart` constructors (#463)
- Added API to raise and reset software interrupts (#426)
- Implement `embedded_hal_nb::serial::*` traits for `UsbSerialJtag` (#498)

### Fixed

- Fix `get_wakeup_cause` comparison error (#472)
- Use 192 as mclk_multiple for 24-bit I2S (#471)
- Fix `CpuControl::start_app_core` signature (#466)
- Move `rwtext` after other RAM data sections (#464)
- ESP32-C3: Disable `usb_pad_enable` when setting GPIO18/19 to input/output (#461)
- Fix 802.15.4 clock enabling (ESP32-C6) (#458)
- ESP32-S3: Disable usb_pad_enable when setting GPIO19/20 to input/output (#645)

### Changed

- Update `embedded-hal-async` and `embassy-*` dependencies (#488)
- Update to `embedded-hal@1.0.0-alpha.10` and `embedded-hal-nb@1.0.0-alpha.2` (#487)
- Let users configure the LEDC output pin as open-drain (#474)
- Use bitflags to decode wakeup cause (#473)
- Minor linker script additions (#470)
- Minor documentation improvements (#460)

### Removed

- Remove unnecessary generic from `UsbSerialJtag` driver (#492)
- Remove `#[doc(inline)]` from esp-hal-common re-exports (#490)

## [0.8.0] - 2023-03-27

## [0.7.1] - 2023-02-22

## [0.7.0] - 2023-02-21

## [0.5.0] - 2023-01-26

## [0.4.0] - 2022-12-12

## [0.3.0] - 2022-11-17

## [0.2.0] - 2022-09-13

## [0.1.0] - 2022-08-05

[Unreleased]: https://github.com/esp-rs/esp-hal/compare/v0.22.0...HEAD
[0.22.0]: https://github.com/esp-rs/esp-hal/compare/v0.21.1...v0.22.0
[0.21.1]: https://github.com/esp-rs/esp-hal/compare/v0.21.0...v0.21.1
[0.21.0]: https://github.com/esp-rs/esp-hal/compare/v0.20.1...v0.21.0
[0.20.1]: https://github.com/esp-rs/esp-hal/compare/v0.20.0...v0.20.1
[0.20.0]: https://github.com/esp-rs/esp-hal/compare/v0.19.0...v0.20.0
[0.19.0]: https://github.com/esp-rs/esp-hal/compare/v0.18.0...v0.19.0
[0.18.0]: https://github.com/esp-rs/esp-hal/compare/v0.17.0...v0.18.0
[0.17.0]: https://github.com/esp-rs/esp-hal/compare/v0.16.1...v0.17.0
[0.16.1]: https://github.com/esp-rs/esp-hal/compare/v0.16.0...v0.16.1
[0.16.0]: https://github.com/esp-rs/esp-hal/compare/v0.15.0...v0.16.0
[0.15.0]: https://github.com/esp-rs/esp-hal/compare/v0.14.1...v0.15.0
[0.14.1]: https://github.com/esp-rs/esp-hal/compare/v0.14.0...v0.14.1
[0.14.0]: https://github.com/esp-rs/esp-hal/compare/v0.13.1...v0.14.0
[0.13.1]: https://github.com/esp-rs/esp-hal/compare/v0.13.0...v0.13.1
[0.13.0]: https://github.com/esp-rs/esp-hal/compare/v0.12.0...v0.13.0
[0.12.0]: https://github.com/esp-rs/esp-hal/compare/v0.11.0...v0.12.0
[0.11.0]: https://github.com/esp-rs/esp-hal/compare/v0.10.0...v0.11.0
[0.10.0]: https://github.com/esp-rs/esp-hal/compare/v0.9.0...v0.10.0
[0.9.0]: https://github.com/esp-rs/esp-hal/compare/v0.8.0...v0.9.0
[0.8.0]: https://github.com/esp-rs/esp-hal/compare/v0.7.1...v0.8.0
[0.7.1]: https://github.com/esp-rs/esp-hal/compare/v0.7.0...v0.7.1
[0.7.0]: https://github.com/esp-rs/esp-hal/compare/v0.5.0...v0.7.0
[0.5.0]: https://github.com/esp-rs/esp-hal/compare/v0.4.0...v0.5.0
[0.4.0]: https://github.com/esp-rs/esp-hal/compare/v0.3.0...v0.4.0
[0.3.0]: https://github.com/esp-rs/esp-hal/compare/v0.2.0...v0.3.0
[0.2.0]: https://github.com/esp-rs/esp-hal/compare/v0.1.0...v0.2.0
[0.1.0]: https://github.com/esp-rs/esp-hal/releases/tag/v0.1.0<|MERGE_RESOLUTION|>--- conflicted
+++ resolved
@@ -50,15 +50,10 @@
 - `gpio::{Level, Pull, AlternateFunction, RtcFunction}` now implement `Hash` (#2842)
 - `gpio::{GpioPin, AnyPin, Io, Output, OutputOpenDrain, Input, Flex}` now implement `Debug`, `defmt::Format` (#2842)
 - More interrupts are available in `esp_hal::spi::master::SpiInterrupt`, add `enable_listen`,`interrupts` and `clear_interrupts` for ESP32/ESP32-S2 (#2833)
-
 - The `ExtU64` and `RateExtU32` traits have been added to `esp_hal::time` (#2845)
-
-<<<<<<< HEAD
 - Added `AnyPin::steal(pin_number)` (#2854)
-=======
 - `adc::{AdcCalSource, Attenuation, Resolution}` now implement `Hash` and `defmt::Format` (#2840)
 - `rtc_cntl::{RtcFastClock, RtcSlowClock, RtcCalSel}` now implement `PartialEq`, `Eq`, `Hash` and `defmt::Format` (#2840)
->>>>>>> 19eb7728
 
 ### Changed
 

--- conflicted
+++ resolved
@@ -19,16 +19,13 @@
 - `Pins::steal()` to unsafely obtain GPIO. (#2335)
 - `I2c::with_timeout` (#2361)
 - `Spi::half_duplex_read` and `Spi::half_duplex_write` (#2373)
-<<<<<<< HEAD
 - `Cpu::COUNT` and `Cpu::current()` (#?)
 - Add RGB/DPI driver (#2415)
 - Add `DmaLoopBuf` (#2415)
-=======
 - `Cpu::COUNT` and `Cpu::current()` (#2411)
 - `UartInterrupt` and related functions (#2406)
 - I2S Parallel output driver for esp32. (#2348)
 - Add an option to configure `WDT` action (#2330)
->>>>>>> 448ed9a0
 
 ### Changed
 

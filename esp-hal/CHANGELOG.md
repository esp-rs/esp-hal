--- conflicted
+++ resolved
@@ -105,15 +105,12 @@
 - `ClockSource` enums are now `#[non_exhaustive]` (#2912)
 - `macros` module is now private (#2900)
 - `gpio::{Input, Flex}::wakeup_enable` now returns an error instead of panicking. (#2916)
-<<<<<<< HEAD
 - I2C: Have a dedicated enum to specify the timeout (#2864)
-=======
 - Removed the `I` prefix from `DriveStrength` enum variants. (#2922)
 - Removed the `Attenuation` prefix from `Attenuation` enum variants. (#2922)
 - Renamed / changed some I2C error variants (#2844, #2862)
 - The `entry` macro is replaced by the `main` macro (#2941)
 - `{Uart, UartRx}::read_bytes` now blocks until the buffer is filled. (#2935)
->>>>>>> 398555ee
 
 ### Fixed
 

# Changelog

All notable changes to this project will be documented in this file.

The format is based on [Keep a Changelog](https://keepachangelog.com/en/1.0.0/),
and this project adheres to [Semantic Versioning](https://semver.org/spec/v2.0.0.html).

## [Unreleased]

### Added

<<<<<<< HEAD
- i2c: implement `I2C:transaction` for  `embedded-hal` and `embedded-hal-async`
=======
- ESP32-PICO-V3-02: Initial support (#1155)
- `time::current_time` API (#1503)
>>>>>>> 03548807

### Fixed

- i2c: i2c1_handler used I2C0 register block by mistake (#1487)
- Removed ESP32 specific code for resolutions > 16 bit in ledc embedded_hal::pwm max_duty_cycle function. (#1441)
- Fixed division by zero in ledc embedded_hal::pwm set_duty_cycle function and converted to set_duty_hw instead of set_duty to eliminate loss of granularity. (#1441)

### Changed

- Removed unneeded generic parameters on `Usb` (#1469)
- Created virtual peripherals for CPU control and radio clocks, rather than splitting them from `SYSTEM` (#1428)
- `IO`, `ADC`, `DAC`, `RTC*`, `LEDC`, `PWM` and `PCNT` drivers have been converted to camel case format (#1473)
- RNG is no longer TRNG, the `CryptoRng` implementation has been removed. To track this being re-added see #1499 (#1498)
- Make software interrupts shareable (#1500)
- The `SystemParts` struct has been renamed to `SystemControl`, and now has a constructor which takes the `SYSTEM` peripheral (#1495)

### Removed

- Removed the `SystemExt` trait (#1495)
- Removed the `GpioExt` trait (#1496)

## [0.17.0] - 2024-04-18

### Added

- Add `ADC::read_blocking` to xtensa chips (#1293)
- ESP32-C6 / ESP32-H2: Implement `ETM` for general purpose timers (#1274)
- `interrupt::enable` now has a direct CPU enable counter part, `interrupt::enable_direct` (#1310)
- `Delay::delay(time: fugit::MicrosDurationU64)`
- Added async support for TWAI (#1320)
- Add TWAI support for ESP32-C6 (#1323)
- `GpioPin::steal` unsafe API (#1363)
- Inherent implementions of GPIO pin `set_low`, `is_low`, etc.
- Warn users when attempting to build using the `dev` profile (#1420)
- Async uart now reports interrupt errors(overflow, glitch, frame error, parity) back to user of read/write. uart clock decimal part configured for c2,c3,s3 (#1168, #1445)
- Add mechanism to configure UART source clock (#1416)
- `GpioPin` got a function `set_state(bool)` (#1462)
- Add definitions of external USB PHY peripheral I/O signals
- Expose e-hal ErrorKind::NoAcknowledge in I2C driver (#1454)
- Add remaining peripheral signals for LCD_CAM (#1466)

### Fixed

- Reserve `esp32` ROM stacks to prevent the trashing of dram2 section (#1289)
- Fixing `esp-wifi` + `TRNG` issue on `ESP32-S2` (#1272)
- Fixed core1 startup using the wrong stack on the esp32 and esp32s3 (#1286).
- ESP32: Apply fix for Errata 3.6 in all the places necessary. (#1315)
- ESP32 & ESP32-S2: Fix I²C frequency (#1306)
- UART's TX/RX FIFOs are now cleared during initialization (#1344)
- Fixed `LCD_CAM I8080` driver potentially sending garbage to display (#1301)
- The TWAI driver can now be used without requiring the `embedded-hal` traits (#1355)
- USB pullup/pulldown now gets properly cleared and does not interfere anymore on esp32c3 and esp32s3 (#1244)
- Fixed GPIO counts so that using async code with the higher GPIO number should no longer panic (#1361, #1362)
- ESP32/ESP32-S2: Wait for I2S getting out of TX_IDLE when starting a transfer (#1375)
- Fixed writes to SPI not flushing before attempting to write, causing corrupted writes (#1381)
- fix AdcConfig::adc_calibrate for xtensa targets (#1379)
- Fixed a divide by zero panic when setting the LEDC duty cycle to 0 with `SetDutyCycle::set_duty_cycle` (#1403)
- Support 192 and 256-bit keys for AES (#1316)
- Fixed MCPWM DeadTimeCfg bit values (#1378)
- ESP32 LEDC `set_duty_cycle` used HighSpeedChannel for LowSpeedChannel (#1457)

### Changed

- TIMG: Allow use without the embedded-hal-02 traits in scope (#1367)
- DMA: use channel clusters
- Remove `Ext32` and `RateExtU64` from prelude
- Prefer mutable references over moving for DMA transactions (#1238)
- Support runtime interrupt binding, adapt GPIO driver (#1231)
- Renamed `eh1` feature to `embedded-hal`, feature-gated `embedded-hal@0.2.x` trait implementations (#1273)
- Enable `embedded-hal` feature by default, instead of the `embedded-hal-02` feature (#1313)
- `Uart` structs now take a `Mode` parameter which defines how the driver is initialized (#1294)
- `Rmt` can be created in async or blocking mode. The blocking constructor takes an optional interrupt handler argument. (#1341)
- All `Instance` traits are now sealed, and can no longer be implemented for arbitrary types (#1346)
- DMA channels can/have to be explicitly created for async or blocking drivers, added `set_interrupt_handler` to DMA channels, SPI, I2S, PARL_IO, don't enable interrupts on startup for DMA, I2S, PARL_IO, GPIO (#1300)
- UART: Rework `change_baud` so it is possible to set baud rate even after instantiation (#1350)
- Runtime ISR binding for SHA,ECC and RSA (#1354)
- Runtime ISR binding for I2C (#1376)
- `UsbSerialJtag` can be created in async or blocking mode. The blocking constructor takes an optional interrupt handler argument (#1377)
- SYSTIMER and TIMG instances can now be created in async or blocking mode (#1348)
- Runtime ISR binding for TWAI (#1384)
- ESP32-C6: The `gpio::lp_gpio` module has been renamed to `gpio::lp_io` to match the peripheral name (#1397)
- Runtime ISR binding for assist_debug (#1395)
- Runtime ISR binding for software interrupts, software interrupts are split now, interrupt-executor takes the software interrupt to use, interrupt-executor is easier to use (#1398)
- PCNT: Runtime ISR binding (#1396)
- Runtime ISR binding for RTC (#1405)
- Improve MCPWM DeadTimeCfg API (#1378)
- `SystemTimer`'s `Alarm` methods now require `&mut self` (#1455)

### Removed

- Remove package-level type exports (#1275)
- Removed `direct-vectoring` & `interrupt-preemption` features, as they are now enabled by default (#1310)
- Removed the `rt` and `vectored` features (#1380)
- Remove partial support for the ESP32-P4 (#1461)

## [0.16.1] - 2024-03-12

- Resolved an issue with the `defmt` dependency/feature (#1264)

### Changed

- Use ROM `memcpy` over compiler builtins (#1255)
- Do not ensure randomness or implement the `CryptoRng` trait for ESP32-P4/S2 (#1267)

## [0.16.0] - 2024-03-08

### Added

- Add initial support for the ESP32-P4 (#1101)
- Implement `embedded_hal::pwm::SetDutyCycle` trait for `ledc::channel::Channel` (#1097)
- ESP32-P4: Add initial GPIO support (#1109)
- ESP32-P4: Add initial support for interrupts (#1112)
- ESP32-P4: Add efuse reading support (#1114)
- ESP32-S3: Added LCD_CAM I8080 driver (#1086)
- Allow for splitting of the USB Serial JTAG peripheral into tx/rx components (#1024)
- `RngCore` trait is implemented (#1122)
- Support Rust's `stack-protector` feature (#1135)
- Adding clock support for `ESP32-P4` (#1145)
- Implementation OutputPin and InputPin for AnyPin (#1067)
- Implement `estimate_xtal_frequency` for ESP32-C6 / ESP32-H2 (#1174)
- A way to push into I2S DMA buffer via a closure (#1189)
- Added basic `LP-I2C` driver for C6 (#1185)
- Ensuring that the random number generator is TRNG. (#1200)
- ESP32-C6: Add timer wakeup source for deepsleep (#1201)
- Introduce `InterruptExecutor::spawner()` (#1211)
- Add `InterruptHandler` struct, which couples interrupt handlers and their priority together (#1299)

### Fixed

- Fix embassy-time tick rate not set when using systick as the embassy timebase (#1124)
- Fix `get_raw_core` on Xtensa (#1126)
- Fix docs.rs documentation builds (#1129)
- Fix circular DMA (#1144)
- Fix `hello_rgb` example for ESP32 (#1173)
- Fixed the multicore critical section on Xtensa (#1175)
- Fix timer `now` for esp32c3 and esp32c6 (#1178)
- Wait for registers to get synced before reading the timer count for all chips (#1183)
- Fix I2C error handling (#1184)
- Fix circular DMA (#1189)
- Fix esp32c3 uart initialization (#1156)
- Fix ESP32-S2 I2C read (#1214)
- Reset/init UART if it's not the console UART (#1213)

### Changed

- DmaDescriptor struct to better model the hardware (#1054)
- DMA descriptor count no longer needs to be multiplied by 3 (#1054)
- RMT channels no longer take the channel number as a generic param (#959)
- The `esp-hal-common` package is now called `esp-hal` (#1131)
- Refactor the `Trace` driver to be generic around its peripheral (#1140)
- Auto detect crystal frequency based on `RtcClock::estimate_xtal_frequency()` (#1165)
- ESP32-S3: Configure 32k ICACHE (#1169)
- Lift the minimal buffer size requirement for I2S (#1189)

### Removed

- Remove `xtal-26mhz` and `xtal-40mhz` features (#1165)
- All chip-specific HAL packages have been removed (#1196)

### Breaking

- `ADC` and `DAC` drivers now take virtual peripherals in their constructors, instead of splitting `APB_SARADC`/`SENS` (#1100)
- The `DAC` driver's constructor is now `new` instead of `dac`, to be more consistent with other APIs (#1100)
- The DMA peripheral is now called `Dma` for devices with both PDMA and GDMA controllers (#1125)
- The `ADC` driver's constructor is now `new` instead of `adc`, to be more consistent with other APIs (#1133)
- `embassy-executor`'s `integrated-timers` is no longer enabled by default.
- Renamed `embassy-time-systick` to `embassy-time-systick-16mhz` for use with all chips with a systimer, except `esp32s2`. Added `embassy-time-systick-80mhz` specifically for the `esp32s2`. (#1247)

## [0.15.0] - 2024-01-19

### Added

- ESP32-C6: Properly initialize PMU (#974)
- Implement overriding base mac address (#1044)
- Add `rt-riscv` and `rt-xtensa` features to enable/disable runtime support (#1057)
- ESP32-C6: Implement deep sleep (#918)
- Add `embedded-io` feature to each chip-specific HAL (#1072)
- Add `embassy-time-driver` to `esp-hal-common` due to updating `embassy-time` to `v0.3.0` (#1075)
- ESP32-S3: Added support for 80Mhz PSRAM (#1069)
- ESP32-C3/S3: Add workaround for USB pin exchange on usb-serial-jtag (#1104).
- ESP32C6: Added LP_UART initialization (#1113)
- Add `place-spi-driver-in-ram` feature to `esp-hal-common` (#1096)

### Changed

- Set up interrupts for the DMA and async enabled peripherals only when `async` feature is provided (#1042)
- Update to `1.0.0` releases of the `embedded-hal-*` packages (#1068)
- Update `embassy-time` to `0.3.0` and embassy-executor to `0.5.0` release due to the release of the `embedded-hal-*` packages (#1075)
- No longer depend on `embassy-time` (#1092)
- Update to latest `smart-leds-trait` and `smart-leds` packages (#1094)

### Fixed

- ESP32: correct gpio 32/33 in errata36() (#1053)
- ESP32: make gpio 4 usable as analog pin (#1078)
- Fix double &mut for the `SetDutyCycle` impl on `PwmPin` (#1033)
- ESP32/ESP32-S3: Fix stack-top calculation for app-core (#1081)
- ESP32/ESP32-S2/ESP32-S3: Fix embassy-time-timg0 driver (#1091)
- ESP32: ADC readings are no longer inverted (#1093)

### Removed

### Breaking

- Unify the low-power peripheral names (`RTC_CNTL` and `LP_CLKRST` to `LPWR`) (#1064)

## [0.14.1] - 2023-12-13

### Fixed

- Fix SHA for all targets (#1021)

## [0.14.0] - 2023-12-12

### Added

- ESP32-C6: LP core clock is configurable (#907)
- Derive `Clone` and `Copy` for `EspTwaiFrame` (#914)
- A way to configure inverted pins (#912)
- Added API to check a GPIO-pin's interrupt status bit (#929)
- A `embedded_io_async::Read` implementation for `UsbSerialJtag` (#889)
- `RtcClock::get_xtal_freq`, `RtcClock::get_slow_freq` (#957)
- Added Rx Timeout functionality to async Uart (#911)
- RISC-V: Thread-mode and interrupt-mode executors, `#[main]` macro (#947)
- A macro to make it easier to create DMA buffers and descriptors (#935)
- I2C timeout is configurable (#1011)
- ESP32-C6/ESP32-H2: `flip-link` feature gives zero-cost stack overflow protection (#1008)

### Changed

- Improve DMA documentation & clean up module (#915)
- Only allow a single version of `esp-hal-common` to be present in an application (#934)
- ESP32-C3/C6 and ESP32-H2 can now use the `zero-rtc-bss` feature to enable `esp-hal-common/rv-zero-rtc-bss` (#867)
- Reuse `ieee802154_clock_enable/disable()` functions for BLE and rename `ble_ieee802154_clock_enable()` (#953)
- The `embedded-io` trait implementations are now gated behind the `embedded-io` feature (#964)
- Simplifed RMT channels and channel creators (#958)
- Reworked construction of I2S driver instances (#983)
- ESP32-S2/S3: Don't require GPIO 18 to create a USB peripheral driver instance (#990)
- Updated to latest release candidate (`1.0.0-rc.2`) for `embedded-hal{-async,-nb}` (#994)
- Explicit panic when hitting the `DefaultHandler` (#1005)
- Relevant interrupts are now auto enabled in `embassy::init` (#1014).

### Fixed

- ESP32-C2/C3 examples: fix build error (#899)
- ESP32-S3: Fix GPIO interrupt handler crashing when using GPIO48. (#898)
- Fixed short wait times in embassy causing hangs (#906)
- Make sure to clear LP/RTC RAM before loading code (#916)
- Async RMT channels can be used concurrently (#925)
- Xtensa: Allow using `embassy-executor`'s thread-mode executor if neither `embassy-executor-thread`, nor `embassy-executor-interrupt` is enabled. (#937)
- Uart Async: Improve interrupt handling and irq <--> future communication (#977)
- RISC-V: Fix stack allocation (#988)
- ESP32-C6: Fix used RAM (#997)
- ESP32-H2: Fix used RAM (#1003)
- Fix SPI slave DMA dma_read and dma_write (#1013)
- ESP32-C6/H2: Fix disabling of interrupts (#1040)

### Removed

- Direct boot support has been removed (#903).
- Removed the `mcu-boot` feature from `esp32c3-hal` (#938)
- Removed SpiBusController and SpiBusDevice in favour of embedded-hal-bus and embassy-embedded-hal implementataions. (#978)

### Breaking

- `Spi::new`/`Spi::new_half_duplex` takes no gpio pin now, instead you need to call `with_pins` to setup those (#901).
- ESP32-C2, ESP32-C3, ESP32-S2: atomic emulation trap has been removed. (#904) (#985)
  - When upgrading you must either remove [these lines](https://github.com/esp-rs/riscv-atomic-emulation-trap#usage) from your `.cargo/config.toml`.
  - Usage of `core::sync::atomic::*` in dependent crates should be replaced with [portable-atomic](https://github.com/taiki-e/portable-atomic).
- RSA driver now takes `u32` words instead of `u8` bytes. The expected slice length is now 4 times shorter. (#981)

## [0.13.1] - 2023-11-02

### Fixed

- ESP32-C3: Make sure BLE and WiFi are not powered down when esp-wifi needs them (#891)
- ESP32-C6/H2: Fix setting UART baud rate (#893)

## [0.13.0] - 2023-10-31

### Added

- Implement SetFrequencyCycle and PwmPin from embedded_hal for PwmPin of MCPWM. (#880)
- Added `embassy-time-systick` to ESP32-S2 (#827)
- Implement enabling/disabling BLE clock on ESP32-C6 (#784)
- Async support for RMT (#787)
- Implement `defmt::Format` for more types (#786)
- Add new_no_miso to Spi FullDuplexMode (#794)
- Add UART support for splitting into TX and RX (#754)
- Async support for I2S (#801)
- Async support for PARL_IO (#807)
- ETM driver, GPIO ETM (#819)
- (G)DMA AES support (#821)
- SYSTIMER ETM functionality (#828)
- Adding async support for RSA peripheral(doesn't work properly for `esp32` chip - issue will be created)(#790)
- Added sleep support for ESP32-C3 with timer and GPIO wakeups (#795)
- Support for ULP-RISCV including Delay and GPIO (#840, #845)
- Add bare-bones SPI slave support, DMA only (#580, #843)
- Embassy `#[main]` convenience macro (#841)
- Add a `defmt` feature to the `esp-hal-smartled` package (#846)
- Support 16MB octal PS-RAM for ESP32-S3 (#858)
- RISCV TRACE Encoder driver for ESP32-C6 / ESP32-H2 (#864)
- `embedded_hal` 1 `InputPin` and `embedded_hal_async` `Wait` impls for open drain outputs (#905)

### Changed

- Bumped MSRV to 1.67 (#798)
- Optimised multi-core critical section implementation (#797)
- Changed linear- and curve-calibrated ADC to provide readings in mV (#836)

### Fixed

- S3: Allow powering down RC_FAST_CLK (#796)
- UART/ESP32: fix calculating FIFO counter with `get_rx_fifo_count()` (#804)
- Xtensa targets: Use ESP32Reset - not Reset (#823)
- Examples should now work with the `defmt` feature (#810)
- Fixed a race condition causing SpiDma to stop working unexpectedly (#869)
- Fixed async uart serial, and updated the embassy_serial examples (#871).
- Fix ESP32-S3 direct-boot (#873)
- Fix ESP32-C6 ADC (#876)
- Fix ADC Calibration not being used on ESP32-S2 and ESP32-S3 (#1000)

### Removed

- `Pin::is_pcore_interrupt_set` (#793)
- `Pin::is_pcore_non_maskable_interrupt_set` (#793)
- `Pin::is_acore_interrupt_set` (#793)
- `Pin::is_acore_non_maskable_interrupt_set` (#793)
- `Pin::enable_hold` (#793)
- Removed the generic return type for ADC reads (#792)

### Breaking

- `Uart::new` now takes the `&Clocks` struct to ensure baudrate is correct for CPU/APB speed. (#808)
- `Uart::new_with_config` takes an `Config` instead of `Option<Config>`. (#808)
- `Alarm::set_period` takes a period (duration) instead of a frequency (#812)
- `Alarm::interrupt_clear` is now `Alarm::clear_interrupt` to be consistent (#812)
- The `PeripheralClockControl` struct is no longer public, drivers no longer take this as a parameter (#817)
- Unify the system peripheral, `SYSTEM`, `DPORT` and `PCR` are now all exposed as `SYSTEM` (#832).
- Unified the ESP32's and ESP32-C2's xtal frequency features (#831)
- Replace any underscores in feature names with dashes (#833)
- The `spi` and `spi_slave` modules have been refactored into the `spi`, `spi::master`, and `spi::slave` modules (#843)
- The `WithDmaSpi2`/`WithDmaSpi3` structs are no longer generic around the inner peripheral type (#853)
- The `SarAdcExt`/`SensExt` traits are now collectively named `AnalogExt` instead (#857)
- Replace the `radio` module with peripheral singleton structs (#852)
- The SPI traits are no longer re-exported in the main prelude, but from preludes in `spi::master`/`spi::slave` instead (#860)
- The `embedded-hal-1` and `embedded-hal-async` traits are no longer re-exported in the prelude (#860)

## [0.12.0] - 2023-09-05

### Added

- Implement RTCIO pullup, pulldown and hold control for Xtensa MCUs (#684)
- S3: Implement RTCIO wakeup source (#690)
- Add PARL_IO driver for ESP32-C6 / ESP32-H2 (#733, #760)
- Implement `ufmt_write::uWrite` trait for USB Serial JTAG (#751)
- Add HMAC peripheral support (#755)
- Add multicore-aware embassy executor for Xtensa MCUs (#723, #756).
- Add interrupt-executor for Xtensa MCUs (#723, #756).
- Add missing `Into<Gpio<Analog, GPIONUN>>` conversion (#764)
- Updated `clock` module documentation (#774)
- Add `log` feature to enable log output (#773)
- Add `defmt` feature to enable log output (#773)
- A new macro to load LP core code on ESP32-C6 (#779)
- Add `ECC`` peripheral driver (#785)
- Initial LLD support for Xtensa chips (#861).

### Changed

- Update the `embedded-hal-*` packages to `1.0.0-rc.1` and implement traits from `embedded-io` and `embedded-io-async` (#747)
- Moved AlignmentHelper to its own module (#753)
- Disable all watchdog timers by default at startup (#763)
- `log` crate is now opt-in (#773)

### Fixed

- Fix `psram` availability lookup in `esp-hal-common` build script (#718)
- Fix wrong `dram_seg` length in `esp32s2-hal` linker script (#732)
- Fix setting alarm when a timer group is used as the alarm source. (#730)
- Fix `Instant::now()` not counting in some cases when using TIMG0 as the timebase (#737)
- Fix number of ADC attenuations for ESP32-C6 (#771)
- Fix SHA registers access (#805)

### Breaking

- `CpuControl::start_app_core()` now takes an `FnOnce` closure (#739)

## [0.11.0] - 2023-08-10

### Added

- Add initial LP-IO support for ESP32-C6 (#639)
- Implement sleep with some wakeup methods for `esp32` (#574)
- Add a new RMT driver (#653, #667, #695)
- Implemented calibrated ADC API for ESP32-S3 (#641)
- Add MCPWM DeadTime configuration (#406)
- Implement sleep with some wakeup methods for `esp32-s3` (#660, #689, #696)
- Add feature enabling directly hooking the interrupt vector table (#621)
- Add `ClockControl::max` helper for all chips (#701)
- Added module-level documentation for all peripherals (#680)
- Implement sleep with some wakeup methods for `esp32-s3` (#660)
- Add `FlashSafeDma` wrapper for eh traits which ensure correct DMA transfer from source data in flash (ROM) (#678)

### Changed

- Update `embedded-hal-*` alpha packages to their latest versions (#640)
- Implement the `Clone` and `Copy` traits for the `Rng` driver (#650)
- Use all remaining memory as core-0's stack (#716)

### Fixed

- Fixed Async Uart `read` when `set_at_cmd` is not used (#652)
- USB device support is working again (#656)
- Add missing interrupt status read for esp32s3, which fixes USB-SERIAL-JTAG interrupts (#664)
- GPIO interrupt status bits are now properly cleared (#670)
- Increase frequency resolution in `set_periodic` (#686)
- Fixed ESP32-S2, ESP32-S3, ESP32-C2, ESP32-C3 radio clock gating (#679, #681)
- Partially fix ESP32 radio clocks (#709)
- Fixed "ESP32/ESP32-S2 RMT transmission with with data.len() > RMT_CHANNEL_RAM_SIZE results in TransmissionError" #707 (#710)

### Removed

- Remove the `allow-opt-level-z` feature from `esp32c3-hal` (#654)
- Remove the old `pulse_control` driver (#694)

### Breaking

- `DmaTransfer::wait` and `I2sReadDmaTransfer::wait_receive` now return `Result` (#665)
- `gpio::Pin` is now object-safe (#687)

## [0.10.0] - 2023-06-04

### Added

- Add `WithDmaSpi3` to prelude for ESP32S3 (#623)
- Add bare-bones PSRAM support for ESP32 (#506)
- Add initial support for the ESP32-H2 (#513, #526, #527, #528, #530, #538, #544, #548, #551, #556, #560, #566, #549, #564, #569, #576, #577, #589, #591, #597)
- Add bare-bones PSRAM support for ESP32-S3 (#517)
- Add async support to the I2C driver (#519)
- Implement Copy and Eq for EspTwaiError (#540)
- Add LEDC hardware fade support (#475)
- Added support for multicore async GPIO (#542)
- Add a fn to poll DMA transfers (#559)
- Add unified field-based efuse access (#567)
- Move `esp-riscv-rt` into esp-hal (#578)
- Add CRC functions from ESP ROM (#587)
- Add a `debug` feature to enable the PACs' `impl-register-debug` feature (#596)
- Add initial support for `I2S` in ESP32-H2 (#597)
- Add octal PSRAM support for ESP32-S3 (#610)
- Add MD5 functions from ESP ROM (#618)
- Add embassy async `read` support for `uart` (#620)
- Add bare-bones support to run code on ULP-RISCV / LP core (#631)
- Add ADC calibration implementation for a riscv chips (#555)
- Add `async` implementation for `USB Serial/JTAG`(#632)

### Changed

- Simplify the `Delay` driver, derive `Clone` and `Copy` (#568)
- DMA types can no longer be constructed by the user (#625)
- Move core interrupt handling from Flash to RAM for RISC-V chips (ESP32-H2, ESP32-C2, ESP32-C3, ESP32-C6) (#541)
- Change LED pin to GPIO2 in ESP32 blinky example (#581)
- Update ESP32-H2 and ESP32-C6 clocks and remove `i2c_clock` for all chips but ESP32 (#592)
- Use both timers in `TIMG0` for embassy time driver when able (#609)
- Re-work `RadioExt` implementations, add support for ESP32-H2 (#627)
- Improve examples documentation (#533)
- esp32h2-hal: added README (#585)
- Update `esp-hal-procmacros` package dependencies and features (#628)

### Fixed

- Corrected the expected DMA descriptor counts (#622, #625)
- DMA is supported for SPI3 on ESP32-S3 (#507)
- `change_bus_frequency` is now available on `SpiDma` (#529)
- Fixed a bug where a GPIO interrupt could erroneously fire again causing the next `await` on that pin to instantly return `Poll::Ok` (#537)
- Set `vecbase` on core 1 (ESP32, ESP32-S3) (#536)
- ESP32-S3: Move PSRAM related function to RAM (#546)
- ADC driver will now apply attenuation values to the correct ADC's channels. (#554)
- Sometimes half-duplex non-DMA SPI reads were reading garbage in non-release mode (#552)
- ESP32-C3: Fix GPIO5 ADC channel id (#562)
- ESP32-H2: Fix direct-boot feature (#570)
- Fix Async GPIO not disabling interupts on chips with multiple banks (#572)
- ESP32-C6: Support FOSC CLK calibration for ECO1+ chip revisions (#593)
- Fixed CI by pinning the log crate to 0.4.18 (#600)
- ESP32-S3: Fix calculation of PSRAM start address (#601)
- Fixed wrong variable access (FOSC CLK calibration for ESP32-C6 #593)
- Fixed [trap location in ram](https://github.com/esp-rs/esp-hal/pull/605#issuecomment-1604039683) (#605)
- Fix rom::crc docs (#611)
- Fixed a possible overlap of `.data` and `.rwtext` (#616)
- Avoid SDA/SCL being low while configuring pins for I2C (#619)

### Breaking

- Simplified user-facing SpiDma and I2s types (#626)
- Significantly simplified user-facing GPIO pin types. (#553)
- No longer re-export the `soc` module and the contents of the `interrupt` module at the package level (#607)

## [0.9.0] - 2023-05-02

### Added

- Add bare-bones PSRAM support for ESP32-S2 (#493)
- Add `DEBUG_ASSIST` functionality (#484)
- Add RSA peripheral support (#467)
- Add PeripheralClockControl argument to `timg`, `wdt`, `sha`, `usb-serial-jtag` and `uart` constructors (#463)
- Added API to raise and reset software interrupts (#426)
- Implement `embedded_hal_nb::serial::*` traits for `UsbSerialJtag` (#498)

### Fixed

- Fix `get_wakeup_cause` comparison error (#472)
- Use 192 as mclk_multiple for 24-bit I2S (#471)
- Fix `CpuControl::start_app_core` signature (#466)
- Move `rwtext` after other RAM data sections (#464)
- ESP32-C3: Disable `usb_pad_enable` when setting GPIO18/19 to input/output (#461)
- Fix 802.15.4 clock enabling (ESP32-C6) (#458)
- ESP32-S3: Disable usb_pad_enable when setting GPIO19/20 to input/output (#645)

### Changed

- Update `embedded-hal-async` and `embassy-*` dependencies (#488)
- Update to `embedded-hal@1.0.0-alpha.10` and `embedded-hal-nb@1.0.0-alpha.2` (#487)
- Let users configure the LEDC output pin as open-drain (#474)
- Use bitflags to decode wakeup cause (#473)
- Minor linker script additions (#470)
- Minor documentation improvements (#460)

### Removed

- Remove unnecessary generic from `UsbSerialJtag` driver (#492)
- Remove `#[doc(inline)]` from esp-hal-common re-exports (#490)

## [0.8.0] - 2023-03-27

## [0.7.1] - 2023-02-22

## [0.7.0] - 2023-02-21

## [0.5.0] - 2023-01-26

## [0.4.0] - 2022-12-12

## [0.3.0] - 2022-11-17

## [0.2.0] - 2022-09-13

## [0.1.0] - 2022-08-05

[Unreleased]: https://github.com/esp-rs/esp-hal/compare/v0.17.0...HEAD
[0.17.0]: https://github.com/esp-rs/esp-hal/compare/v0.16.1...v0.17.0
[0.16.1]: https://github.com/esp-rs/esp-hal/compare/v0.16.0...v0.16.1
[0.16.0]: https://github.com/esp-rs/esp-hal/compare/v0.15.0...v0.16.0
[0.15.0]: https://github.com/esp-rs/esp-hal/compare/v0.14.1...v0.15.0
[0.14.1]: https://github.com/esp-rs/esp-hal/compare/v0.14.0...v0.14.1
[0.14.0]: https://github.com/esp-rs/esp-hal/compare/v0.13.1...v0.14.0
[0.13.1]: https://github.com/esp-rs/esp-hal/compare/v0.13.0...v0.13.1
[0.13.0]: https://github.com/esp-rs/esp-hal/compare/v0.12.0...v0.13.0
[0.12.0]: https://github.com/esp-rs/esp-hal/compare/v0.11.0...v0.12.0
[0.11.0]: https://github.com/esp-rs/esp-hal/compare/v0.10.0...v0.11.0
[0.10.0]: https://github.com/esp-rs/esp-hal/compare/v0.9.0...v0.10.0
[0.9.0]: https://github.com/esp-rs/esp-hal/compare/v0.8.0...v0.9.0
[0.8.0]: https://github.com/esp-rs/esp-hal/compare/v0.7.1...v0.8.0
[0.7.1]: https://github.com/esp-rs/esp-hal/compare/v0.7.0...v0.7.1
[0.7.0]: https://github.com/esp-rs/esp-hal/compare/v0.5.0...v0.7.0
[0.5.0]: https://github.com/esp-rs/esp-hal/compare/v0.4.0...v0.5.0
[0.4.0]: https://github.com/esp-rs/esp-hal/compare/v0.3.0...v0.4.0
[0.3.0]: https://github.com/esp-rs/esp-hal/compare/v0.2.0...v0.3.0
[0.2.0]: https://github.com/esp-rs/esp-hal/compare/v0.1.0...v0.2.0
[0.1.0]: https://github.com/esp-rs/esp-hal/releases/tag/v0.1.0<|MERGE_RESOLUTION|>--- conflicted
+++ resolved
@@ -9,12 +9,9 @@
 
 ### Added
 
-<<<<<<< HEAD
 - i2c: implement `I2C:transaction` for  `embedded-hal` and `embedded-hal-async`
-=======
 - ESP32-PICO-V3-02: Initial support (#1155)
 - `time::current_time` API (#1503)
->>>>>>> 03548807
 
 ### Fixed
 

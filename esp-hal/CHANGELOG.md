# Changelog

All notable changes to this project will be documented in this file.

The format is based on [Keep a Changelog](https://keepachangelog.com/en/1.0.0/),
and this project adheres to [Semantic Versioning](https://semver.org/spec/v2.0.0.html).

## [Unreleased]

### Added

- ESP32-S3: Added SDMMC signals (#2556)
- Added `set_priority` to the `DmaChannel` trait on GDMA devices (#2403, #2526)
- Added `into_async` and `into_blocking` functions for `ParlIoTxOnly`, `ParlIoRxOnly` (#2526)
- ESP32-C6, H2, S3: Added `split` function to the `DmaChannel` trait. (#2526, #2532)
- DMA: `PeripheralDmaChannel` type aliasses and `DmaChannelFor` traits to improve usability. (#2532)
- `dma::{Channel, ChannelRx, ChannelTx}::set_priority` for GDMA devices (#2403)
- `esp_hal::asynch::AtomicWaker` that does not hold a global critical section (#2555)
- `esp_hal::sync::RawMutex` for embassy-sync. (#2555)
- ESP32-C6, H2, S3: Added `split` function to the `DmaChannel` trait. (#2526)
- Added PSRAM configuration to `esp_hal::Config` if `quad-psram` or `octal-psram` is enabled (#2546)
- Added `esp_hal::psram::psram_raw_parts` (#2546)

### Changed

- In addition to taking by value, peripheral drivers can now mutably borrow DMA channel objects. (#2526)
- DMA channel objects are no longer wrapped in `Channel`. The `Channel` drivers are now managed by DMA enabled peripheral drivers. (#2526)
- The `Dpi` driver and `DpiTransfer` now have a `Mode` type parameter. The driver's asyncness is determined by the asyncness of the `Lcd` used to create it. (#2526)
- `dma::{Channel, ChannelRx, ChannelTx}::set_priority` for GDMA devices (#2403)
- `SystemTimer::set_unit_value` & `SystemTimer::configure_unit` (#2576)
- `SystemTimer` no longer uses peripheral ref (#2576)
- `TIMGX` no longer uses peripheral ref (#2581)
- `SystemTimer::now` has been renamed `SystemTimer::unit_value(Unit)` (#2576)
- `dma::{Channel, ChannelRx, ChannelTx}::set_priority` for GDMA devices (#2403)
- `SystemTimer`s `Alarm`s are now type erased (#2576)
- `TimerGroup` `Timer`s are now type erased (#2581)
- PSRAM is now initialized automatically if `quad-psram` or `octal-psram` is enabled (#2546)
- DMA channels are now available via the `Peripherals` struct, and have been renamed accordingly. (#2545)

### Fixed

- Xtensa devices now correctly enable the `esp-hal-procmacros/rtc-slow` feature (#2594)

### Removed
<<<<<<< HEAD

=======
>>>>>>> 6a008bf5
- Remove more examples. Update doctests. (#2547)
- The `configure` and `configure_for_async` DMA channel functions has been removed (#2403)
- The DMA channel objects no longer have `tx` and `rx` fields. (#2526)
- `SysTimerAlarms` has been removed, alarms are now part of the `SystemTimer` struct (#2576)
- `FrozenUnit`, `AnyUnit`, `SpecificUnit`, `SpecificComparator`, `AnyComparator` have been removed from `systimer` (#2576)
- `esp_hal::psram::psram_range` (#2546)
- The `Dma` structure has been removed. (#2545)
- Remove `embedded-hal 0.2.x` impls and deps from `esp-hal` (#2593)

## [0.22.0] - 2024-11-20

### Added

- A new config option `PLACE_SWITCH_TABLES_IN_RAM` to improve performance (especially for interrupts) at the cost of slightly more RAM usage (#2331)
- A new config option `PLACE_ANON_IN_RAM` to improve performance (especially for interrupts) at the cost of RAM usage (#2331)
- Add burst transfer support to DMA buffers (#2336)
- `AnyPin` now implements `From<GpioPin<N>>`. (#2326)
- Added `AnySpi` and `AnySpiDmaChannel`. (#2334)
- Added `AnyI2s` and `AnyI2sDmaChannel`. (#2367)
- Added `AnyTwai`. (#2359)
- Added `AnyUart`. (#2381)
- `Pins::steal()` to unsafely obtain GPIO. (#2335)
- `I2c::with_timeout` (#2361)
- `Spi::half_duplex_read` and `Spi::half_duplex_write` (#2373)
- Add RGB/DPI driver (#2415)
- Add `DmaLoopBuf` (#2415)
- `Cpu::COUNT` and `Cpu::current()` (#2411)
- `UartInterrupt` and related functions (#2406)
- I2S Parallel output driver for ESP32. (#2348, #2436, #2472)
- Add an option to configure `WDT` action (#2330)
- `DmaDescriptor` is now `Send` (#2456)
- `into_async` and `into_blocking` functions for most peripherals (#2430, #2461)
- API mode type parameter (currently always `Blocking`) to `master::Spi` and `slave::Spi` (#2430)
- `gpio::{GpioPin, AnyPin, Flex, Output, OutputOpenDrain}::split()` to obtain peripheral interconnect signals. (#2418)
- `gpio::Input::{split(), into_peripheral_output()}` when used with output pins. (#2418)
- `gpio::Output::peripheral_input()` (#2418)
- `{Uart, UartRx, UartTx}::apply_config()` (#2449)
- `{Uart, UartRx, UartTx}` now implement `embassy_embedded_hal::SetConfig` (#2449)
- GPIO ETM tasks and events now accept `InputSignal` and `OutputSignal` (#2427)
- `spi::master::Config` and `{Spi, SpiDma, SpiDmaBus}::apply_config` (#2448)
- `embassy_embedded_hal::SetConfig` is now implemented for `spi::master::{Spi, SpiDma, SpiDmaBus}`, `i2c::master::I2c` (#2448, #2477)
- `slave::Spi::{with_mosi(), with_miso(), with_sclk(), with_cs()}` functions (#2485)
- I8080: Added `set_8bits_order()` to set the byte order in 8-bit mode (#2487)
- `I2c::{apply_config(), with_sda(), with_scl()}` (#2477)
- ESP32-S2: Added missing GPIO alternate functions (#2512)

### Changed

- Peripheral type erasure for SPI (#2334)
- Peripheral type erasure for I2S (#2367)
- Peripheral type erasure for I2C (#2361)
- Peripheral type erasure for TWAI (#2359)
- The SPI driver has been rewritten to allow using half-duplex and full-duplex functionality on the same bus. See the migration guide for details. (#2373)
- Renamed `SpiDma` functions: `dma_transfer` to `transfer`, `dma_write` to `write`, `dma_read` to `read`. (#2373)
- Peripheral type erasure for UART (#2381)
- Changed listening for UART events (#2406)
- Circular DMA transfers now correctly error, `available` returns `Result<usize,DmaError>` now (#2409)
- Interrupt listen/unlisten/clear functions now accept any type that converts into `EnumSet` (i.e. single interrupt flags). (#2442)
- SPI interrupt listening is now only available in Blocking mode. The `set_interrupt_handler` is available via `InterruptConfigurable` (#2442)
- Allow users to create DMA `Preparation`s (#2455)
- The `rmt::asynch::RxChannelAsync` and `rmt::asynch::TxChannelAsync` traits have been moved to `rmt` (#2430)
- Calling `AnyPin::output_signals` on an input-only pin (ESP32 GPIO 34-39) will now result in a panic. (#2418)
- UART configuration types have been moved to `esp_hal::uart` (#2449)
- `spi::master::Spi::new()` no longer takes `frequency` and `mode` as a parameter. (#2448)
- Peripheral interconnections via GPIO pins now use the GPIO matrix. (#2419)
- The I2S driver has been moved to `i2s::master` (#2472)
- `slave::Spi` constructors no longer take pins (#2485)
- The `I2c` master driver has been moved from `esp_hal::i2c` to `esp_hal::i2c::master`. (#2476)
- `I2c` SCL timeout is now defined in bus clock cycles. (#2477)
- Trying to send a single-shot RMT transmission will result in an error now, `RMT` deals with `u32` now, `PulseCode` is a convenience trait now (#2463)
- Removed `get_` prefixes from functions (#2528)
- The `Camera` and `I8080` drivers' constructors now only accepts blocking-mode DMA channels. (#2519)
- Many peripherals are now disabled by default and also get disabled when the driver is dropped (#2544)

### Fixed

- Fix conflict between `RtcClock::get_xtal_freq` and `Rtc::disable_rom_message_printing` (#2360)
- Fixed an issue where interrupts enabled before `esp_hal::init` were disabled. This issue caused the executor created by `#[esp_hal_embassy::main]` to behave incorrectly in multi-core applications. (#2377)
- Fixed `TWAI::transmit_async`: bus-off state is not reached when CANH and CANL are shorted. (#2421)
- ESP32: added UART-specific workaround for https://docs.espressif.com/projects/esp-chip-errata/en/latest/esp32/03-errata-description/esp32/cpu-subsequent-access-halted-when-get-interrupted.html (#2441)
- Fixed some SysTimer race conditions and panics (#2451)
- TWAI: accept all messages by default (#2467)
- I8080: `set_byte_order()` now works correctly in 16-bit mode (#2487)
- ESP32-C6/ESP32-H2: Make higher LEDC frequencies work (#2520)

### Removed

- The `i2s::{I2sWrite, I2sWriteDma, I2sRead, I2sReadDma, I2sWriteDmaAsync, I2sReadDmaAsync}` traits have been removed. (#2316)
- The `ledc::ChannelHW` trait is no longer generic. (#2387)
- The `I2c::new_with_timeout` constructors have been removed (#2361)
- `I2c::new()` no longer takes `frequency` and pins as parameters. (#2477)
- The `spi::master::HalfDuplexReadWrite` trait has been removed. (#2373)
- The `Spi::with_pins` methods have been removed. (#2373)
- The `Spi::new_half_duplex` constructor have been removed. (#2373)
- The `HalfDuplexMode` and `FullDuplexMode` parameters have been removed from `Spi`. (#2373)
- Removed the output pin type parameter from `ledc::{Channel, ChannelIFace}` (#2388)
- Removed the output pin type parameter from `mcpwm::operator::{PwmPin, LinkedPins}` (#2388)
- Removed the output pin type parameter from `parl_io::{ClkOutPin, ClkInPin, RxClkInPin}` (#2388)
- Removed the valid pin type parameter from `parl_io::{TxPinConfigWithValidPin, RxPinConfigWithValidPin}` (#2388)
- Removed the pin type parameters from `parl_io::{TxOneBit, TxTwoBits, TxFourBits, TxEightBits, TxSixteenBits}` (#2388)
- Removed the pin type parameters from `parl_io::{RxOneBit, RxTwoBits, RxFourBits, RxEightBits, RxSixteenBits}` (#2388)
- Removed the pin type parameters from `lcd_cam::lcd::i8080::{TxEightBits, TxSixteenBits}` (#2388)
- Removed the pin type parameters from `lcd_cam::cam::{RxEightBits, RxSixteenBits}` (#2388)
- Most of the async-specific constructors (`new_async`, `new_async_no_transceiver`) have been removed. (#2430)
- The `configure_for_async` DMA functions have been removed (#2430)
- The `Uart::{change_baud, change_stop_bits}` functions have been removed (#2449)
- `gpio::{Input, Output, OutputOpenDrain, Flex, GpioPin}::{peripheral_input, into_peripheral_output}` have been removed. (#2418)
- The `GpioEtm` prefix has been removed from `gpio::etm` types (#2427)
- The `TimerEtm` prefix has been removed from `timer::timg::etm` types (#2427)
- The `SysTimerEtm` prefix has been removed from `timer::systimer::etm` types (#2427)
- The `GpioEtmEventRising`, `GpioEtmEventFalling`, `GpioEtmEventAny` types have been replaced with `Event` (#2427)
- The `TaskSet`, `TaskClear`, `TaskToggle` types have been replaced with `Task` (#2427)
- `{Spi, SpiDma, SpiDmaBus}` configuration methods (#2448)
- `Io::new_with_priority` and `Io::new_no_bind_interrupt`. (#2486)
- `parl_io::{no_clk_pin(), NoClkPin}` (#2531)
- Removed `get_core` function in favour of `Cpu::current` (#2533)

## [0.21.1]

### Fixed

- Restored blocking `embedded_hal` compatibility for async I2C driver (#2343)
- I2c::transaction is now able to transmit data of arbitrary length (#2481)

## [0.21.0]

- Bump MSRV to 1.79.0 (#1971)

### Added

- Introduce traits for the DMA buffer objects (#1976, #2213)
- Implement `embedded-hal` output pin traits for `NoPin` (#2019, #2133)
- Added `esp_hal::init` to simplify HAL initialisation (#1970, #1999)
- Added GpioPin::degrade to create ErasePins easily. Same for AnyPin by accident. (#2075)
- Added missing functions to `Flex`: `unlisten`, `is_interrupt_set`, `wakeup_enable`, `wait_for_high`, `wait_for_low`, `wait_for_rising_edge`, `wait_for_falling_edge`, `wait_for_any_edge`. (#2075)
- `Flex` now implements `Wait`. (#2075)
- Added sleep and wakeup support for esp32c2 (#1922)
- `Input`, `Output`, `OutputOpenDrain` and `Flex` now implement `Peripheral`. (#2094)
- Previously unavailable memory is available via `.dram2_uninit` section (#2079)
- You can now use `Input`, `Output`, `OutputOpenDrain` and `Flex` pins as EXTI and RTCIO wakeup sources (#2095)
- Added `Rtc::set_current_time` to allow setting RTC time, and `Rtc::current_time` to getting RTC time while taking into account boot time (#1883)
- Added APIs to allow connecting signals through the GPIO matrix. (#2128)
- Allow I8080 transfers to be cancelled on the spot (#2191)
- Implement `TryFrom<u32>` for `ledc::timer::config::Duty` (#1984)
- Expose `RtcClock::get_xtal_freq` and `RtcClock::get_slow_freq` publically for all chips (#2183)
- TWAI support for ESP32-H2 (#2199)
- Make `DmaDescriptor` methods public (#2237)
- Added a way to configure watchdogs in `esp_hal::init` (#2180)
- Introduce `DmaRxStreamBuf` (#2242)
- Implement `embedded_hal_async::delay::DelayNs` for `TIMGx` timers (#2084)
- Added `Efuse::read_bit` (#2259)
- Limited SPI slave support for ESP32 (Modes 1 and 3 only) (#2278)
- Added `Rtc::disable_rom_message_printing` (S3 and H2 only) (#2280)
- Added `esp_hal::time::{Duration, Instant}` (#2304)

### Changed

- Make saving and restoring SHA digest state an explicit operation (#2049)
- Reordered RX-TX pairs in all APIs to be consistent (#2074)
- Make saving and restoring SHA digest state an explicit operation (#2049)
- `Delay::new()` is now a `const` function (#1999)
- `Input`, `Output`, `OutputOpenDrain` and `Flex` are now type-erased by default. Use the new `new_typed` constructor to keep using the ZST pin types. (#2075)
- To avoid confusion with the `Rtc::current_time` wall clock time APIs, we've renamed `esp_hal::time::current_time` to `esp_hal::time::now`. (#2091)
- Renamed `touch::Continous` to `touch::Continuous`. (#2094)
- Faster SHA (#2112)
- The (previously undocumented) `ErasedPin` enum has been replaced with the `ErasedPin` struct. (#2094)
- Renamed and merged `Rtc::get_time_us` and `Rtc::get_time_ms` into `Rtc::time_since_boot` (#1883)
- ESP32: Added support for touch sensing on GPIO32 and 33 (#2109)
- Removed gpio pin generics from I8080 driver type. (#2171)
- I8080 driver now decides bus width at transfer time rather than construction time. (#2171)
- Migrate the I8080 driver to a move based API (#2191)
- Replaced `AnyPin` with `InputSignal` and `OutputSignal` and renamed `ErasedPin` to `AnyPin` (#2128)
- Replaced the `ErasedTimer` enum with the `AnyTimer` struct. (#2144)
- `Camera` and `AesDma` now support erasing the DMA channel type (#2258)
- Changed the parameters of `Spi::with_pins` to no longer be optional (#2133)
- Renamed `DummyPin` to `NoPin` and removed all internal logic from it. (#2133)
- The `NO_PIN` constant has been removed. (#2133)
- MSRV bump to 1.79 (#2156)
- Allow handling interrupts while trying to lock critical section on multi-core chips. (#2197)
- Migrate `Camera` to a move based API (#2242).
- Removed the PS-RAM related features, replaced by `quad-psram`/`octal-psram`, `init_psram` takes a configuration parameter, it's now possible to auto-detect PS-RAM size (#2178)
- `EspTwaiFrame` constructors now accept any type that converts into `esp_hal::twai::Id` (#2207)
- Change `DmaTxBuf` to support PSRAM on `esp32s3` (#2161)
- I2c `transaction` is now also available as a inherent function, lift size limit on `write`,`read` and `write_read` (#2262)
- SPI transactions are now cancelled if the transfer object (or async Future) is dropped. (#2216)
- The DMA channel types have been removed from peripherals (#2261)
- `I2C` driver renamed to `I2c` (#2320)
- The GPIO pins are now accessible via `Peripherals` and are no longer part of the `Io` struct (#2508)
- `dma::{ChannelRx, ChannelTx}` now have a `Mode` type parameter (#2519)

### Fixed

- SHA driver can now be safely used in multiple contexts concurrently (#2049)
- Fixed an issue with DMA transfers potentially not waking up the correct async task (#2065)
- Fixed an issue with LCD_CAM i8080 where it would send double the clocks in 16bit mode (#2085)
- Fix i2c embedded-hal transaction (#2028)
- Fix some inconsistencies in DMA interrupt bits (#2169)
- Fix SPI DMA alternating `write` and `read` for ESP32 and ESP32-S2 (#2131)
- Fix I2C ending up in a state when only re-creating the peripheral makes it useable again (#2141)
- Fix `SpiBus::transfer` transferring data twice in some cases (#2159)
- Fixed UART freezing when using `RcFast` clock source on ESP32-C2/C3 (#2170)
- I2S: on ESP32 and ESP32-S2 data is now output to the right (WS=1) channel first. (#2194)
- SPI: Fixed an issue where unexpected data was written outside of the read buffer (#2179)
- SPI: Fixed an issue where `wait` has returned before the DMA has finished writing the memory (#2179)
- SPI: Fixed an issue where repeated calls to `dma_transfer` may end up looping indefinitely (#2179)
- SPI: Fixed an issue that prevented correctly reading the first byte in a transaction (#2179)
- SPI: ESP32: Send address with correct data mode even when no data is sent. (#2231)
- SPI: ESP32: Allow using QSPI mode on SPI3. (#2245)
- PARL_IO: Fixed an issue that caused garbage to be output at the start of some requests (#2211)
- TWAI on ESP32 (#2207)
- TWAI should no longer panic when receiving a non-compliant frame (#2255)
- OneShotTimer: fixed `delay_nanos` behaviour (#2256)
- Fixed unsoundness around `Efuse` (#2259)
- Empty I2C writes to unknown addresses now correctly fail with `AckCheckFailed`. (#2506)

### Removed

- Removed `digest::Digest` implementation from SHA (#2049)
- Removed `NoPinType` in favour of `DummyPin`. (#2068)
- Removed the `async`, `embedded-hal-02`, `embedded-hal`, `embedded-io`, `embedded-io-async`, and `ufmt` features (#2070)
- Removed the `GpioN` type aliasses. Use `GpioPin<N>` instead. (#2073)
- Removed `Peripherals::take`. Use `esp_hal::init` to obtain `Peripherals` (#1999)
- Removed `AnyInputOnlyPin` in favour of `AnyPin`. (#2071)
- Removed the following functions from `GpioPin`: `is_high`, `is_low`, `set_high`, `set_low`, `set_state`, `is_set_high`, `is_set_low`, `toggle`. (#2094)
- Removed `Rtc::get_time_raw` (#1883)
- Removed `_with_default_pins` UART constructors (#2132)
- Removed transfer methods `send`, `send_dma` and `send_dma_async` from `I8080` (#2191)
- Removed `uart::{DefaultRxPin, DefaultTxPin}` (#2132)
- Removed `PcntSource` and `PcntInputConfig`. (#2134)
- Removed the `place-spi-driver-in-ram` feature, this is now enabled via [esp-config](https://docs.rs/esp-config) (#2156)
- Removed `esp_hal::spi::slave::prelude` (#2260)
- Removed `esp_hal::spi::slave::WithDmaSpiN` traits (#2260)
- The `WithDmaAes` trait has been removed (#2261)
- The `I2s::new_i2s1` constructor has been removed (#2261)
- `Peripherals.GPIO` has been removed (#2508)

## [0.20.1] - 2024-08-30

### Fixed

- A build issue when including doc comment prelude (#2040)

## [0.20.0] - 2024-08-29

### Added

- Introduce DMA buffer objects (#1856, #1985)
- Added new `Io::new_no_bind_interrupt` constructor (#1861)
- Added touch pad support for esp32 (#1873, #1956)
- Allow configuration of period updating method for MCPWM timers (#1898)
- Add self-testing mode for TWAI peripheral. (#1929)
- Added a `PeripheralClockControl::reset` to the driver constructors where missing (#1893)
- Added `digest::Digest` implementation to SHA (#1908)
- Added `debugger::debugger_connected`. (#1961)
- DMA: don't require `Sealed` to implement `ReadBuffer` and `WriteBuffer` (#1921)
- Allow DMA to/from psram for esp32s3 (#1827)
- Added missing methods to `SpiDmaBus` (#2016).
- PARL_IO use ReadBuffer and WriteBuffer for Async DMA (#1996)

### Changed

- Peripheral driver constructors don't take `InterruptHandler`s anymore. Use `set_interrupt_handler` to explicitly set the interrupt handler now. (#1819)
- Migrate SPI driver to use DMA buffer objects (#1856, #1985)
- Use the peripheral ref pattern for `OneShotTimer` and `PeriodicTimer` (#1855)
- Improve SYSTIMER API (#1871)
- SHA driver now use specific structs for the hashing algorithm instead of a parameter. (#1908)
- Remove `fn free(self)` in HMAC which goes against esp-hal API guidelines (#1972)
- `AnyPin`, `AnyInputOnyPin` and `DummyPin` are now accessible from `gpio` module (#1918)
- Changed the RSA modular multiplication API to be consistent across devices (#2002)

### Fixed

- Improve error detection in the I2C driver (#1847)
- Fix I2S async-tx (#1833)
- Fix PARL_IO async-rx (#1851)
- SPI: Clear DMA interrupts before (not after) DMA starts (#1859)
- SPI: disable and re-enable MISO and MOSI in `start_transfer_dma`, `start_read_bytes_dma` and `start_write_bytes_dma` accordingly (#1894)
- TWAI: GPIO pins are not configured as input and output (#1906)
- ESP32C6: Make ADC usable after TRNG deinicialization (#1945)
- We should no longer generate 1GB .elf files for ESP32C2 and ESP32C3 (#1962)
- Reset peripherals in driver constructors where missing (#1893, #1961)
- Fixed ESP32-S2 systimer interrupts (#1979)
- Software interrupt 3 is no longer available when it is required by `esp-hal-embassy`. (#2011)
- ESP32: Fixed async RSA (#2002)

### Removed

- This package no longer re-exports the `esp_hal_procmacros::main` macro (#1828)
- The `AesFlavour` trait no longer has the `ENCRYPT_MODE`/`DECRYPT_MODE` associated constants (#1849)
- Removed `FlashSafeDma` (#1856)
- Remove redundant WithDmaSpi traits (#1975)
- `IsFullDuplex` and `IsHalfDuplex` traits (#1985)

## [0.19.0] - 2024-07-15

### Added

- uart: Added `with_cts`/`with_rts`s methods to configure CTS, and RTS pins (#1592)
- uart: Constructors now require TX and RX pins (#1592)
- uart: Added `Uart::new_with_default_pins` constructor (#1592)
- uart: Added `UartTx` and `UartRx` constructors (#1592)
- Add Flex / AnyFlex GPIO pin driver (#1659)
- Add new `DmaError::UnsupportedMemoryRegion` - used memory regions are checked when preparing a transfer now (#1670)
- Add DmaTransactionTxOwned, DmaTransactionRxOwned, DmaTransactionTxRxOwned, functions to do owning transfers added to SPI half-duplex (#1672)
- uart: Implement `embedded_io::ReadReady` for `Uart` and `UartRx` (#1702)
- ESP32-S3: Expose optional HSYNC input in LCD_CAM (#1707)
- ESP32-S3: Add async support to the LCD_CAM I8080 driver (#1834)
- ESP32-C6: Support lp-core as wake-up source (#1723)
- Add support for GPIO wake-up source (#1724)
- gpio: add DummyPin (#1769)
- dma: add Mem2Mem to support memory to memory transfer (#1738)
- Add `uart` wake source (#1727)
- `#[ram(persistent)]` option to replace the unsound `uninitialized` option (#1677)
- uart: Make `rx_timeout` optional in Config struct (#1759)
- Add interrupt related functions to `PeriodicTimer`/`OneShotTimer`, added `ErasedTimer` (#1753)
- Added blocking `read_bytes` method to `Uart` and `UartRx` (#1784)
- Add method to expose `InputPin::is_interrupt_set` in `Input<InputPin>` for use in interrupt handlers (#1829)

### Fixed

- ESP32-S3: Fix DMA waiting check in LCD_CAM (#1707)
- TIMG: Fix interrupt handler setup (#1714)
- Fix `sleep_light` for ESP32-C6 (#1720)
- ROM Functions: Fix address of `ets_update_cpu_frequency_rom` (#1722)
- Fix `regi2c_*` functions for `esp32h2` (#1737)
- Improved `#[ram(zeroed)]` soundness by adding a `bytemuck::Zeroable` type bound (#1677)
- EESP32-S2 / ESP32-S3: Fix UsbDm and UsbDp for Gpio19 and Gpio20
- Fix reading/writing small buffers via SPI master async dma (#1760)
- Remove unnecessary delay in rtc_ctnl (#1794)

### Changed

- Refactor `Dac1`/`Dac2` drivers into a single `Dac` driver (#1661)
- esp-hal-embassy: make executor code optional (but default) again
- Improved interrupt latency on RISC-V based chips (#1679)
- `esp_wifi::initialize` no longer requires running maximum CPU clock, instead check it runs above 80MHz. (#1688)
- Move DMA descriptors from DMA Channel to each individual peripheral driver. (#1719)
- Allow users to easily name DMA channels (#1770)
- Support DMA chunk sizes other than the default 4092 (#1758)
- Improved interrupt latency on Xtensa based chips (#1735)
- Improve PCNT api (#1765)

### Removed

- uart: Removed `configure_pins` methods (#1592)
- Removed `DmaError::Exhausted` error by improving the implementation of the `pop` function (#1664)
- Unsound `#[ram(uninitialized)]` option in favor of the new `persistent` option (#1677)

## [0.18.0] - 2024-06-04

### Added

- i2c: implement `I2C:transaction` for `embedded-hal` and `embedded-hal-async` (#1505)
- spi: implement `with_bit_order` (#1537)
- ESP32-PICO-V3-02: Initial support (#1155)
- `time::current_time` API (#1503)
- ESP32-S3: Add LCD_CAM Camera driver (#1483)
- `embassy-usb` support (#1517)
- SPI Slave support for ESP32-S2 (#1562)
- Add new generic `OneShotTimer` and `PeriodicTimer` drivers, plus new `Timer` trait which is implemented for `TIMGx` and `SYSTIMER` (#1570)
- Feature: correct `TRNG` mechanism #1804

### Fixed

- i2c: i2c1_handler used I2C0 register block by mistake (#1487)
- Removed ESP32 specific code for resolutions > 16 bit in ledc embedded_hal::pwm max_duty_cycle function. (#1441)
- Fixed division by zero in ledc embedded_hal::pwm set_duty_cycle function and converted to set_duty_hw instead of set_duty to eliminate loss of granularity. (#1441)
- Embassy examples now build on stable (#1485)
- Fix delay on esp32h2 (#1535)
- spi: fix dma wrong mode when using eh1 blocking api (#1541)
- uart: make `uart::UartRx::read_byte` public (#1547)
- Fix async serial-usb-jtag (#1561)
- Feeding `RWDT` now actually works (#1645)

### Changed

- Removed unneeded generic parameters on `Usb` (#1469)
- Created virtual peripherals for CPU control and radio clocks, rather than splitting them from `SYSTEM` (#1428)
- `IO`, `ADC`, `DAC`, `RTC*`, `LEDC`, `PWM` and `PCNT` drivers have been converted to camel case format (#1473)
- RNG is no longer TRNG, the `CryptoRng` implementation has been removed. To track this being re-added see #1499 (#1498)
- Make software interrupts shareable (#1500)
- The `SystemParts` struct has been renamed to `SystemControl`, and now has a constructor which takes the `SYSTEM` peripheral (#1495)
- Timer abstraction: refactor `systimer` and `timer` modules into a common `timer` module (#1527)
- Removed the `embassy-executor-thread` and `embassy-executor-interrupt` features, they are now enabled by default when `embassy` is enabled. (#1485)
- Software interrupt 3 is now used instead of software interrupt 0 on the thread aware executor on multicore systems (#1485)
- Timer abstraction: refactor `systimer` and `timer` modules into a common `timer` module (#1527)
- Refactoring of GPIO module, have drivers for Input,Output,OutputOpenDrain, all drivers setup their GPIOs correctly (#1542)
- DMA transactions are now found in the `dma` module (#1550)
- Remove unnecessary generics from PARL_IO driver (#1545)
- Use `Level enum` in GPIO constructors instead of plain bools (#1574)
- rmt: make ChannelCreator public (#1597)

### Removed

- Removed the `SystemExt` trait (#1495)
- Removed the `GpioExt` trait (#1496)
- Embassy support (and all related features) has been removed, now available in the `esp-hal-embassy` package instead (#1595)

## [0.17.0] - 2024-04-18

### Added

- Add `ADC::read_blocking` to xtensa chips (#1293)
- ESP32-C6 / ESP32-H2: Implement `ETM` for general purpose timers (#1274)
- `interrupt::enable` now has a direct CPU enable counter part, `interrupt::enable_direct` (#1310)
- `Delay::delay(time: fugit::MicrosDurationU64)`
- Added async support for TWAI (#1320)
- Add TWAI support for ESP32-C6 (#1323)
- `GpioPin::steal` unsafe API (#1363)
- Inherent implementions of GPIO pin `set_low`, `is_low`, etc.
- Warn users when attempting to build using the `dev` profile (#1420)
- Async uart now reports interrupt errors(overflow, glitch, frame error, parity) back to user of read/write. uart clock decimal part configured for c2,c3,s3 (#1168, #1445)
- Add mechanism to configure UART source clock (#1416)
- `GpioPin` got a function `set_state(bool)` (#1462)
- Add definitions of external USB PHY peripheral I/O signals
- Expose e-hal ErrorKind::NoAcknowledge in I2C driver (#1454)
- Add remaining peripheral signals for LCD_CAM (#1466)

### Fixed

- Reserve `esp32` ROM stacks to prevent the trashing of dram2 section (#1289)
- Fixing `esp-wifi` + `TRNG` issue on `ESP32-S2` (#1272)
- Fixed core1 startup using the wrong stack on the esp32 and esp32s3 (#1286).
- ESP32: Apply fix for Errata 3.6 in all the places necessary. (#1315)
- ESP32 & ESP32-S2: Fix I²C frequency (#1306)
- UART's TX/RX FIFOs are now cleared during initialization (#1344)
- Fixed `LCD_CAM I8080` driver potentially sending garbage to display (#1301)
- The TWAI driver can now be used without requiring the `embedded-hal` traits (#1355)
- USB pullup/pulldown now gets properly cleared and does not interfere anymore on esp32c3 and esp32s3 (#1244)
- Fixed GPIO counts so that using async code with the higher GPIO number should no longer panic (#1361, #1362)
- ESP32/ESP32-S2: Wait for I2S getting out of TX_IDLE when starting a transfer (#1375)
- Fixed writes to SPI not flushing before attempting to write, causing corrupted writes (#1381)
- fix AdcConfig::adc_calibrate for xtensa targets (#1379)
- Fixed a divide by zero panic when setting the LEDC duty cycle to 0 with `SetDutyCycle::set_duty_cycle` (#1403)
- Support 192 and 256-bit keys for AES (#1316)
- Fixed MCPWM DeadTimeCfg bit values (#1378)
- ESP32 LEDC `set_duty_cycle` used HighSpeedChannel for LowSpeedChannel (#1457)

### Changed

- TIMG: Allow use without the embedded-hal-02 traits in scope (#1367)
- DMA: use channel clusters
- Remove `Ext32` and `RateExtU64` from prelude
- Prefer mutable references over moving for DMA transactions (#1238)
- Support runtime interrupt binding, adapt GPIO driver (#1231)
- Renamed `eh1` feature to `embedded-hal`, feature-gated `embedded-hal@0.2.x` trait implementations (#1273)
- Enable `embedded-hal` feature by default, instead of the `embedded-hal-02` feature (#1313)
- `Uart` structs now take a `Mode` parameter which defines how the driver is initialized (#1294)
- `Rmt` can be created in async or blocking mode. The blocking constructor takes an optional interrupt handler argument. (#1341)
- All `Instance` traits are now sealed, and can no longer be implemented for arbitrary types (#1346)
- DMA channels can/have to be explicitly created for async or blocking drivers, added `set_interrupt_handler` to DMA channels, SPI, I2S, PARL_IO, don't enable interrupts on startup for DMA, I2S, PARL_IO, GPIO (#1300)
- UART: Rework `change_baud` so it is possible to set baud rate even after instantiation (#1350)
- Runtime ISR binding for SHA,ECC and RSA (#1354)
- Runtime ISR binding for I2C (#1376)
- `UsbSerialJtag` can be created in async or blocking mode. The blocking constructor takes an optional interrupt handler argument (#1377)
- SYSTIMER and TIMG instances can now be created in async or blocking mode (#1348)
- Runtime ISR binding for TWAI (#1384)
- ESP32-C6: The `gpio::lp_gpio` module has been renamed to `gpio::lp_io` to match the peripheral name (#1397)
- Runtime ISR binding for assist_debug (#1395)
- Runtime ISR binding for software interrupts, software interrupts are split now, interrupt-executor takes the software interrupt to use, interrupt-executor is easier to use (#1398)
- PCNT: Runtime ISR binding (#1396)
- Runtime ISR binding for RTC (#1405)
- Improve MCPWM DeadTimeCfg API (#1378)
- `SystemTimer`'s `Alarm` methods now require `&mut self` (#1455)

### Removed

- Remove package-level type exports (#1275)
- Removed `direct-vectoring` & `interrupt-preemption` features, as they are now enabled by default (#1310)
- Removed the `rt` and `vectored` features (#1380)
- Remove partial support for the ESP32-P4 (#1461)

## [0.16.1] - 2024-03-12

- Resolved an issue with the `defmt` dependency/feature (#1264)

### Changed

- Use ROM `memcpy` over compiler builtins (#1255)
- Do not ensure randomness or implement the `CryptoRng` trait for ESP32-P4/S2 (#1267)

## [0.16.0] - 2024-03-08

### Added

- Add initial support for the ESP32-P4 (#1101)
- Implement `embedded_hal::pwm::SetDutyCycle` trait for `ledc::channel::Channel` (#1097)
- ESP32-P4: Add initial GPIO support (#1109)
- ESP32-P4: Add initial support for interrupts (#1112)
- ESP32-P4: Add efuse reading support (#1114)
- ESP32-S3: Added LCD_CAM I8080 driver (#1086)
- Allow for splitting of the USB Serial JTAG peripheral into tx/rx components (#1024)
- `RngCore` trait is implemented (#1122)
- Support Rust's `stack-protector` feature (#1135)
- Adding clock support for `ESP32-P4` (#1145)
- Implementation OutputPin and InputPin for AnyPin (#1067)
- Implement `estimate_xtal_frequency` for ESP32-C6 / ESP32-H2 (#1174)
- A way to push into I2S DMA buffer via a closure (#1189)
- Added basic `LP-I2C` driver for C6 (#1185)
- Ensuring that the random number generator is TRNG. (#1200)
- ESP32-C6: Add timer wakeup source for deepsleep (#1201)
- Introduce `InterruptExecutor::spawner()` (#1211)
- Add `InterruptHandler` struct, which couples interrupt handlers and their priority together (#1299)

### Fixed

- Fix embassy-time tick rate not set when using systick as the embassy timebase (#1124)
- Fix `get_raw_core` on Xtensa (#1126)
- Fix docs.rs documentation builds (#1129)
- Fix circular DMA (#1144)
- Fix `hello_rgb` example for ESP32 (#1173)
- Fixed the multicore critical section on Xtensa (#1175)
- Fix timer `now` for esp32c3 and esp32c6 (#1178)
- Wait for registers to get synced before reading the timer count for all chips (#1183)
- Fix I2C error handling (#1184)
- Fix circular DMA (#1189)
- Fix esp32c3 uart initialization (#1156)
- Fix ESP32-S2 I2C read (#1214)
- Reset/init UART if it's not the console UART (#1213)

### Changed

- DmaDescriptor struct to better model the hardware (#1054)
- DMA descriptor count no longer needs to be multiplied by 3 (#1054)
- RMT channels no longer take the channel number as a generic param (#959)
- The `esp-hal-common` package is now called `esp-hal` (#1131)
- Refactor the `Trace` driver to be generic around its peripheral (#1140)
- Auto detect crystal frequency based on `RtcClock::estimate_xtal_frequency()` (#1165)
- ESP32-S3: Configure 32k ICACHE (#1169)
- Lift the minimal buffer size requirement for I2S (#1189)
- Replaced `SystemTimer::TICKS_PER_SEC` with `SystemTimer::ticks_per_sec()` (#1981)

### Removed

- Remove `xtal-26mhz` and `xtal-40mhz` features (#1165)
- All chip-specific HAL packages have been removed (#1196)

### Breaking

- `ADC` and `DAC` drivers now take virtual peripherals in their constructors, instead of splitting `APB_SARADC`/`SENS` (#1100)
- The `DAC` driver's constructor is now `new` instead of `dac`, to be more consistent with other APIs (#1100)
- The DMA peripheral is now called `Dma` for devices with both PDMA and GDMA controllers (#1125)
- The `ADC` driver's constructor is now `new` instead of `adc`, to be more consistent with other APIs (#1133)
- `embassy-executor`'s `integrated-timers` is no longer enabled by default.
- Renamed `embassy-time-systick` to `embassy-time-systick-16mhz` for use with all chips with a systimer, except `esp32s2`. Added `embassy-time-systick-80mhz` specifically for the `esp32s2`. (#1247)

## [0.15.0] - 2024-01-19

### Added

- ESP32-C6: Properly initialize PMU (#974)
- Implement overriding base mac address (#1044)
- Add `rt-riscv` and `rt-xtensa` features to enable/disable runtime support (#1057)
- ESP32-C6: Implement deep sleep (#918)
- Add `embedded-io` feature to each chip-specific HAL (#1072)
- Add `embassy-time-driver` to `esp-hal-common` due to updating `embassy-time` to `v0.3.0` (#1075)
- ESP32-S3: Added support for 80Mhz PSRAM (#1069)
- ESP32-C3/S3: Add workaround for USB pin exchange on usb-serial-jtag (#1104).
- ESP32C6: Added LP_UART initialization (#1113)
- Add `place-spi-driver-in-ram` feature to `esp-hal-common` (#1096)

### Changed

- Set up interrupts for the DMA and async enabled peripherals only when `async` feature is provided (#1042)
- Update to `1.0.0` releases of the `embedded-hal-*` packages (#1068)
- Update `embassy-time` to `0.3.0` and embassy-executor to `0.5.0` release due to the release of the `embedded-hal-*` packages (#1075)
- No longer depend on `embassy-time` (#1092)
- Update to latest `smart-leds-trait` and `smart-leds` packages (#1094)

### Fixed

- ESP32: correct gpio 32/33 in errata36() (#1053)
- ESP32: make gpio 4 usable as analog pin (#1078)
- Fix double &mut for the `SetDutyCycle` impl on `PwmPin` (#1033)
- ESP32/ESP32-S3: Fix stack-top calculation for app-core (#1081)
- ESP32/ESP32-S2/ESP32-S3: Fix embassy-time-timg0 driver (#1091)
- ESP32: ADC readings are no longer inverted (#1093)

### Removed

### Breaking

- Unify the low-power peripheral names (`RTC_CNTL` and `LP_CLKRST` to `LPWR`) (#1064)

## [0.14.1] - 2023-12-13

### Fixed

- Fix SHA for all targets (#1021)

## [0.14.0] - 2023-12-12

### Added

- ESP32-C6: LP core clock is configurable (#907)
- Derive `Clone` and `Copy` for `EspTwaiFrame` (#914)
- A way to configure inverted pins (#912)
- Added API to check a GPIO-pin's interrupt status bit (#929)
- A `embedded_io_async::Read` implementation for `UsbSerialJtag` (#889)
- `RtcClock::get_xtal_freq`, `RtcClock::get_slow_freq` (#957)
- Added Rx Timeout functionality to async Uart (#911)
- RISC-V: Thread-mode and interrupt-mode executors, `#[main]` macro (#947)
- A macro to make it easier to create DMA buffers and descriptors (#935)
- I2C timeout is configurable (#1011)
- ESP32-C6/ESP32-H2: `flip-link` feature gives zero-cost stack overflow protection (#1008)

### Changed

- Improve DMA documentation & clean up module (#915)
- Only allow a single version of `esp-hal-common` to be present in an application (#934)
- ESP32-C3/C6 and ESP32-H2 can now use the `zero-rtc-bss` feature to enable `esp-hal-common/rv-zero-rtc-bss` (#867)
- Reuse `ieee802154_clock_enable/disable()` functions for BLE and rename `ble_ieee802154_clock_enable()` (#953)
- The `embedded-io` trait implementations are now gated behind the `embedded-io` feature (#964)
- Simplifed RMT channels and channel creators (#958)
- Reworked construction of I2S driver instances (#983)
- ESP32-S2/S3: Don't require GPIO 18 to create a USB peripheral driver instance (#990)
- Updated to latest release candidate (`1.0.0-rc.2`) for `embedded-hal{-async,-nb}` (#994)
- Explicit panic when hitting the `DefaultHandler` (#1005)
- Relevant interrupts are now auto enabled in `embassy::init` (#1014).

### Fixed

- ESP32-C2/C3 examples: fix build error (#899)
- ESP32-S3: Fix GPIO interrupt handler crashing when using GPIO48. (#898)
- Fixed short wait times in embassy causing hangs (#906)
- Make sure to clear LP/RTC RAM before loading code (#916)
- Async RMT channels can be used concurrently (#925)
- Xtensa: Allow using `embassy-executor`'s thread-mode executor if neither `embassy-executor-thread`, nor `embassy-executor-interrupt` is enabled. (#937)
- Uart Async: Improve interrupt handling and irq <--> future communication (#977)
- RISC-V: Fix stack allocation (#988)
- ESP32-C6: Fix used RAM (#997)
- ESP32-H2: Fix used RAM (#1003)
- Fix SPI slave DMA dma_read and dma_write (#1013)
- ESP32-C6/H2: Fix disabling of interrupts (#1040)

### Removed

- Direct boot support has been removed (#903).
- Removed the `mcu-boot` feature from `esp32c3-hal` (#938)
- Removed SpiBusController and SpiBusDevice in favour of embedded-hal-bus and embassy-embedded-hal implementataions. (#978)

### Breaking

- `Spi::new`/`Spi::new_half_duplex` takes no gpio pin now, instead you need to call `with_pins` to setup those (#901).
- ESP32-C2, ESP32-C3, ESP32-S2: atomic emulation trap has been removed. (#904) (#985)
  - When upgrading you must either remove [these lines](https://github.com/esp-rs/riscv-atomic-emulation-trap#usage) from your `.cargo/config.toml`.
  - Usage of `core::sync::atomic::*` in dependent crates should be replaced with [portable-atomic](https://github.com/taiki-e/portable-atomic).
- RSA driver now takes `u32` words instead of `u8` bytes. The expected slice length is now 4 times shorter. (#981)

## [0.13.1] - 2023-11-02

### Fixed

- ESP32-C3: Make sure BLE and WiFi are not powered down when esp-wifi needs them (#891)
- ESP32-C6/H2: Fix setting UART baud rate (#893)

## [0.13.0] - 2023-10-31

### Added

- Implement SetFrequencyCycle and PwmPin from embedded_hal for PwmPin of MCPWM. (#880)
- Added `embassy-time-systick` to ESP32-S2 (#827)
- Implement enabling/disabling BLE clock on ESP32-C6 (#784)
- Async support for RMT (#787)
- Implement `defmt::Format` for more types (#786)
- Add new_no_miso to Spi FullDuplexMode (#794)
- Add UART support for splitting into TX and RX (#754)
- Async support for I2S (#801)
- Async support for PARL_IO (#807)
- ETM driver, GPIO ETM (#819)
- (G)DMA AES support (#821)
- SYSTIMER ETM functionality (#828)
- Adding async support for RSA peripheral(doesn't work properly for `esp32` chip - issue will be created)(#790)
- Added sleep support for ESP32-C3 with timer and GPIO wakeups (#795)
- Support for ULP-RISCV including Delay and GPIO (#840, #845)
- Add bare-bones SPI slave support, DMA only (#580, #843)
- Embassy `#[main]` convenience macro (#841)
- Add a `defmt` feature to the `esp-hal-smartled` package (#846)
- Support 16MB octal PS-RAM for ESP32-S3 (#858)
- RISCV TRACE Encoder driver for ESP32-C6 / ESP32-H2 (#864)
- `embedded_hal` 1 `InputPin` and `embedded_hal_async` `Wait` impls for open drain outputs (#905)

### Changed

- Bumped MSRV to 1.67 (#798)
- Optimised multi-core critical section implementation (#797)
- Changed linear- and curve-calibrated ADC to provide readings in mV (#836)

### Fixed

- S3: Allow powering down RC_FAST_CLK (#796)
- UART/ESP32: fix calculating FIFO counter with `get_rx_fifo_count()` (#804)
- Xtensa targets: Use ESP32Reset - not Reset (#823)
- Examples should now work with the `defmt` feature (#810)
- Fixed a race condition causing SpiDma to stop working unexpectedly (#869)
- Fixed async uart serial, and updated the embassy_serial examples (#871).
- Fix ESP32-S3 direct-boot (#873)
- Fix ESP32-C6 ADC (#876)
- Fix ADC Calibration not being used on ESP32-S2 and ESP32-S3 (#1000)

### Removed

- `Pin::is_pcore_interrupt_set` (#793)
- `Pin::is_pcore_non_maskable_interrupt_set` (#793)
- `Pin::is_acore_interrupt_set` (#793)
- `Pin::is_acore_non_maskable_interrupt_set` (#793)
- `Pin::enable_hold` (#793)
- Removed the generic return type for ADC reads (#792)

### Breaking

- `Uart::new` now takes the `&Clocks` struct to ensure baudrate is correct for CPU/APB speed. (#808)
- `Uart::new_with_config` takes an `Config` instead of `Option<Config>`. (#808)
- `Alarm::set_period` takes a period (duration) instead of a frequency (#812)
- `Alarm::interrupt_clear` is now `Alarm::clear_interrupt` to be consistent (#812)
- The `PeripheralClockControl` struct is no longer public, drivers no longer take this as a parameter (#817)
- Unify the system peripheral, `SYSTEM`, `DPORT` and `PCR` are now all exposed as `SYSTEM` (#832).
- Unified the ESP32's and ESP32-C2's xtal frequency features (#831)
- Replace any underscores in feature names with dashes (#833)
- The `spi` and `spi_slave` modules have been refactored into the `spi`, `spi::master`, and `spi::slave` modules (#843)
- The `WithDmaSpi2`/`WithDmaSpi3` structs are no longer generic around the inner peripheral type (#853)
- The `SarAdcExt`/`SensExt` traits are now collectively named `AnalogExt` instead (#857)
- Replace the `radio` module with peripheral singleton structs (#852)
- The SPI traits are no longer re-exported in the main prelude, but from preludes in `spi::master`/`spi::slave` instead (#860)
- The `embedded-hal-1` and `embedded-hal-async` traits are no longer re-exported in the prelude (#860)

## [0.12.0] - 2023-09-05

### Added

- Implement RTCIO pullup, pulldown and hold control for Xtensa MCUs (#684)
- S3: Implement RTCIO wakeup source (#690)
- Add PARL_IO driver for ESP32-C6 / ESP32-H2 (#733, #760)
- Implement `ufmt_write::uWrite` trait for USB Serial JTAG (#751)
- Add HMAC peripheral support (#755)
- Add multicore-aware embassy executor for Xtensa MCUs (#723, #756).
- Add interrupt-executor for Xtensa MCUs (#723, #756).
- Add missing `Into<Gpio<Analog, GPIONUN>>` conversion (#764)
- Updated `clock` module documentation (#774)
- Add `log` feature to enable log output (#773)
- Add `defmt` feature to enable log output (#773)
- A new macro to load LP core code on ESP32-C6 (#779)
- Add `ECC`` peripheral driver (#785)
- Initial LLD support for Xtensa chips (#861).

### Changed

- Update the `embedded-hal-*` packages to `1.0.0-rc.1` and implement traits from `embedded-io` and `embedded-io-async` (#747)
- Moved AlignmentHelper to its own module (#753)
- Disable all watchdog timers by default at startup (#763)
- `log` crate is now opt-in (#773)

### Fixed

- Fix `psram` availability lookup in `esp-hal-common` build script (#718)
- Fix wrong `dram_seg` length in `esp32s2-hal` linker script (#732)
- Fix setting alarm when a timer group is used as the alarm source. (#730)
- Fix `Instant::now()` not counting in some cases when using TIMG0 as the timebase (#737)
- Fix number of ADC attenuations for ESP32-C6 (#771)
- Fix SHA registers access (#805)

### Breaking

- `CpuControl::start_app_core()` now takes an `FnOnce` closure (#739)

## [0.11.0] - 2023-08-10

### Added

- Add initial LP-IO support for ESP32-C6 (#639)
- Implement sleep with some wakeup methods for `esp32` (#574)
- Add a new RMT driver (#653, #667, #695)
- Implemented calibrated ADC API for ESP32-S3 (#641)
- Add MCPWM DeadTime configuration (#406)
- Implement sleep with some wakeup methods for `esp32-s3` (#660, #689, #696)
- Add feature enabling directly hooking the interrupt vector table (#621)
- Add `ClockControl::max` helper for all chips (#701)
- Added module-level documentation for all peripherals (#680)
- Implement sleep with some wakeup methods for `esp32-s3` (#660)
- Add `FlashSafeDma` wrapper for eh traits which ensure correct DMA transfer from source data in flash (ROM) (#678)

### Changed

- Update `embedded-hal-*` alpha packages to their latest versions (#640)
- Implement the `Clone` and `Copy` traits for the `Rng` driver (#650)
- Use all remaining memory as core-0's stack (#716)

### Fixed

- Fixed Async Uart `read` when `set_at_cmd` is not used (#652)
- USB device support is working again (#656)
- Add missing interrupt status read for esp32s3, which fixes USB-SERIAL-JTAG interrupts (#664)
- GPIO interrupt status bits are now properly cleared (#670)
- Increase frequency resolution in `set_periodic` (#686)
- Fixed ESP32-S2, ESP32-S3, ESP32-C2, ESP32-C3 radio clock gating (#679, #681)
- Partially fix ESP32 radio clocks (#709)
- Fixed "ESP32/ESP32-S2 RMT transmission with with data.len() > RMT_CHANNEL_RAM_SIZE results in TransmissionError" #707 (#710)

### Removed

- Remove the `allow-opt-level-z` feature from `esp32c3-hal` (#654)
- Remove the old `pulse_control` driver (#694)

### Breaking

- `DmaTransfer::wait` and `I2sReadDmaTransfer::wait_receive` now return `Result` (#665)
- `gpio::Pin` is now object-safe (#687)

## [0.10.0] - 2023-06-04

### Added

- Add `WithDmaSpi3` to prelude for ESP32S3 (#623)
- Add bare-bones PSRAM support for ESP32 (#506)
- Add initial support for the ESP32-H2 (#513, #526, #527, #528, #530, #538, #544, #548, #551, #556, #560, #566, #549, #564, #569, #576, #577, #589, #591, #597)
- Add bare-bones PSRAM support for ESP32-S3 (#517)
- Add async support to the I2C driver (#519)
- Implement Copy and Eq for EspTwaiError (#540)
- Add LEDC hardware fade support (#475)
- Added support for multicore async GPIO (#542)
- Add a fn to poll DMA transfers (#559)
- Add unified field-based efuse access (#567)
- Move `esp-riscv-rt` into esp-hal (#578)
- Add CRC functions from ESP ROM (#587)
- Add a `debug` feature to enable the PACs' `impl-register-debug` feature (#596)
- Add initial support for `I2S` in ESP32-H2 (#597)
- Add octal PSRAM support for ESP32-S3 (#610)
- Add MD5 functions from ESP ROM (#618)
- Add embassy async `read` support for `uart` (#620)
- Add bare-bones support to run code on ULP-RISCV / LP core (#631)
- Add ADC calibration implementation for a riscv chips (#555)
- Add `async` implementation for `USB Serial/JTAG`(#632)

### Changed

- Simplify the `Delay` driver, derive `Clone` and `Copy` (#568)
- DMA types can no longer be constructed by the user (#625)
- Move core interrupt handling from Flash to RAM for RISC-V chips (ESP32-H2, ESP32-C2, ESP32-C3, ESP32-C6) (#541)
- Change LED pin to GPIO2 in ESP32 blinky example (#581)
- Update ESP32-H2 and ESP32-C6 clocks and remove `i2c_clock` for all chips but ESP32 (#592)
- Use both timers in `TIMG0` for embassy time driver when able (#609)
- Re-work `RadioExt` implementations, add support for ESP32-H2 (#627)
- Improve examples documentation (#533)
- esp32h2-hal: added README (#585)
- Update `esp-hal-procmacros` package dependencies and features (#628)

### Fixed

- Corrected the expected DMA descriptor counts (#622, #625)
- DMA is supported for SPI3 on ESP32-S3 (#507)
- `change_bus_frequency` is now available on `SpiDma` (#529)
- Fixed a bug where a GPIO interrupt could erroneously fire again causing the next `await` on that pin to instantly return `Poll::Ok` (#537)
- Set `vecbase` on core 1 (ESP32, ESP32-S3) (#536)
- ESP32-S3: Move PSRAM related function to RAM (#546)
- ADC driver will now apply attenuation values to the correct ADC's channels. (#554)
- Sometimes half-duplex non-DMA SPI reads were reading garbage in non-release mode (#552)
- ESP32-C3: Fix GPIO5 ADC channel id (#562)
- ESP32-H2: Fix direct-boot feature (#570)
- Fix Async GPIO not disabling interupts on chips with multiple banks (#572)
- ESP32-C6: Support FOSC CLK calibration for ECO1+ chip revisions (#593)
- Fixed CI by pinning the log crate to 0.4.18 (#600)
- ESP32-S3: Fix calculation of PSRAM start address (#601)
- Fixed wrong variable access (FOSC CLK calibration for ESP32-C6 #593)
- Fixed [trap location in ram](https://github.com/esp-rs/esp-hal/pull/605#issuecomment-1604039683) (#605)
- Fix rom::crc docs (#611)
- Fixed a possible overlap of `.data` and `.rwtext` (#616)
- Avoid SDA/SCL being low while configuring pins for I2C (#619)

### Breaking

- Simplified user-facing SpiDma and I2s types (#626)
- Significantly simplified user-facing GPIO pin types. (#553)
- No longer re-export the `soc` module and the contents of the `interrupt` module at the package level (#607)

## [0.9.0] - 2023-05-02

### Added

- Add bare-bones PSRAM support for ESP32-S2 (#493)
- Add `DEBUG_ASSIST` functionality (#484)
- Add RSA peripheral support (#467)
- Add PeripheralClockControl argument to `timg`, `wdt`, `sha`, `usb-serial-jtag` and `uart` constructors (#463)
- Added API to raise and reset software interrupts (#426)
- Implement `embedded_hal_nb::serial::*` traits for `UsbSerialJtag` (#498)

### Fixed

- Fix `get_wakeup_cause` comparison error (#472)
- Use 192 as mclk_multiple for 24-bit I2S (#471)
- Fix `CpuControl::start_app_core` signature (#466)
- Move `rwtext` after other RAM data sections (#464)
- ESP32-C3: Disable `usb_pad_enable` when setting GPIO18/19 to input/output (#461)
- Fix 802.15.4 clock enabling (ESP32-C6) (#458)
- ESP32-S3: Disable usb_pad_enable when setting GPIO19/20 to input/output (#645)

### Changed

- Update `embedded-hal-async` and `embassy-*` dependencies (#488)
- Update to `embedded-hal@1.0.0-alpha.10` and `embedded-hal-nb@1.0.0-alpha.2` (#487)
- Let users configure the LEDC output pin as open-drain (#474)
- Use bitflags to decode wakeup cause (#473)
- Minor linker script additions (#470)
- Minor documentation improvements (#460)

### Removed

- Remove unnecessary generic from `UsbSerialJtag` driver (#492)
- Remove `#[doc(inline)]` from esp-hal-common re-exports (#490)

## [0.8.0] - 2023-03-27

## [0.7.1] - 2023-02-22

## [0.7.0] - 2023-02-21

## [0.5.0] - 2023-01-26

## [0.4.0] - 2022-12-12

## [0.3.0] - 2022-11-17

## [0.2.0] - 2022-09-13

## [0.1.0] - 2022-08-05

[Unreleased]: https://github.com/esp-rs/esp-hal/compare/v0.22.0...HEAD
[0.22.0]: https://github.com/esp-rs/esp-hal/compare/v0.21.1...v0.22.0
[0.21.1]: https://github.com/esp-rs/esp-hal/compare/v0.21.0...v0.21.1
[0.21.0]: https://github.com/esp-rs/esp-hal/compare/v0.20.1...v0.21.0
[0.20.1]: https://github.com/esp-rs/esp-hal/compare/v0.20.0...v0.20.1
[0.20.0]: https://github.com/esp-rs/esp-hal/compare/v0.19.0...v0.20.0
[0.19.0]: https://github.com/esp-rs/esp-hal/compare/v0.18.0...v0.19.0
[0.18.0]: https://github.com/esp-rs/esp-hal/compare/v0.17.0...v0.18.0
[0.17.0]: https://github.com/esp-rs/esp-hal/compare/v0.16.1...v0.17.0
[0.16.1]: https://github.com/esp-rs/esp-hal/compare/v0.16.0...v0.16.1
[0.16.0]: https://github.com/esp-rs/esp-hal/compare/v0.15.0...v0.16.0
[0.15.0]: https://github.com/esp-rs/esp-hal/compare/v0.14.1...v0.15.0
[0.14.1]: https://github.com/esp-rs/esp-hal/compare/v0.14.0...v0.14.1
[0.14.0]: https://github.com/esp-rs/esp-hal/compare/v0.13.1...v0.14.0
[0.13.1]: https://github.com/esp-rs/esp-hal/compare/v0.13.0...v0.13.1
[0.13.0]: https://github.com/esp-rs/esp-hal/compare/v0.12.0...v0.13.0
[0.12.0]: https://github.com/esp-rs/esp-hal/compare/v0.11.0...v0.12.0
[0.11.0]: https://github.com/esp-rs/esp-hal/compare/v0.10.0...v0.11.0
[0.10.0]: https://github.com/esp-rs/esp-hal/compare/v0.9.0...v0.10.0
[0.9.0]: https://github.com/esp-rs/esp-hal/compare/v0.8.0...v0.9.0
[0.8.0]: https://github.com/esp-rs/esp-hal/compare/v0.7.1...v0.8.0
[0.7.1]: https://github.com/esp-rs/esp-hal/compare/v0.7.0...v0.7.1
[0.7.0]: https://github.com/esp-rs/esp-hal/compare/v0.5.0...v0.7.0
[0.5.0]: https://github.com/esp-rs/esp-hal/compare/v0.4.0...v0.5.0
[0.4.0]: https://github.com/esp-rs/esp-hal/compare/v0.3.0...v0.4.0
[0.3.0]: https://github.com/esp-rs/esp-hal/compare/v0.2.0...v0.3.0
[0.2.0]: https://github.com/esp-rs/esp-hal/compare/v0.1.0...v0.2.0
[0.1.0]: https://github.com/esp-rs/esp-hal/releases/tag/v0.1.0<|MERGE_RESOLUTION|>--- conflicted
+++ resolved
@@ -42,10 +42,7 @@
 - Xtensa devices now correctly enable the `esp-hal-procmacros/rtc-slow` feature (#2594)
 
 ### Removed
-<<<<<<< HEAD
-
-=======
->>>>>>> 6a008bf5
+
 - Remove more examples. Update doctests. (#2547)
 - The `configure` and `configure_for_async` DMA channel functions has been removed (#2403)
 - The DMA channel objects no longer have `tx` and `rx` fields. (#2526)

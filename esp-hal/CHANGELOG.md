--- conflicted
+++ resolved
@@ -11,13 +11,10 @@
 
 - Implement `embedded-hal` output pin traits for `DummyPin` (#2019)
 - Added `esp_hal::init` to simplify HAL initialisation (#1970, #1999)
-<<<<<<< HEAD
 - Added GpioPin::degrade to create ErasePins easily. Same for AnyPin by accident. (#2075)
 - Added missing functions to `Flex`: `unlisten`, `is_interrupt_set`, `wakeup_enable`, `wait_for_high`, `wait_for_low`, `wait_for_rising_edge`, `wait_for_falling_edge`, `wait_for_any_edge`. (#2075)
 - `Flex` now implements `Wait`. (#2075)
-=======
 - Added sleep and wakeup support for esp32c2 (#1922)
->>>>>>> 4f97befd
 
 ### Changed
 - Make saving and restoring SHA digest state an explicit operation (#2049)

--- conflicted
+++ resolved
@@ -14,24 +14,17 @@
 ### Fixed
 
 - i2c: i2c1_handler used I2C0 register block by mistake (#1487)
-<<<<<<< HEAD
 - Removed ESP32 specific code for resolutions > 16 bit in ledc embedded_hal::pwm max_duty_cycle function. (#1441)
 - Fixed division by zero in ledc embedded_hal::pwm set_duty_cycle function and converted to set_duty_hw instead of set_duty to eliminate loss of granularity. (#1441)
-=======
-- Smart LEDs docs example (#1504)
->>>>>>> 00234730
 
 ### Changed
 
 - Removed unneeded generic parameters on `Usb` (#1469)
 - Created virtual peripherals for CPU control and radio clocks, rather than splitting them from `SYSTEM` (#1428)
 - `IO`, `ADC`, `DAC`, `RTC*`, `LEDC`, `PWM` and `PCNT` drivers have been converted to camel case format (#1473)
-<<<<<<< HEAD
-- The `SystemParts` struct has been renamed to `SystemControl`, and now has a constructor which takes the `SYSTEM` peripheral (#1495)
-=======
 - RNG is no longer TRNG, the `CryptoRng` implementation has been removed. To track this being re-added see #1499 (#1498)
 - Make software interrupts shareable (#1500)
->>>>>>> 00234730
+- The `SystemParts` struct has been renamed to `SystemControl`, and now has a constructor which takes the `SYSTEM` peripheral (#1495)
 
 ### Removed
 

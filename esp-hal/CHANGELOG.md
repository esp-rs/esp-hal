# Changelog

All notable changes to this project will be documented in this file.

The format is based on [Keep a Changelog](https://keepachangelog.com/en/1.0.0/),
and this project adheres to [Semantic Versioning](https://semver.org/spec/v2.0.0.html).

## [Unreleased]

### Added

- Add `ADC::read_blocking` to xtensa chips (#1293)
- ESP32-C6 / ESP32-H2: Implement `ETM` for general purpose timers (#1274)
- `interrupt::enable` now has a direct CPU enable counter part, `interrupt::enable_direct` (#1310)
- `Delay::delay(time: fugit::MicrosDurationU64)`
- Added async support for TWAI (#1320)
- Add TWAI support for ESP32-C6 (#1323)
- `GpioPin::steal` unsafe API (#1363)
- Inherent implementions of GPIO pin `set_low`, `is_low`, etc.

### Fixed

- Reserve `esp32` ROM stacks to prevent the trashing of dram2 section (#1289)
- Fixing `esp-wifi` + `TRNG` issue on `ESP32-S2` (#1272)
- Fixed core1 startup using the wrong stack on the esp32 and esp32s3 (#1286).
- ESP32: Apply fix for Errata 3.6 in all the places necessary. (#1315)
- ESP32 & ESP32-S2: Fix I²C frequency (#1306)
- UART's TX/RX FIFOs are now cleared during initialization (#1344)
- Fixed `LCD_CAM I8080` driver potentially sending garbage to display (#1301)
- The TWAI driver can now be used without requiring the `embedded-hal` traits (#1355)
- USB pullup/pulldown now gets properly cleared and does not interfere anymore on esp32c3 and esp32s3 (#1244)
- Fixed GPIO counts so that using async code with the higher GPIO number should no longer panic (#1361, #1362)
- ESP32/ESP32-S2: Wait for I2S getting out of TX_IDLE when starting a transfer (#1375)
- Fixed writes to SPI not flushing before attempting to write, causing corrupted writes (#1381)
<<<<<<< HEAD
- fix AdcConfig::adc_calibrate for xtensa targets (#1379)
=======
- Fixed a divide by zero panic when setting the LEDC duty cycle to 0 with `SetDutyCycle::set_duty_cycle` (#1403)
>>>>>>> 2437d825

### Changed

- TIMG: Allow use without the embedded-hal-02 traits in scope (#1367)
- DMA: use channel clusters
- Remove `Ext32` and `RateExtU64` from prelude
- Prefer mutable references over moving for DMA transactions (#1238)
- Support runtime interrupt binding, adapt GPIO driver (#1231)
- Renamed `eh1` feature to `embedded-hal`, feature-gated `embedded-hal@0.2.x` trait implementations (#1273)
- Enable `embedded-hal` feature by default, instead of the `embedded-hal-02` feature (#1313)
- `Uart` structs now take a `Mode` parameter which defines how the driver is initialized (#1294)
- `Rmt` can be created in async or blocking mode. The blocking constructor takes an optional interrupt handler argument. (#1341)
- All `Instance` traits are now sealed, and can no longer be implemented for arbitrary types (#1346)
- DMA channels can/have to be explicitly created for async or blocking drivers, added `set_interrupt_handler` to DMA channels, SPI, I2S, PARL_IO, don't enable interrupts on startup for DMA, I2S, PARL_IO, GPIO (#1300)
- UART: Rework `change_baud` so it is possible to set baud rate even after instantiation (#1350)
- Runtime ISR binding for SHA,ECC and RSA (#1354)
- Runtime ISR binding for I2C (#1376)
- `UsbSerialJtag` can be created in async or blocking mode. The blocking constructor takes an optional interrupt handler argument (#1377)
- SYSTIMER and TIMG instances can now be created in async or blocking mode (#1348)
- Runtime ISR binding for TWAI (#1384)
- Runtime ISR binding for assist_debug (#1395)

### Removed

- Remove package-level type exports (#1275)
- Removed `direct-vectoring` & `interrupt-preemption` features, as they are now enabled by default (#1310)
- Removed the `rt` and `vectored` features (#1380)

## [0.16.1] - 2024-03-12

- Resolved an issue with the `defmt` dependency/feature (#1264)

### Changed

- Use ROM `memcpy` over compiler builtins (#1255)
- Do not ensure randomness or implement the `CryptoRng` trait for ESP32-P4/S2 (#1267)

## [0.16.0] - 2024-03-08

### Added

- Add initial support for the ESP32-P4 (#1101)
- Implement `embedded_hal::pwm::SetDutyCycle` trait for `ledc::channel::Channel` (#1097)
- ESP32-P4: Add initial GPIO support (#1109)
- ESP32-P4: Add initial support for interrupts (#1112)
- ESP32-P4: Add efuse reading support (#1114)
- ESP32-S3: Added LCD_CAM I8080 driver (#1086)
- Allow for splitting of the USB Serial JTAG peripheral into tx/rx components (#1024)
- `RngCore` trait is implemented (#1122)
- Support Rust's `stack-protector` feature (#1135)
- Adding clock support for `ESP32-P4` (#1145)
- Implementation OutputPin and InputPin for AnyPin (#1067)
- Implement `estimate_xtal_frequency` for ESP32-C6 / ESP32-H2 (#1174)
- A way to push into I2S DMA buffer via a closure (#1189)
- Added basic `LP-I2C` driver for C6 (#1185)
- Ensuring that the random number generator is TRNG. (#1200)
- ESP32-C6: Add timer wakeup source for deepsleep (#1201)
- Introduce `InterruptExecutor::spawner()` (#1211)
- Add `InterruptHandler` struct, which couples interrupt handlers and their priority together (#1299)

### Fixed

- Fix embassy-time tick rate not set when using systick as the embassy timebase (#1124)
- Fix `get_raw_core` on Xtensa (#1126)
- Fix docs.rs documentation builds (#1129)
- Fix circular DMA (#1144)
- Fix `hello_rgb` example for ESP32 (#1173)
- Fixed the multicore critical section on Xtensa (#1175)
- Fix timer `now` for esp32c3 and esp32c6 (#1178)
- Wait for registers to get synced before reading the timer count for all chips (#1183)
- Fix I2C error handling (#1184)
- Fix circular DMA (#1189)
- Fix esp32c3 uart initialization (#1156)
- Fix ESP32-S2 I2C read (#1214)
- Reset/init UART if it's not the console UART (#1213)

### Changed

- DmaDescriptor struct to better model the hardware (#1054)
- DMA descriptor count no longer needs to be multiplied by 3 (#1054)
- RMT channels no longer take the channel number as a generic param (#959)
- The `esp-hal-common` package is now called `esp-hal` (#1131)
- Refactor the `Trace` driver to be generic around its peripheral (#1140)
- Auto detect crystal frequency based on `RtcClock::estimate_xtal_frequency()` (#1165)
- ESP32-S3: Configure 32k ICACHE (#1169)
- Lift the minimal buffer size requirement for I2S (#1189)

### Removed

- Remove `xtal-26mhz` and `xtal-40mhz` features (#1165)
- All chip-specific HAL packages have been removed (#1196)

### Breaking

- `ADC` and `DAC` drivers now take virtual peripherals in their constructors, instead of splitting `APB_SARADC`/`SENS` (#1100)
- The `DAC` driver's constructor is now `new` instead of `dac`, to be more consistent with other APIs (#1100)
- The DMA peripheral is now called `Dma` for devices with both PDMA and GDMA controllers (#1125)
- The `ADC` driver's constructor is now `new` instead of `adc`, to be more consistent with other APIs (#1133)
- `embassy-executor`'s `integrated-timers` is no longer enabled by default.
- Renamed `embassy-time-systick` to `embassy-time-systick-16mhz` for use with all chips with a systimer, except `esp32s2`. Added `embassy-time-systick-80mhz` specifically for the `esp32s2`. (#1247)

## [0.15.0] - 2024-01-19

### Added

- ESP32-C6: Properly initialize PMU (#974)
- Implement overriding base mac address (#1044)
- Add `rt-riscv` and `rt-xtensa` features to enable/disable runtime support (#1057)
- ESP32-C6: Implement deep sleep (#918)
- Add `embedded-io` feature to each chip-specific HAL (#1072)
- Add `embassy-time-driver` to `esp-hal-common` due to updating `embassy-time` to `v0.3.0` (#1075)
- ESP32-S3: Added support for 80Mhz PSRAM (#1069)
- ESP32-C3/S3: Add workaround for USB pin exchange on usb-serial-jtag (#1104).
- ESP32C6: Added LP_UART initialization (#1113)
- Add `place-spi-driver-in-ram` feature to `esp-hal-common` (#1096)

### Changed

- Set up interrupts for the DMA and async enabled peripherals only when `async` feature is provided (#1042)
- Update to `1.0.0` releases of the `embedded-hal-*` packages (#1068)
- Update `embassy-time` to `0.3.0` and embassy-executor to `0.5.0` release due to the release of the `embedded-hal-*` packages (#1075)
- No longer depend on `embassy-time` (#1092)
- Update to latest `smart-leds-trait` and `smart-leds` packages (#1094)

### Fixed

- ESP32: correct gpio 32/33 in errata36() (#1053)
- ESP32: make gpio 4 usable as analog pin (#1078)
- Fix double &mut for the `SetDutyCycle` impl on `PwmPin` (#1033)
- ESP32/ESP32-S3: Fix stack-top calculation for app-core (#1081)
- ESP32/ESP32-S2/ESP32-S3: Fix embassy-time-timg0 driver (#1091)
- ESP32: ADC readings are no longer inverted (#1093)

### Removed

### Breaking

- Unify the low-power peripheral names (`RTC_CNTL` and `LP_CLKRST` to `LPWR`) (#1064)

## [0.14.1] - 2023-12-13

### Fixed

- Fix SHA for all targets (#1021)

## [0.14.0] - 2023-12-12

### Added

- ESP32-C6: LP core clock is configurable (#907)
- Derive `Clone` and `Copy` for `EspTwaiFrame` (#914)
- A way to configure inverted pins (#912)
- Added API to check a GPIO-pin's interrupt status bit (#929)
- A `embedded_io_async::Read` implementation for `UsbSerialJtag` (#889)
- `RtcClock::get_xtal_freq`, `RtcClock::get_slow_freq` (#957)
- Added Rx Timeout functionality to async Uart (#911)
- RISC-V: Thread-mode and interrupt-mode executors, `#[main]` macro (#947)
- A macro to make it easier to create DMA buffers and descriptors (#935)
- I2C timeout is configurable (#1011)
- ESP32-C6/ESP32-H2: `flip-link` feature gives zero-cost stack overflow protection (#1008)

### Changed

- Improve DMA documentation & clean up module (#915)
- Only allow a single version of `esp-hal-common` to be present in an application (#934)
- ESP32-C3/C6 and ESP32-H2 can now use the `zero-rtc-bss` feature to enable `esp-hal-common/rv-zero-rtc-bss` (#867)
- Reuse `ieee802154_clock_enable/disable()` functions for BLE and rename `ble_ieee802154_clock_enable()` (#953)
- The `embedded-io` trait implementations are now gated behind the `embedded-io` feature (#964)
- Simplifed RMT channels and channel creators (#958)
- Reworked construction of I2S driver instances (#983)
- ESP32-S2/S3: Don't require GPIO 18 to create a USB peripheral driver instance (#990)
- Updated to latest release candidate (`1.0.0-rc.2`) for `embedded-hal{-async,-nb}` (#994)
- Explicit panic when hitting the `DefaultHandler` (#1005)
- Relevant interrupts are now auto enabled in `embassy::init` (#1014).

### Fixed

- ESP32-C2/C3 examples: fix build error (#899)
- ESP32-S3: Fix GPIO interrupt handler crashing when using GPIO48. (#898)
- Fixed short wait times in embassy causing hangs (#906)
- Make sure to clear LP/RTC RAM before loading code (#916)
- Async RMT channels can be used concurrently (#925)
- Xtensa: Allow using `embassy-executor`'s thread-mode executor if neither `embassy-executor-thread`, nor `embassy-executor-interrupt` is enabled. (#937)
- Uart Async: Improve interrupt handling and irq <--> future communication (#977)
- RISC-V: Fix stack allocation (#988)
- ESP32-C6: Fix used RAM (#997)
- ESP32-H2: Fix used RAM (#1003)
- Fix SPI slave DMA dma_read and dma_write (#1013)
- ESP32-C6/H2: Fix disabling of interrupts (#1040)

### Removed

- Direct boot support has been removed (#903).
- Removed the `mcu-boot` feature from `esp32c3-hal` (#938)
- Removed SpiBusController and SpiBusDevice in favour of embedded-hal-bus and embassy-embedded-hal implementataions. (#978)

### Breaking

- `Spi::new`/`Spi::new_half_duplex` takes no gpio pin now, instead you need to call `with_pins` to setup those (#901).
- ESP32-C2, ESP32-C3, ESP32-S2: atomic emulation trap has been removed. (#904) (#985)
  - When upgrading you must either remove [these lines](https://github.com/esp-rs/riscv-atomic-emulation-trap#usage) from your `.cargo/config.toml`.
  - Usage of `core::sync::atomic::*` in dependent crates should be replaced with [portable-atomic](https://github.com/taiki-e/portable-atomic).
- RSA driver now takes `u32` words instead of `u8` bytes. The expected slice length is now 4 times shorter. (#981)

## [0.13.1] - 2023-11-02

### Fixed

- ESP32-C3: Make sure BLE and WiFi are not powered down when esp-wifi needs them (#891)
- ESP32-C6/H2: Fix setting UART baud rate (#893)

## [0.13.0] - 2023-10-31

### Added

- Implement SetFrequencyCycle and PwmPin from embedded_hal for PwmPin of MCPWM. (#880)
- Added `embassy-time-systick` to ESP32-S2 (#827)
- Implement enabling/disabling BLE clock on ESP32-C6 (#784)
- Async support for RMT (#787)
- Implement `defmt::Format` for more types (#786)
- Add new_no_miso to Spi FullDuplexMode (#794)
- Add UART support for splitting into TX and RX (#754)
- Async support for I2S (#801)
- Async support for PARL_IO (#807)
- ETM driver, GPIO ETM (#819)
- (G)DMA AES support (#821)
- SYSTIMER ETM functionality (#828)
- Adding async support for RSA peripheral(doesn't work properly for `esp32` chip - issue will be created)(#790)
- Added sleep support for ESP32-C3 with timer and GPIO wakeups (#795)
- Support for ULP-RISCV including Delay and GPIO (#840, #845)
- Add bare-bones SPI slave support, DMA only (#580, #843)
- Embassy `#[main]` convenience macro (#841)
- Add a `defmt` feature to the `esp-hal-smartled` package (#846)
- Support 16MB octal PS-RAM for ESP32-S3 (#858)
- RISCV TRACE Encoder driver for ESP32-C6 / ESP32-H2 (#864)
- `embedded_hal` 1 `InputPin` and `embedded_hal_async` `Wait` impls for open drain outputs (#905)

### Changed

- Bumped MSRV to 1.67 (#798)
- Optimised multi-core critical section implementation (#797)
- Changed linear- and curve-calibrated ADC to provide readings in mV (#836)

### Fixed

- S3: Allow powering down RC_FAST_CLK (#796)
- UART/ESP32: fix calculating FIFO counter with `get_rx_fifo_count()` (#804)
- Xtensa targets: Use ESP32Reset - not Reset (#823)
- Examples should now work with the `defmt` feature (#810)
- Fixed a race condition causing SpiDma to stop working unexpectedly (#869)
- Fixed async uart serial, and updated the embassy_serial examples (#871).
- Fix ESP32-S3 direct-boot (#873)
- Fix ESP32-C6 ADC (#876)
- Fix ADC Calibration not being used on ESP32-S2 and ESP32-S3 (#1000)

### Removed

- `Pin::is_pcore_interrupt_set` (#793)
- `Pin::is_pcore_non_maskable_interrupt_set` (#793)
- `Pin::is_acore_interrupt_set` (#793)
- `Pin::is_acore_non_maskable_interrupt_set` (#793)
- `Pin::enable_hold` (#793)
- Removed the generic return type for ADC reads (#792)

### Breaking

- `Uart::new` now takes the `&Clocks` struct to ensure baudrate is correct for CPU/APB speed. (#808)
- `Uart::new_with_config` takes an `Config` instead of `Option<Config>`. (#808)
- `Alarm::set_period` takes a period (duration) instead of a frequency (#812)
- `Alarm::interrupt_clear` is now `Alarm::clear_interrupt` to be consistent (#812)
- The `PeripheralClockControl` struct is no longer public, drivers no longer take this as a parameter (#817)
- Unify the system peripheral, `SYSTEM`, `DPORT` and `PCR` are now all exposed as `SYSTEM` (#832).
- Unified the ESP32's and ESP32-C2's xtal frequency features (#831)
- Replace any underscores in feature names with dashes (#833)
- The `spi` and `spi_slave` modules have been refactored into the `spi`, `spi::master`, and `spi::slave` modules (#843)
- The `WithDmaSpi2`/`WithDmaSpi3` structs are no longer generic around the inner peripheral type (#853)
- The `SarAdcExt`/`SensExt` traits are now collectively named `AnalogExt` instead (#857)
- Replace the `radio` module with peripheral singleton structs (#852)
- The SPI traits are no longer re-exported in the main prelude, but from preludes in `spi::master`/`spi::slave` instead (#860)
- The `embedded-hal-1` and `embedded-hal-async` traits are no longer re-exported in the prelude (#860)

## [0.12.0] - 2023-09-05

### Added

- Implement RTCIO pullup, pulldown and hold control for Xtensa MCUs (#684)
- S3: Implement RTCIO wakeup source (#690)
- Add PARL_IO driver for ESP32-C6 / ESP32-H2 (#733, #760)
- Implement `ufmt_write::uWrite` trait for USB Serial JTAG (#751)
- Add HMAC peripheral support (#755)
- Add multicore-aware embassy executor for Xtensa MCUs (#723, #756).
- Add interrupt-executor for Xtensa MCUs (#723, #756).
- Add missing `Into<Gpio<Analog, GPIONUN>>` conversion (#764)
- Updated `clock` module documentation (#774)
- Add `log` feature to enable log output (#773)
- Add `defmt` feature to enable log output (#773)
- A new macro to load LP core code on ESP32-C6 (#779)
- Add `ECC`` peripheral driver (#785)
- Initial LLD support for Xtensa chips (#861).

### Changed

- Update the `embedded-hal-*` packages to `1.0.0-rc.1` and implement traits from `embedded-io` and `embedded-io-async` (#747)
- Moved AlignmentHelper to its own module (#753)
- Disable all watchdog timers by default at startup (#763)
- `log` crate is now opt-in (#773)

### Fixed

- Fix `psram` availability lookup in `esp-hal-common` build script (#718)
- Fix wrong `dram_seg` length in `esp32s2-hal` linker script (#732)
- Fix setting alarm when a timer group is used as the alarm source. (#730)
- Fix `Instant::now()` not counting in some cases when using TIMG0 as the timebase (#737)
- Fix number of ADC attenuations for ESP32-C6 (#771)
- Fix SHA registers access (#805)

### Breaking

- `CpuControl::start_app_core()` now takes an `FnOnce` closure (#739)

## [0.11.0] - 2023-08-10

### Added

- Add initial LP-IO support for ESP32-C6 (#639)
- Implement sleep with some wakeup methods for `esp32` (#574)
- Add a new RMT driver (#653, #667, #695)
- Implemented calibrated ADC API for ESP32-S3 (#641)
- Add MCPWM DeadTime configuration (#406)
- Implement sleep with some wakeup methods for `esp32-s3` (#660, #689, #696)
- Add feature enabling directly hooking the interrupt vector table (#621)
- Add `ClockControl::max` helper for all chips (#701)
- Added module-level documentation for all peripherals (#680)
- Implement sleep with some wakeup methods for `esp32-s3` (#660)
- Add `FlashSafeDma` wrapper for eh traits which ensure correct DMA transfer from source data in flash (ROM) (#678)

### Changed

- Update `embedded-hal-*` alpha packages to their latest versions (#640)
- Implement the `Clone` and `Copy` traits for the `Rng` driver (#650)
- Use all remaining memory as core-0's stack (#716)

### Fixed

- Fixed Async Uart `read` when `set_at_cmd` is not used (#652)
- USB device support is working again (#656)
- Add missing interrupt status read for esp32s3, which fixes USB-SERIAL-JTAG interrupts (#664)
- GPIO interrupt status bits are now properly cleared (#670)
- Increase frequency resolution in `set_periodic` (#686)
- Fixed ESP32-S2, ESP32-S3, ESP32-C2, ESP32-C3 radio clock gating (#679, #681)
- Partially fix ESP32 radio clocks (#709)
- Fixed "ESP32/ESP32-S2 RMT transmission with with data.len() > RMT_CHANNEL_RAM_SIZE results in TransmissionError" #707 (#710)

### Removed

- Remove the `allow-opt-level-z` feature from `esp32c3-hal` (#654)
- Remove the old `pulse_control` driver (#694)

### Breaking

- `DmaTransfer::wait` and `I2sReadDmaTransfer::wait_receive` now return `Result` (#665)
- `gpio::Pin` is now object-safe (#687)

## [0.10.0] - 2023-06-04

### Added

- Add `WithDmaSpi3` to prelude for ESP32S3 (#623)
- Add bare-bones PSRAM support for ESP32 (#506)
- Add initial support for the ESP32-H2 (#513, #526, #527, #528, #530, #538, #544, #548, #551, #556, #560, #566, #549, #564, #569, #576, #577, #589, #591, #597)
- Add bare-bones PSRAM support for ESP32-S3 (#517)
- Add async support to the I2C driver (#519)
- Implement Copy and Eq for EspTwaiError (#540)
- Add LEDC hardware fade support (#475)
- Added support for multicore async GPIO (#542)
- Add a fn to poll DMA transfers (#559)
- Add unified field-based efuse access (#567)
- Move `esp-riscv-rt` into esp-hal (#578)
- Add CRC functions from ESP ROM (#587)
- Add a `debug` feature to enable the PACs' `impl-register-debug` feature (#596)
- Add initial support for `I2S` in ESP32-H2 (#597)
- Add octal PSRAM support for ESP32-S3 (#610)
- Add MD5 functions from ESP ROM (#618)
- Add embassy async `read` support for `uart` (#620)
- Add bare-bones support to run code on ULP-RISCV / LP core (#631)
- Add ADC calibration implementation for a riscv chips (#555)
- Add `async` implementation for `USB Serial/JTAG`(#632)

### Changed

- Simplify the `Delay` driver, derive `Clone` and `Copy` (#568)
- DMA types can no longer be constructed by the user (#625)
- Move core interrupt handling from Flash to RAM for RISC-V chips (ESP32-H2, ESP32-C2, ESP32-C3, ESP32-C6) (#541)
- Change LED pin to GPIO2 in ESP32 blinky example (#581)
- Update ESP32-H2 and ESP32-C6 clocks and remove `i2c_clock` for all chips but ESP32 (#592)
- Use both timers in `TIMG0` for embassy time driver when able (#609)
- Re-work `RadioExt` implementations, add support for ESP32-H2 (#627)
- Improve examples documentation (#533)
- esp32h2-hal: added README (#585)
- Update `esp-hal-procmacros` package dependencies and features (#628)

### Fixed

- Corrected the expected DMA descriptor counts (#622, #625)
- DMA is supported for SPI3 on ESP32-S3 (#507)
- `change_bus_frequency` is now available on `SpiDma` (#529)
- Fixed a bug where a GPIO interrupt could erroneously fire again causing the next `await` on that pin to instantly return `Poll::Ok` (#537)
- Set `vecbase` on core 1 (ESP32, ESP32-S3) (#536)
- ESP32-S3: Move PSRAM related function to RAM (#546)
- ADC driver will now apply attenuation values to the correct ADC's channels. (#554)
- Sometimes half-duplex non-DMA SPI reads were reading garbage in non-release mode (#552)
- ESP32-C3: Fix GPIO5 ADC channel id (#562)
- ESP32-H2: Fix direct-boot feature (#570)
- Fix Async GPIO not disabling interupts on chips with multiple banks (#572)
- ESP32-C6: Support FOSC CLK calibration for ECO1+ chip revisions (#593)
- Fixed CI by pinning the log crate to 0.4.18 (#600)
- ESP32-S3: Fix calculation of PSRAM start address (#601)
- Fixed wrong variable access (FOSC CLK calibration for ESP32-C6 #593)
- Fixed [trap location in ram](https://github.com/esp-rs/esp-hal/pull/605#issuecomment-1604039683) (#605)
- Fix rom::crc docs (#611)
- Fixed a possible overlap of `.data` and `.rwtext` (#616)
- Avoid SDA/SCL being low while configuring pins for I2C (#619)

### Breaking

- Simplified user-facing SpiDma and I2s types (#626)
- Significantly simplified user-facing GPIO pin types. (#553)
- No longer re-export the `soc` module and the contents of the `interrupt` module at the package level (#607)

## [0.9.0] - 2023-05-02

### Added

- Add bare-bones PSRAM support for ESP32-S2 (#493)
- Add `DEBUG_ASSIST` functionality (#484)
- Add RSA peripheral support (#467)
- Add PeripheralClockControl argument to `timg`, `wdt`, `sha`, `usb-serial-jtag` and `uart` constructors (#463)
- Added API to raise and reset software interrupts (#426)
- Implement `embedded_hal_nb::serial::*` traits for `UsbSerialJtag` (#498)

### Fixed

- Fix `get_wakeup_cause` comparison error (#472)
- Use 192 as mclk_multiple for 24-bit I2S (#471)
- Fix `CpuControl::start_app_core` signature (#466)
- Move `rwtext` after other RAM data sections (#464)
- ESP32-C3: Disable `usb_pad_enable` when setting GPIO18/19 to input/output (#461)
- Fix 802.15.4 clock enabling (ESP32-C6) (#458)
- ESP32-S3: Disable usb_pad_enable when setting GPIO19/20 to input/output (#645)

### Changed

- Update `embedded-hal-async` and `embassy-*` dependencies (#488)
- Update to `embedded-hal@1.0.0-alpha.10` and `embedded-hal-nb@1.0.0-alpha.2` (#487)
- Let users configure the LEDC output pin as open-drain (#474)
- Use bitflags to decode wakeup cause (#473)
- Minor linker script additions (#470)
- Minor documentation improvements (#460)

### Removed

- Remove unnecessary generic from `UsbSerialJtag` driver (#492)
- Remove `#[doc(inline)]` from esp-hal-common re-exports (#490)

## [0.8.0] - 2023-03-27

## [0.7.1] - 2023-02-22

## [0.7.0] - 2023-02-21

## [0.5.0] - 2023-01-26

## [0.4.0] - 2022-12-12

## [0.3.0] - 2022-11-17

## [0.2.0] - 2022-09-13

## [0.1.0] - 2022-08-05

[Unreleased]: https://github.com/esp-rs/esp-hal/compare/v0.16.1...HEAD
[0.16.1]: https://github.com/esp-rs/esp-hal/compare/v0.16.0...v0.16.1
[0.16.0]: https://github.com/esp-rs/esp-hal/compare/v0.15.0...v0.16.0
[0.15.0]: https://github.com/esp-rs/esp-hal/compare/v0.14.1...v0.15.0
[0.14.1]: https://github.com/esp-rs/esp-hal/compare/v0.14.0...v0.14.1
[0.14.0]: https://github.com/esp-rs/esp-hal/compare/v0.13.1...v0.14.0
[0.13.1]: https://github.com/esp-rs/esp-hal/compare/v0.13.0...v0.13.1
[0.13.0]: https://github.com/esp-rs/esp-hal/compare/v0.12.0...v0.13.0
[0.12.0]: https://github.com/esp-rs/esp-hal/compare/v0.11.0...v0.12.0
[0.11.0]: https://github.com/esp-rs/esp-hal/compare/v0.10.0...v0.11.0
[0.10.0]: https://github.com/esp-rs/esp-hal/compare/v0.9.0...v0.10.0
[0.9.0]: https://github.com/esp-rs/esp-hal/compare/v0.8.0...v0.9.0
[0.8.0]: https://github.com/esp-rs/esp-hal/compare/v0.7.1...v0.8.0
[0.7.1]: https://github.com/esp-rs/esp-hal/compare/v0.7.0...v0.7.1
[0.7.0]: https://github.com/esp-rs/esp-hal/compare/v0.5.0...v0.7.0
[0.5.0]: https://github.com/esp-rs/esp-hal/compare/v0.4.0...v0.5.0
[0.4.0]: https://github.com/esp-rs/esp-hal/compare/v0.3.0...v0.4.0
[0.3.0]: https://github.com/esp-rs/esp-hal/compare/v0.2.0...v0.3.0
[0.2.0]: https://github.com/esp-rs/esp-hal/compare/v0.1.0...v0.2.0
[0.1.0]: https://github.com/esp-rs/esp-hal/releases/tag/v0.1.0<|MERGE_RESOLUTION|>--- conflicted
+++ resolved
@@ -32,11 +32,8 @@
 - Fixed GPIO counts so that using async code with the higher GPIO number should no longer panic (#1361, #1362)
 - ESP32/ESP32-S2: Wait for I2S getting out of TX_IDLE when starting a transfer (#1375)
 - Fixed writes to SPI not flushing before attempting to write, causing corrupted writes (#1381)
-<<<<<<< HEAD
 - fix AdcConfig::adc_calibrate for xtensa targets (#1379)
-=======
 - Fixed a divide by zero panic when setting the LEDC duty cycle to 0 with `SetDutyCycle::set_duty_cycle` (#1403)
->>>>>>> 2437d825
 
 ### Changed
 

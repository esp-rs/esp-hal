# Migration Guide from 0.22.x to v1.0.0-beta.0

Starting with this release, unstable parts of esp-hal will be gated behind the `unstable` feature.
The `unstable` feature itself is unstable, we might change the way we hide APIs without notice.
Unstable APIs are not covered by semver guarantees, they may break even between patch releases.

Please refer to the documentation to see which APIs are marked as unstable.

## DMA changes

### Accessing channel objects

DMA channels are now available through the `Peripherals` struct, which is returned
by `esp_hal::init()`. The channels themselves have been renamed to match other peripheral singletons.

- ESP32-C2, C3, C6, H2 and S3: `channelX -> DMA_CHX`
- ESP32 and S2: `spiXchannel -> DMA_SPIX`, `i2sXchannel -> DMA_I2SX`

```diff
-let dma = Dma::new(peripherals.DMA);
-let channel = dma.channel2;
+let channel = peripherals.DMA_CH2;
```

### Channel configuration changes

- `configure_for_async` and `configure` have been removed
- PDMA devices (ESP32, ESP32-S2) provide no channel configurability
- GDMA devices provide `set_priority` to change DMA in/out channel priority

```diff
 let mut spi = Spi::new_with_config(
     peripherals.SPI2,
     Config::default(),
 )
 // other setup
-.with_dma(dma_channel.configure(false, DmaPriority::Priority0));
+.with_dma(dma_channel);
```

```diff
+dma_channel.set_priority(DmaPriority::Priority1);
 let mut spi = Spi::new_with_config(
     peripherals.SPI2,
     Config::default(),
 )
 // other setup
-.with_dma(dma_channel.configure(false, DmaPriority::Priority1));
+.with_dma(dma_channel);
```

### Burst mode configuration

Burst mode is now a property of buffers, instead of DMA channels. Configuration can be done by
calling `set_burst_config` on buffers that support it. The configuration options and the
corresponding `BurstConfig` type are device specfic.

### Usability changes affecting applications

Individual channels are no longer wrapped in `Channel`, but they implement the `DmaChannel` trait.
This means that if you want to split them into an `rx` and a `tx` half (which is only supported on
the H2, C6 and S3 currently), you can't move out of the channel but instead you need to call
the `split` method.

```diff
-let tx = channel.tx;
+use esp_hal::dma::DmaChannel;
+let (rx, tx) = channel.split();
```

The `Channel` types remain available for use in peripheral drivers.

It is now simpler to work with DMA channels in generic contexts. esp-hal now provides convenience
traits and type aliasses to specify peripheral compatibility. The `ChannelCreator` types have been
removed, further simplifying use.

For example, previously you may have needed to write something like this to accept a DMA channel
in a generic function:

```rust
fn new_foo<'d, T>(
    dma_channel: ChannelCreator<2>, // It wasn't possible to accept a generic ChannelCreator.
    peripheral: impl Peripheral<P = T> + 'd,
)
where
    T: SomePeripheralInstance,
    ChannelCreator<2>: DmaChannelConvert<<T as DmaEligible>::Dma>,
{
    let dma_channel = dma_channel.configure_for_async(false, DmaPriority::Priority0);

    let driver = PeripheralDriver::new(peripheral, config).with_dma(dma_channel);

    // ...
}
```

From now on a similar, but more flexible implementation may look like:

```rust
fn new_foo<'d, T, CH>(
    dma_channel: impl Peripheral<P = CH> + 'd,
    peripheral: impl Peripheral<P = T> + 'd,
)
where
    T: SomePeripheralInstance,
    CH: DmaChannelFor<T>,
{
    // Optionally: dma_channel.set_priority(DmaPriority::Priority2);

    let driver = PeripheralDriver::new(peripheral, config).with_dma(dma_channel);

    // ...
}
```

### Usability changes affecting third party peripheral drivers

If you are writing a driver and need to store a channel in a structure, you can use one of the
`ChannelFor` type aliasses.

```diff
 struct Aes<'d> {
-    channel: ChannelTx<'d, Blocking, <AES as DmaEligible>::Dma>,
+    channel: ChannelTx<'d, Blocking, PeripheralTxChannel<AES>>,
 }
```

## Timer changes

The low level timers, `SystemTimer` and `TimerGroup` are now "dumb". They contain no logic for operating modes or trait implementations (except the low level `Timer` trait).

### Timer drivers - `OneShotTimer` & `PeriodicTimer`

Both drivers now have a `Mode` parameter. Both also type erase the underlying driver by default, call `new_typed` to retain the type.

```diff
- OneShotTimer<'static, systimer::Alarm>;
+ OneShotTimer<'static, Blocking>;
- PeriodicTimer<'static, systimer::Alarm>;
+ PeriodicTimer<'static, Blocking>;
```

### SystemTimer

```diff
let systimer = SystemTimer::new(peripherals.SYSTIMER);
- static UNIT0: StaticCell<SpecificUnit<'static, 0>> = StaticCell::new();
- let unit0 = UNIT0.init(systimer.unit0);
- let frozen_unit = FrozenUnit::new(unit0);
- let alarm0 = Alarm::new(systimer.comparator0, &frozen_unit);
- alarm0.set_period(1u32.secs());
+ let alarm0 = systimer.alarm0;
+ let mut timer = PeriodicTimer::new(alarm0);
+ timer.start(1u64.secs());
```

### TIMG

Timer group timers have been type erased.

```diff
- timg::Timer<timg::Timer0<crate::peripherals::TIMG0>, Blocking>
+ timg::Timer
```

### ETM usage has changed

Timer dependant ETM events should be created _prior_ to initializing the timer with the chosen driver.

```diff
let task = ...; // ETM task
let syst = SystemTimer::new(peripherals.SYSTIMER);
let alarm0 = syst.alarm0;
- alarm0.load_value(1u64.millis()).unwrap();
- alarm0.start();
- let event = Event::new(&mut alarm0);
+ let event = Event::new(&alarm0);
+ let timer = OneShotTimer::new(alarm0);
+ timer.schedule(1u64.millis()).unwrap();
let _configured_channel = channel0.setup(&event, &task);
```

## PSRAM is now initialized automatically

Calling `esp_hal::initialize` will now configure PSRAM if either the `quad-psram` or `octal-psram`
is enabled. To retrieve the address and size of the initialized external memory, use
`esp_hal::psram::psram_raw_parts`, which returns a pointer and a length.

```diff
-let peripherals = esp_hal::init(esp_hal::Config::default());
-let (start, size) = esp_hal::psram::init_psram(peripherals.PSRAM, psram_config);
+let peripherals = esp_hal::init({
+    let mut config = esp_hal::Config::default();
+    config.psram = psram_config;
+    config
+});
+let (start, size) = esp_hal::psram::psram_raw_parts(&peripherals.PSRAM, psram);
```

The usage of `esp_alloc::psram_allocator!` remains unchanged.

## embedded-hal 0.2.\* is not supported anymore.

As per https://github.com/rust-embedded/embedded-hal/pull/640, our driver no longer implements traits from `embedded-hal 0.2.x`.
Analogs of all traits from the above mentioned version are available in `embedded-hal 1.x.x`

```diff
- use embedded_hal_02::can::Frame;
+ use embedded_can::Frame;
```

```diff
- use embedded_hal_02::digital::v2::OutputPin;
- use embedded_hal_02::digital::v2::ToggleableOutputPin;
+ use embedded_hal::digital::OutputPin;
+ use embedded_hal::digital::StatefulOutputPin;
```

```diff
- use embedded_hal_02::serial::{Read, Write};
+ use embedded_hal_nb::serial::{Read, Write};
```

You might also want to check the full official `embedded-hal` migration guide:
https://github.com/rust-embedded/embedded-hal/blob/master/docs/migrating-from-0.2-to-1.0.md

## Interrupt related reshuffle

```diff
- use esp_hal::InterruptConfigurable;
- use esp_hal::DEFAULT_INTERRUPT_HANDLER;
+ use esp_hal::interrupt::InterruptConfigurable;
+ use esp_hal::interrupt::DEFAULT_INTERRUPT_HANDLER;
```

## Driver constructors now take a configuration and are fallible

The old `new_with_config` constructor have been removed, and `new` constructors now always take
a configuration structure. They have also been updated to return a `ConfigError` if the configuration
is not compatible with the hardware.

```diff
-let mut spi = Spi::new_with_config(
+let mut spi = Spi::new(
     peripherals.SPI2,
     Config {
         frequency: 100.kHz(),
         mode: SpiMode::Mode0,
         ..Config::default()
     },
-);
+)
+.unwrap();
```

```diff
 let mut spi = Spi::new(
     peripherals.SPI2,
+    Config::default(),
-);
+)
+.unwrap();
```

## LCD_CAM configuration changes

- `cam` now has a `Config` strurct that contains frequency, bit/byte order, VSync filter options.
- DPI, I8080: `frequency` has been moved into `Config`.

```diff
+let mut cam_config = cam::Config::default();
+cam_config.frequency = 1u32.MHz();
 cam::Camera::new(
     lcd_cam.cam,
     dma_rx_channel,
     pins,
-    1u32.MHz(),
+    cam_config,
 )
```

## SpiDma now requires you specify the transfer length explicitly

```diff
  dma_tx_buf.set_length(5 /* or greater */);
- spi_dma.write(dma_tx_buf);
+ spi_dma.write(5, dma_tx_buf);
```

```diff
  dma_rx_buf.set_length(5 /* or greater */);
- spi_dma.read(dma_rx_buf);
+ spi_dma.read(5, dma_rx_buf);
```

```diff
  dma_rx_buf.set_length(5 /* or greater */);
  dma_tx_buf.set_length(5 /* or greater */);
- spi_dma.transfer(dma_rx_buf, dma_tx_buf);
+ spi_dma.transfer(5, dma_rx_buf, 5, dma_tx_buf);
```

## I2C Error changes

To avoid abbreviations and contractions (as per the esp-hal guidelines), some error variants have changed

```diff
- Error::ExecIncomplete
+ Error::ExecutionIncomplete
- Error::CommandNrExceeded
+ Error::CommandNumberExceeded
- Error::ExceedingFifo
+ Error::FifoExceeded
- Error::TimeOut
+ Error::Timeout
- Error::InvalidZeroLength
+ Error::ZeroLengthInvalid
```

## The crate prelude has been removed

The reexports that were previously part of the prelude are available through other paths:

- `nb` is no longer re-exported. Please import the `nb` crate if you need it.
- `ExtU64` and `RateExtU32` have been moved to `esp_hal::time`
- `Clock` and `CpuClock`: `esp_hal::clock::{Clock, CpuClock}`
- The following traits need to be individually imported when needed:
  - `esp_hal::analog::dac::Instance`
  - `esp_hal::gpio::Pin`
  - `esp_hal::ledc::channel::ChannelHW`
  - `esp_hal::ledc::channel::ChannelIFace`
  - `esp_hal::ledc::timer::TimerHW`
  - `esp_hal::ledc::timer::TimerIFace`
  - `esp_hal::timer::timg::TimerGroupInstance`
  - `esp_hal::timer::Timer`
  - `esp_hal::interrupt::InterruptConfigurable`
- The `entry` macro can be imported as `esp_hal::entry`, while other macros are found under `esp_hal::macros`

## `AtCmdConfig` now uses builder-lite pattern

```diff
- uart0.set_at_cmd(AtCmdConfig::new(None, None, None, b'#', None));
+ uart0.set_at_cmd(AtCmdConfig::default().with_cmd_char(b'#'));
```

## Crate configuration changes

To prevent ambiguity between configurations, we had to change the naming format of configuration
keys. Before, we used `{prefix}_{key}`, which meant that esp-hal and esp-hal-\* configuration keys
were impossible to tell apart. To fix this issue, we are changing the separator from one underscore
character to `_CONFIG_`. This also means that users will have to change their `config.toml`
configurations to match the new format.

```diff
 [env]
-ESP_HAL_PLACE_SPI_DRIVER_IN_RAM="true"
+ESP_HAL_CONFIG_PLACE_SPI_DRIVER_IN_RAM="true"
```

## UART changes

The `Config` struct's setters are now prefixed with `with_`. `parity_none`, `parity_even`,
`parity_odd` have been replaced by `with_parity` that takes a `Parity` parameter.

```diff
 let config = Config::default()
-    .rx_fifo_full_threshold(30)
+    .with_rx_fifo_full_threshold(30)
-    .parity_even();
+    .with_parity(Parity::Even);
```

<<<<<<< HEAD
## Spi `with_miso` has been split

Previously, `with_miso` set up the provided pin as an input and output, which was necessary for half duplex.
Full duplex does not require this, and it also creates an artificial restriction.

If you were using half duplex SPI with `with_miso`,
you should now use `with_sio1` instead to get the previous behavior.
=======
The `DataBits`, `Parity`, and `StopBits` enum variants are no longer prefixed with the name of the enum.

e.g.)

```diff
- DataBits::DataBits8
+ DataBits::_8
- Parity::ParityNone
+ Parity::None
- StopBits::Stop1
+ StopBits::_1
```

The previous blocking implementation of `read_bytes` has been removed, and the non-blocking `drain_fifo` has instead been renamed to `read_bytes` in its place.

Any code which was previously using `read_bytes` to fill a buffer in a blocking manner will now need to implement the necessary logic to block until the buffer is filled in their application instead.
>>>>>>> 2a4e58a2
<|MERGE_RESOLUTION|>--- conflicted
+++ resolved
@@ -370,15 +370,6 @@
 +    .with_parity(Parity::Even);
 ```
 
-<<<<<<< HEAD
-## Spi `with_miso` has been split
-
-Previously, `with_miso` set up the provided pin as an input and output, which was necessary for half duplex.
-Full duplex does not require this, and it also creates an artificial restriction.
-
-If you were using half duplex SPI with `with_miso`,
-you should now use `with_sio1` instead to get the previous behavior.
-=======
 The `DataBits`, `Parity`, and `StopBits` enum variants are no longer prefixed with the name of the enum.
 
 e.g.)
@@ -395,4 +386,11 @@
 The previous blocking implementation of `read_bytes` has been removed, and the non-blocking `drain_fifo` has instead been renamed to `read_bytes` in its place.
 
 Any code which was previously using `read_bytes` to fill a buffer in a blocking manner will now need to implement the necessary logic to block until the buffer is filled in their application instead.
->>>>>>> 2a4e58a2
+
+## Spi `with_miso` has been split
+
+Previously, `with_miso` set up the provided pin as an input and output, which was necessary for half duplex.
+Full duplex does not require this, and it also creates an artificial restriction.
+
+If you were using half duplex SPI with `with_miso`,
+you should now use `with_sio1` instead to get the previous behavior.
# Migration Guide from 0.22.x to v1.0.0-beta.0

Starting with this release, unstable parts of esp-hal will be gated behind the `unstable` feature.
The `unstable` feature itself is unstable, we might change the way we hide APIs without notice.
Unstable APIs are not covered by semver guarantees, they may break even between patch releases.

Please refer to the documentation to see which APIs are marked as unstable.

## DMA changes

### Accessing channel objects

DMA channels are now available through the `Peripherals` struct, which is returned
by `esp_hal::init()`. The channels themselves have been renamed to match other peripheral singletons.

- ESP32-C2, C3, C6, H2 and S3: `channelX -> DMA_CHX`
- ESP32 and S2: `spiXchannel -> DMA_SPIX`, `i2sXchannel -> DMA_I2SX`

```diff
-let dma = Dma::new(peripherals.DMA);
-let channel = dma.channel2;
+let channel = peripherals.DMA_CH2;
```

### Channel configuration changes

- `configure_for_async` and `configure` have been removed
- PDMA devices (ESP32, ESP32-S2) provide no channel configurability
- GDMA devices provide `set_priority` to change DMA in/out channel priority

```diff
 let mut spi = Spi::new_with_config(
     peripherals.SPI2,
     Config::default(),
 )
 // other setup
-.with_dma(dma_channel.configure(false, DmaPriority::Priority0));
+.with_dma(dma_channel);
```

```diff
+dma_channel.set_priority(DmaPriority::Priority1);
 let mut spi = Spi::new_with_config(
     peripherals.SPI2,
     Config::default(),
 )
 // other setup
-.with_dma(dma_channel.configure(false, DmaPriority::Priority1));
+.with_dma(dma_channel);
```

### Burst mode configuration

Burst mode is now a property of buffers, instead of DMA channels. Configuration can be done by
calling `set_burst_config` on buffers that support it. The configuration options and the
corresponding `BurstConfig` type are device specfic.

### Usability changes affecting applications

Individual channels are no longer wrapped in `Channel`, but they implement the `DmaChannel` trait.
This means that if you want to split them into an `rx` and a `tx` half (which is only supported on
the H2, C6 and S3 currently), you can't move out of the channel but instead you need to call
the `split` method.

```diff
-let tx = channel.tx;
+use esp_hal::dma::DmaChannel;
+let (rx, tx) = channel.split();
```

The `Channel` types remain available for use in peripheral drivers.

It is now simpler to work with DMA channels in generic contexts. esp-hal now provides convenience
traits and type aliasses to specify peripheral compatibility. The `ChannelCreator` types have been
removed, further simplifying use.

For example, previously you may have needed to write something like this to accept a DMA channel
in a generic function:

```rust
fn new_foo<'d, T>(
    dma_channel: ChannelCreator<2>, // It wasn't possible to accept a generic ChannelCreator.
    peripheral: impl Peripheral<P = T> + 'd,
)
where
    T: SomePeripheralInstance,
    ChannelCreator<2>: DmaChannelConvert<<T as DmaEligible>::Dma>,
{
    let dma_channel = dma_channel.configure_for_async(false, DmaPriority::Priority0);

    let driver = PeripheralDriver::new(peripheral, config).with_dma(dma_channel);

    // ...
}
```

From now on a similar, but more flexible implementation may look like:

```rust
fn new_foo<'d, T, CH>(
    dma_channel: impl Peripheral<P = CH> + 'd,
    peripheral: impl Peripheral<P = T> + 'd,
)
where
    T: SomePeripheralInstance,
    CH: DmaChannelFor<T>,
{
    // Optionally: dma_channel.set_priority(DmaPriority::Priority2);

    let driver = PeripheralDriver::new(peripheral, config).with_dma(dma_channel);

    // ...
}
```

### Usability changes affecting third party peripheral drivers

If you are writing a driver and need to store a channel in a structure, you can use one of the
`ChannelFor` type aliasses.

```diff
 struct Aes<'d> {
-    channel: ChannelTx<'d, Blocking, <AES as DmaEligible>::Dma>,
+    channel: ChannelTx<'d, Blocking, PeripheralTxChannel<AES>>,
 }
```

## Timer changes

The low level timers, `SystemTimer` and `TimerGroup` are now "dumb". They contain no logic for operating modes or trait implementations (except the low level `Timer` trait).

### Timer drivers - `OneShotTimer` & `PeriodicTimer`

Both drivers now have a `Mode` parameter. Both also type erase the underlying driver by default, call `new_typed` to retain the type.

```diff
- OneShotTimer<'static, systimer::Alarm>;
+ OneShotTimer<'static, Blocking>;
- PeriodicTimer<'static, systimer::Alarm>;
+ PeriodicTimer<'static, Blocking>;
```

### SystemTimer

```diff
let systimer = SystemTimer::new(peripherals.SYSTIMER);
- static UNIT0: StaticCell<SpecificUnit<'static, 0>> = StaticCell::new();
- let unit0 = UNIT0.init(systimer.unit0);
- let frozen_unit = FrozenUnit::new(unit0);
- let alarm0 = Alarm::new(systimer.comparator0, &frozen_unit);
- alarm0.set_period(1u32.secs());
+ let alarm0 = systimer.alarm0;
+ let mut timer = PeriodicTimer::new(alarm0);
+ timer.start(1u64.secs());
```

### TIMG

Timer group timers have been type erased.

```diff
- timg::Timer<timg::Timer0<crate::peripherals::TIMG0>, Blocking>
+ timg::Timer
```

### ETM usage has changed

Timer dependant ETM events should be created _prior_ to initializing the timer with the chosen driver.

```diff
let task = ...; // ETM task
let syst = SystemTimer::new(peripherals.SYSTIMER);
let alarm0 = syst.alarm0;
- alarm0.load_value(1u64.millis()).unwrap();
- alarm0.start();
- let event = Event::new(&mut alarm0);
+ let event = Event::new(&alarm0);
+ let timer = OneShotTimer::new(alarm0);
+ timer.schedule(1u64.millis()).unwrap();
let _configured_channel = channel0.setup(&event, &task);
```

## PSRAM is now initialized automatically

Calling `esp_hal::initialize` will now configure PSRAM if either the `quad-psram` or `octal-psram`
is enabled. To retrieve the address and size of the initialized external memory, use
`esp_hal::psram::psram_raw_parts`, which returns a pointer and a length.

```diff
-let peripherals = esp_hal::init(esp_hal::Config::default());
-let (start, size) = esp_hal::psram::init_psram(peripherals.PSRAM, psram_config);
+let peripherals = esp_hal::init({
+    let mut config = esp_hal::Config::default();
+    config.psram = psram_config;
+    config
+});
+let (start, size) = esp_hal::psram::psram_raw_parts(&peripherals.PSRAM, psram);
```

The usage of `esp_alloc::psram_allocator!` remains unchanged.

## embedded-hal 0.2.* is not supported anymore.

As per https://github.com/rust-embedded/embedded-hal/pull/640, our driver no longer implements traits from `embedded-hal 0.2.x`.
Analogs of all traits from the above mentioned version are available in `embedded-hal 1.x.x`

```diff
- use embedded_hal_02::can::Frame;
+ use embedded_can::Frame;
```

```diff
- use embedded_hal_02::digital::v2::OutputPin;
- use embedded_hal_02::digital::v2::ToggleableOutputPin;
+ use embedded_hal::digital::OutputPin;
+ use embedded_hal::digital::StatefulOutputPin;
```

```diff
- use embedded_hal_02::serial::{Read, Write};
+ use embedded_hal_nb::serial::{Read, Write};
```

You might also want to check the full official `embedded-hal` migration guide:
https://github.com/rust-embedded/embedded-hal/blob/master/docs/migrating-from-0.2-to-1.0.md

## Interrupt related reshuffle

```diff
- use esp_hal::InterruptConfigurable;
- use esp_hal::DEFAULT_INTERRUPT_HANDLER;
+ use esp_hal::interrupt::InterruptConfigurable;
+ use esp_hal::interrupt::DEFAULT_INTERRUPT_HANDLER;
```

## Driver constructors now take a configuration and are fallible

The old `new_with_config` constructor have been removed, and `new` constructors now always take
a configuration structure. They have also been updated to return a `ConfigError` if the configuration
is not compatible with the hardware.

```diff
-let mut spi = Spi::new_with_config(
+let mut spi = Spi::new(
     peripherals.SPI2,
     Config {
         frequency: 100.kHz(),
         mode: SpiMode::Mode0,
         ..Config::default()
     },
-);
+)
+.unwrap();
```

```diff
 let mut spi = Spi::new(
     peripherals.SPI2,
+    Config::default(),
-);
+)
+.unwrap();
```

### LCD_CAM configuration changes

- `cam` now has a `Config` strurct that contains frequency, bit/byte order, VSync filter options.
- DPI, I8080: `frequency` has been moved into `Config`.

```diff
+let mut cam_config = cam::Config::default();
+cam_config.frequency = 1u32.MHz();
 cam::Camera::new(
     lcd_cam.cam,
     dma_rx_channel,
     pins,
-    1u32.MHz(),
+    cam_config,
 )
```

## SpiDma now requires you specify the transfer length explicitly

```diff
  dma_tx_buf.set_length(5 /* or greater */);
- spi_dma.write(dma_tx_buf);
+ spi_dma.write(5, dma_tx_buf);
```

```diff
  dma_rx_buf.set_length(5 /* or greater */);
- spi_dma.read(dma_rx_buf);
+ spi_dma.read(5, dma_rx_buf);
```

```diff
  dma_rx_buf.set_length(5 /* or greater */);
  dma_tx_buf.set_length(5 /* or greater */);
- spi_dma.transfer(dma_rx_buf, dma_tx_buf);
+ spi_dma.transfer(5, dma_rx_buf, 5, dma_tx_buf);
```

## I2C Error changes

To avoid abbreviations and contractions (as per the esp-hal guidelines), some error variants have changed

```diff
- Error::ExecIncomplete
+ Error::ExecutionIncomplete
- Error::CommandNrExceeded
+ Error::CommandNumberExceeded
- Error::ExceedingFifo
+ Error::FifoExceeded
- Error::TimeOut
+ Error::Timeout
- Error::InvalidZeroLength
+ Error::ZeroLengthInvalid
```

## The crate prelude has been removed

The reexports that were previously part of the prelude are available through other paths:

- `nb` is no longer re-exported. Please import the `nb` crate if you need it.
- `ExtU64` and `RateExtU32` have been moved to `esp_hal::time`
- `Clock` and `CpuClock`: `esp_hal::clock::{Clock, CpuClock}`
- The following traits need to be individually imported when needed:
    - `esp_hal::analog::dac::Instance`
    - `esp_hal::gpio::Pin`
    - `esp_hal::ledc::channel::ChannelHW`
    - `esp_hal::ledc::channel::ChannelIFace`
    - `esp_hal::ledc::timer::TimerHW`
    - `esp_hal::ledc::timer::TimerIFace`
    - `esp_hal::timer::timg::TimerGroupInstance`
    - `esp_hal::timer::Timer`
    - `esp_hal::interrupt::InterruptConfigurable`
- The `entry` macro can be imported as `esp_hal::entry`, while other macros are found under `esp_hal::macros`

## `AtCmdConfig` now uses builder-lite pattern

```diff
- uart0.set_at_cmd(AtCmdConfig::new(None, None, None, b'#', None));
+ uart0.set_at_cmd(AtCmdConfig::default().with_cmd_char(b'#'));
```

<<<<<<< HEAD
## Crate configuration changes

To prevent ambiguity between configurations, we had to change the naming format of configuration
keys. Before, we used `{prefix}_{key}`, which meant that esp-hal and esp-hal-* configuration keys
were impossible to tell apart. To fix this issue, we are changing the separator from one underscore
character to `_CONFIG_`. This also means that users will have to change their `config.toml`
configurations to match the new format.

```diff
 [env]
-ESP_HAL_PLACE_SPI_DRIVER_IN_RAM="true"
+ESP_HAL_CONFIG_PLACE_SPI_DRIVER_IN_RAM="true"
```
=======
## UART changes

The `Config` struct's setters are now prefixed with `with_`. `parity_none`, `parity_even`,
`parity_odd` have been replaced by `with_parity` that takes a `Parity` parameter.

```diff
 let config = Config::default()
-    .rx_fifo_full_threshold(30)
+    .with_rx_fifo_full_threshold(30)
-    .parity_even();
+    .with_parity(Parity::Even);
>>>>>>> 55138621
<|MERGE_RESOLUTION|>--- conflicted
+++ resolved
@@ -343,7 +343,7 @@
 + uart0.set_at_cmd(AtCmdConfig::default().with_cmd_char(b'#'));
 ```
 
-<<<<<<< HEAD
+
 ## Crate configuration changes
 
 To prevent ambiguity between configurations, we had to change the naming format of configuration
@@ -357,7 +357,7 @@
 -ESP_HAL_PLACE_SPI_DRIVER_IN_RAM="true"
 +ESP_HAL_CONFIG_PLACE_SPI_DRIVER_IN_RAM="true"
 ```
-=======
+
 ## UART changes
 
 The `Config` struct's setters are now prefixed with `with_`. `parity_none`, `parity_even`,
@@ -369,4 +369,4 @@
 +    .with_rx_fifo_full_threshold(30)
 -    .parity_even();
 +    .with_parity(Parity::Even);
->>>>>>> 55138621
+```
# Migration Guide from 0.22.x to v1.0.0-beta.0

Starting with this release, unstable parts of esp-hal will be gated behind the `unstable` feature.
The `unstable` feature itself is unstable, we might change the way we hide APIs without notice.
Unstable APIs are not covered by semver guarantees, they may break even between patch releases.

Please refer to the documentation to see which APIs are marked as unstable.

## DMA changes

### Accessing channel objects

DMA channels are now available through the `Peripherals` struct, which is returned
by `esp_hal::init()`. The channels themselves have been renamed to match other peripheral singletons.

- ESP32-C2, C3, C6, H2 and S3: `channelX -> DMA_CHX`
- ESP32 and S2: `spiXchannel -> DMA_SPIX`, `i2sXchannel -> DMA_I2SX`

```diff
-let dma = Dma::new(peripherals.DMA);
-let channel = dma.channel2;
+let channel = peripherals.DMA_CH2;
```

### Configuration changes

- `configure_for_async` and `configure` have been removed
- PDMA devices (ESP32, ESP32-S2) provide no configurability
- GDMA devices provide `set_priority` to change DMA in/out channel priority

```diff
 let mut spi = Spi::new_with_config(
     peripherals.SPI2,
     Config::default(),
 )
 // other setup
-.with_dma(dma_channel.configure(false, DmaPriority::Priority0));
+.with_dma(dma_channel);
```

```diff
+dma_channel.set_priority(DmaPriority::Priority1);
 let mut spi = Spi::new_with_config(
     peripherals.SPI2,
     Config::default(),
 )
 // other setup
-.with_dma(dma_channel.configure(false, DmaPriority::Priority1));
+.with_dma(dma_channel);
```

### Usability changes affecting applications

Individual channels are no longer wrapped in `Channel`, but they implement the `DmaChannel` trait.
This means that if you want to split them into an `rx` and a `tx` half (which is only supported on
the H2, C6 and S3 currently), you can't move out of the channel but instead you need to call
the `split` method.

```diff
-let tx = channel.tx;
+use esp_hal::dma::DmaChannel;
+let (rx, tx) = channel.split();
```

The `Channel` types remain available for use in peripheral drivers.

It is now simpler to work with DMA channels in generic contexts. esp-hal now provides convenience
traits and type aliasses to specify peripheral compatibility. The `ChannelCreator` types have been
removed, further simplifying use.

For example, previously you may have needed to write something like this to accept a DMA channel
in a generic function:

```rust
fn new_foo<'d, T>(
    dma_channel: ChannelCreator<2>, // It wasn't possible to accept a generic ChannelCreator.
    peripheral: impl Peripheral<P = T> + 'd,
)
where
    T: SomePeripheralInstance,
    ChannelCreator<2>: DmaChannelConvert<<T as DmaEligible>::Dma>,
{
    let dma_channel = dma_channel.configure_for_async(false, DmaPriority::Priority0);

    let driver = PeripheralDriver::new(peripheral, config).with_dma(dma_channel);

    // ...
}
```

From now on a similar, but more flexible implementation may look like:

```rust
fn new_foo<'d, T, CH>(
    dma_channel: impl Peripheral<P = CH> + 'd,
    peripheral: impl Peripheral<P = T> + 'd,
)
where
    T: SomePeripheralInstance,
    CH: DmaChannelFor<T>,
{
    // Optionally: dma_channel.set_priority(DmaPriority::Priority2);

    let driver = PeripheralDriver::new(peripheral, config).with_dma(dma_channel);

    // ...
}
```

### Usability changes affecting third party peripheral drivers

If you are writing a driver and need to store a channel in a structure, you can use one of the
`ChannelFor` type aliasses.

```diff
 struct Aes<'d> {
-    channel: ChannelTx<'d, Blocking, <AES as DmaEligible>::Dma>,
+    channel: ChannelTx<'d, Blocking, PeripheralTxChannel<AES>>,
 }
```

## Timer changes

The low level timers, `SystemTimer` and `TimerGroup` are now "dumb". They contain no logic for operating modes or trait implementations (except the low level `Timer` trait).

### Timer drivers - `OneShotTimer` & `PeriodicTimer`

Both drivers now have a `Mode` parameter. Both also type erase the underlying driver by default, call `new_typed` to retain the type.

```diff
- OneShotTimer<'static, systimer::Alarm>;
+ OneShotTimer<'static, Blocking>;
- PeriodicTimer<'static, systimer::Alarm>;
+ PeriodicTimer<'static, Blocking>;
```

### SystemTimer

```diff
let systimer = SystemTimer::new(peripherals.SYSTIMER);
- static UNIT0: StaticCell<SpecificUnit<'static, 0>> = StaticCell::new();
- let unit0 = UNIT0.init(systimer.unit0);
- let frozen_unit = FrozenUnit::new(unit0);
- let alarm0 = Alarm::new(systimer.comparator0, &frozen_unit);
- alarm0.set_period(1u32.secs());
+ let alarm0 = systimer.alarm0;
+ let mut timer = PeriodicTimer::new(alarm0);
+ timer.start(1u64.secs());
```

<<<<<<< HEAD
## SpiDma now requires you specify the transfer length explicitly

```diff
  dma_tx_buf.set_length(5 /* or greater */);
- spi_dma.write(dma_tx_buf);
+ spi_dma.write(5, dma_tx_buf);
```

```diff
  dma_rx_buf.set_length(5 /* or greater */);
- spi_dma.read(dma_rx_buf);
+ spi_dma.read(5, dma_rx_buf);
```

```diff
  dma_rx_buf.set_length(5 /* or greater */);
  dma_tx_buf.set_length(5 /* or greater */);
- spi_dma.transfer(dma_rx_buf, dma_tx_buf);
+ spi_dma.transfer(5, dma_rx_buf, 5, dma_tx_buf);
=======
### TIMG

Timer group timers have been type erased.

```diff
- timg::Timer<timg::Timer0<crate::peripherals::TIMG0>, Blocking>
+ timg::Timer
```

### ETM usage has changed

Timer dependant ETM events should be created _prior_ to initializing the timer with the chosen driver.

```diff
let task = ...; // ETM task
let syst = SystemTimer::new(peripherals.SYSTIMER);
let alarm0 = syst.alarm0;
- alarm0.load_value(1u64.millis()).unwrap();
- alarm0.start();
- let event = Event::new(&mut alarm0);
+ let event = Event::new(&alarm0);
+ let timer = OneShotTimer::new(alarm0);
+ timer.schedule(1u64.millis()).unwrap();
let _configured_channel = channel0.setup(&event, &task);
```

## PSRAM is now initialized automatically

Calling `esp_hal::initialize` will now configure PSRAM if either the `quad-psram` or `octal-psram`
is enabled. To retrieve the address and size of the initialized external memory, use
`esp_hal::psram::psram_raw_parts`, which returns a pointer and a length.

```diff
-let peripherals = esp_hal::init(esp_hal::Config::default());
-let (start, size) = esp_hal::psram::init_psram(peripherals.PSRAM, psram_config);
+let peripherals = esp_hal::init({
+    let mut config = esp_hal::Config::default();
+    config.psram = psram_config;
+    config
+});
+let (start, size) = esp_hal::psram::psram_raw_parts(&peripherals.PSRAM, psram);
```

The usage of `esp_alloc::psram_allocator!` remains unchanged.


## embedded-hal 0.2.* is not supported anymore.

As per https://github.com/rust-embedded/embedded-hal/pull/640, our driver no longer implements traits from `embedded-hal 0.2.x`.
Analogs of all traits from the above mentioned version are available in `embedded-hal 1.x.x`

```diff
- use embedded_hal_02::can::Frame;
+ use embedded_can::Frame;
```

```diff
- use embedded_hal_02::digital::v2::OutputPin;
- use embedded_hal_02::digital::v2::ToggleableOutputPin;
+ use embedded_hal::digital::OutputPin;
+ use embedded_hal::digital::StatefulOutputPin;
```

```diff
- use embedded_hal_02::serial::{Read, Write};
+ use embedded_hal_nb::serial::{Read, Write};
```

You might also want to check the full official `embedded-hal` migration guide:
https://github.com/rust-embedded/embedded-hal/blob/master/docs/migrating-from-0.2-to-1.0.md

## Interrupt related reshuffle

```diff
- use esp_hal::InterruptConfigurable;
- use esp_hal::DEFAULT_INTERRUPT_HANDLER;
+ use esp_hal::interrupt::InterruptConfigurable;
+ use esp_hal::interrupt::DEFAULT_INTERRUPT_HANDLER;
```

## Driver constructors now take a configuration and are fallible

The old `new_with_config` constructor have been removed, and `new` constructors now always take
a configuration structure. They have also been updated to return a `ConfigError` if the configuration
is not compatible with the hardware.

```diff
-let mut spi = Spi::new_with_config(
+let mut spi = Spi::new(
     peripherals.SPI2,
     Config {
         frequency: 100.kHz(),
         mode: SpiMode::Mode0,
         ..Config::default()
     },
-);
+)
+.unwrap();
```

```diff
 let mut spi = Spi::new(
     peripherals.SPI2,
+    Config::default(),
-);
+)
+.unwrap();
```

### LCD_CAM configuration changes

- `cam` now has a `Config` strurct that contains frequency, bit/byte order, VSync filter options.
- DPI, I8080: `frequency` has been moved into `Config`.

```diff
+let mut cam_config = cam::Config::default();
+cam_config.frequency = 1u32.MHz();
 cam::Camera::new(
     lcd_cam.cam,
     dma_rx_channel,
     pins,
-    1u32.MHz(),
+    cam_config,
 )
>>>>>>> a6a83d3b
```<|MERGE_RESOLUTION|>--- conflicted
+++ resolved
@@ -148,27 +148,6 @@
 + timer.start(1u64.secs());
 ```
 
-<<<<<<< HEAD
-## SpiDma now requires you specify the transfer length explicitly
-
-```diff
-  dma_tx_buf.set_length(5 /* or greater */);
-- spi_dma.write(dma_tx_buf);
-+ spi_dma.write(5, dma_tx_buf);
-```
-
-```diff
-  dma_rx_buf.set_length(5 /* or greater */);
-- spi_dma.read(dma_rx_buf);
-+ spi_dma.read(5, dma_rx_buf);
-```
-
-```diff
-  dma_rx_buf.set_length(5 /* or greater */);
-  dma_tx_buf.set_length(5 /* or greater */);
-- spi_dma.transfer(dma_rx_buf, dma_tx_buf);
-+ spi_dma.transfer(5, dma_rx_buf, 5, dma_tx_buf);
-=======
 ### TIMG
 
 Timer group timers have been type erased.
@@ -293,5 +272,25 @@
 -    1u32.MHz(),
 +    cam_config,
  )
->>>>>>> a6a83d3b
+```
+
+## SpiDma now requires you specify the transfer length explicitly
+
+```diff
+  dma_tx_buf.set_length(5 /* or greater */);
+- spi_dma.write(dma_tx_buf);
++ spi_dma.write(5, dma_tx_buf);
+```
+
+```diff
+  dma_rx_buf.set_length(5 /* or greater */);
+- spi_dma.read(dma_rx_buf);
++ spi_dma.read(5, dma_rx_buf);
+```
+
+```diff
+  dma_rx_buf.set_length(5 /* or greater */);
+  dma_tx_buf.set_length(5 /* or greater */);
+- spi_dma.transfer(dma_rx_buf, dma_tx_buf);
++ spi_dma.transfer(5, dma_rx_buf, 5, dma_tx_buf);
 ```
# esp-hal

![GitHub Workflow Status](https://img.shields.io/github/actions/workflow/status/esp-rs/esp-hal/ci.yml?label=CI&logo=github&style=flat-square)
![MIT/Apache-2.0 licensed](https://img.shields.io/badge/license-MIT%2FApache--2.0-blue?style=flat-square)
[![Matrix](https://img.shields.io/matrix/esp-rs:matrix.org?label=join%20matrix&color=BEC5C9&logo=matrix&style=flat-square)](https://matrix.to/#/#esp-rs:matrix.org)

**H**ardware **A**bstraction **L**ayer crates for the **ESP32**, **ESP32-C2/C3/C6**, **ESP32-H2**, and **ESP32-S2/S3** from Espressif.

These HALs are `no_std`; if you are looking for `std` support, please use [esp-idf-hal] instead.

If you have any questions, comments, or concerns, please [open an issue], [start a new discussion], or join us on [Matrix]. For additional information regarding any of the crates in this repository, please refer to the relevant crate's README.

> **Note**
>
> This project is still in the relatively early stages of development, and as such there should be no expectation of API stability. A significant number of peripherals currently have drivers implemented but have varying levels of functionality. For most basic tasks, this should be usable already, however some more advanced or uncommon features may not yet be implemented.

[esp-idf-hal]: https://github.com/esp-rs/esp-idf-hal
[open an issue]: https://github.com/esp-rs/esp-hal/issues/new
[start a new discussion]: https://github.com/esp-rs/esp-hal/discussions/new
[matrix]: https://matrix.to/#/#esp-rs:matrix.org

## Getting Started

For information relating to the development of Rust applications on ESP devices, please first read [The Rust on ESP Book].

For information about the HAL and how to use it in your own projects, please refer to the documentation on [docs.rs] for the relevant chip.

<<<<<<< HEAD
[The Rust on ESP Book]: https://esp-rs.github.io/book/
[crates.io]: https://crates.io
=======
[The Rust on ESP Book]: (https://esp-rs.github.io/book/)
[docs.rs]: https://docs.rs
>>>>>>> 29ebd170

## Resources

- [The Rust Programming Language](https://doc.rust-lang.org/book/)
- [The Embedded Rust Book](https://docs.rust-embedded.org/book/index.html)
- [The Rust on ESP Book](https://esp-rs.github.io/book/)
<<<<<<< HEAD
- [Embedded Rust (no_std) on Espressif](https://esp-rs.github.io/no_std-training/)
=======
- [The Embedonomicon](https://docs.rust-embedded.org/embedonomicon/)
>>>>>>> 29ebd170

## HAL Crates

|      Crate       |                   Documentation                    | Technical Reference Manual |             Target             |
| :--------------: | :------------------------------------------------: | :------------------------: | :----------------------------: |
|   [esp32-hal]    |   [![esp32-hal-docs]](https://docs.rs/esp32-hal)   |          [ESP32]           |    `xtensa-esp32-none-elf`     |
|  [esp32c2-hal]   | [![esp32c2-hal-docs]](https://docs.rs/esp32c2-hal) |         [ESP32-C2]         | `riscv32imc-unknown-none-elf`  |
|  [esp32c3-hal]   | [![esp32c3-hal-docs]](https://docs.rs/esp32c3-hal) |         [ESP32-C3]         | `riscv32imc-unknown-none-elf`  |
|  [esp32c6-hal]   | [![esp32c6-hal-docs]](https://docs.rs/esp32c6-hal) |         [ESP32-C6]         | `riscv32imac-unknown-none-elf` |
| [esp32c6-lp-hal] |                        N/A                         |            N/A             | `riscv32imac-unknown-none-elf` |
|  [esp32h2-hal]   | [![esp32h2-hal-docs]](https://docs.rs/esp32h2-hal) |         [ESP32-H2]         | `riscv32imac-unknown-none-elf` |
|  [esp32s2-hal]   | [![esp32s2-hal-docs]](https://docs.rs/esp32s2-hal) |         [ESP32-S2]         |   `xtensa-esp32s2-none-elf`    |
|  [esp32s3-hal]   | [![esp32s3-hal-docs]](https://docs.rs/esp32s3-hal) |         [ESP32-S3]         |   `xtensa-esp32s3-none-elf`    |

[esp32-hal]: https://github.com/esp-rs/esp-hal/tree/main/esp32-hal
[esp32c2-hal]: https://github.com/esp-rs/esp-hal/tree/main/esp32c2-hal
[esp32c3-hal]: https://github.com/esp-rs/esp-hal/tree/main/esp32c3-hal
[esp32c6-hal]: https://github.com/esp-rs/esp-hal/tree/main/esp32c6-hal
[esp32c6-lp-hal]: https://github.com/esp-rs/esp-hal/tree/main/esp32c6-lp-hal
[esp32h2-hal]: https://github.com/esp-rs/esp-hal/tree/main/esp32h2-hal
[esp32s2-hal]: https://github.com/esp-rs/esp-hal/tree/main/esp32s2-hal
[esp32s3-hal]: https://github.com/esp-rs/esp-hal/tree/main/esp32s3-hal
[esp32-hal-docs]: https://img.shields.io/docsrs/esp32-hal?color=C96329&logo=rust&style=flat-square
[esp32c2-hal-docs]: https://img.shields.io/docsrs/esp32c2-hal?color=C96329&logo=rust&style=flat-square
[esp32c3-hal-docs]: https://img.shields.io/docsrs/esp32c3-hal?color=C96329&logo=rust&style=flat-square
[esp32c6-hal-docs]: https://img.shields.io/docsrs/esp32c6-hal?color=C96329&logo=rust&style=flat-square
[esp32h2-hal-docs]: https://img.shields.io/docsrs/esp32h2-hal?color=C96329&logo=rust&style=flat-square
[esp32s2-hal-docs]: https://img.shields.io/docsrs/esp32s2-hal?color=C96329&logo=rust&style=flat-square
[esp32s3-hal-docs]: https://img.shields.io/docsrs/esp32s3-hal?color=C96329&logo=rust&style=flat-square
[esp32]: https://www.espressif.com/sites/default/files/documentation/esp32_technical_reference_manual_en.pdf
[esp32-c2]: https://www.espressif.com/sites/default/files/documentation/esp8684_technical_reference_manual_en.pdf
[esp32-c3]: https://www.espressif.com/sites/default/files/documentation/esp32-c3_technical_reference_manual_en.pdf
[esp32-c6]: https://www.espressif.com/sites/default/files/documentation/esp32-c6_technical_reference_manual_en.pdf
[esp32-h2]: https://www.espressif.com/sites/default/files/documentation/esp32-h2_technical_reference_manual_en.pdf
[esp32-s2]: https://www.espressif.com/sites/default/files/documentation/esp32-s2_technical_reference_manual_en.pdf
[esp32-s3]: https://www.espressif.com/sites/default/files/documentation/esp32-s3_technical_reference_manual_en.pdf

## Ancillary Crates

There are a number of other crates within the [esp-rs organization] which can be used in conjunction with `esp-hal`:

|      Crate       |                                  Description                                   |
| :--------------: | :----------------------------------------------------------------------------: |
|   [esp-alloc]    |                        A simple `no_std` heap allocator                        |
| [esp-backtrace]  |                 Backtrace support for bare-metal applications                  |
| [esp-ieee802154] |          Low-level IEEE802.15.4 driver for the ESP32-C6 and ESP32-H2           |
|  [esp-println]   |                Provides `print!` and `println!` implementations                |
|  [esp-storage]   | Implementation of [embedded-storage] traits to access unencrypted flash memory |
|    [esp-wifi]    |                       `no_std` Wi-Fi/BLE/ESP-NOW support                       |

[esp-rs organization]: https://github.com/esp-rs
[esp-alloc]: https://github.com/esp-rs/esp-alloc
[esp-backtrace]: https://github.com/esp-rs/esp-backtrace
[esp-ieee802154]: https://github.com/esp-rs/esp-ieee802154
[esp-println]: https://github.com/esp-rs/esp-println
[esp-storage]: https://github.com/esp-rs/esp-storage
[embedded-storage]: https://github.com/rust-embedded-community/embedded-storage
[esp-wifi]: https://github.com/esp-rs/esp-wifi

## Git Hooks

We provide a simple `pre-commit` hook to verify the formatting of each package prior to committing changes. We _strongly_ encourage use of this git hook.

The hook can be enabled by copying it in to the `.git/hooks/` directory:

```bash
cp pre-commit .git/hooks/pre-commit
```

When using this hook, you can choose to ignore its failure on a per-commit basis by committing with the `--no-verify` flag; however, you will need to be sure that all packages are formatted when submitting a pull request.

## MSRV

The **M**inimum **S**upported **R**ust **V**ersion is `1.67.0` for all packages.

RISC-V is officially supported by the official Rust compiler, however, it should be noted that targeting the Xtensa ISA currently requires the use of the [esp-rs/rust] compiler fork. Our recommend method of installation is [espup].

When targetting the RISC-V architecture *and* using a `stable` Rust release, it is necessary to set `RUSTC_BOOTSTRAP=1` in order to build successfully; this is not required when using a `nightly` release or when targeting Xtensa.

[esp-rs/rust]: https://github.com/esp-rs/rust
[espup]: https://github.com/esp-rs/espup

## License

Licensed under either of:

- Apache License, Version 2.0 ([LICENSE-APACHE](LICENSE-APACHE) or http://www.apache.org/licenses/LICENSE-2.0)
- MIT license ([LICENSE-MIT](LICENSE-MIT) or http://opensource.org/licenses/MIT)

at your option.

### Contribution

Unless you explicitly state otherwise, any contribution intentionally submitted for inclusion in
the work by you, as defined in the Apache-2.0 license, shall be dual licensed as above, without
any additional terms or conditions.<|MERGE_RESOLUTION|>--- conflicted
+++ resolved
@@ -25,24 +25,16 @@
 
 For information about the HAL and how to use it in your own projects, please refer to the documentation on [docs.rs] for the relevant chip.
 
-<<<<<<< HEAD
 [The Rust on ESP Book]: https://esp-rs.github.io/book/
-[crates.io]: https://crates.io
-=======
-[The Rust on ESP Book]: (https://esp-rs.github.io/book/)
 [docs.rs]: https://docs.rs
->>>>>>> 29ebd170
 
 ## Resources
 
 - [The Rust Programming Language](https://doc.rust-lang.org/book/)
 - [The Embedded Rust Book](https://docs.rust-embedded.org/book/index.html)
+- [The Embedonomicon](https://docs.rust-embedded.org/embedonomicon/)
 - [The Rust on ESP Book](https://esp-rs.github.io/book/)
-<<<<<<< HEAD
 - [Embedded Rust (no_std) on Espressif](https://esp-rs.github.io/no_std-training/)
-=======
-- [The Embedonomicon](https://docs.rust-embedded.org/embedonomicon/)
->>>>>>> 29ebd170
 
 ## HAL Crates
 

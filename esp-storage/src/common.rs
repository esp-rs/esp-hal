--- conflicted
+++ resolved
@@ -19,16 +19,13 @@
     NotAligned,
     /// Address or length out of bounds.
     OutOfBounds,
-<<<<<<< HEAD
     /// Cannot write to flash as more than one core is running.
     /// Either manually suspend the other core, or use one of the available strategies:
     /// * [`FlashStorage::multicore_auto_park`]
     /// * [`FlashStorage::multicore_ignore`]
     #[cfg(multi_core)]
     OtherCoreRunning,
-=======
     /// Other error with the given error code.
->>>>>>> 555922b8
     Other(i32),
 }
 

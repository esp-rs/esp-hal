[package]
name    = "examples"
version = "0.0.0"
edition = "2021"
license = "MIT OR Apache-2.0"
publish = false

[dependencies]
aes                 = "0.8.4"
cfg-if              = "1.0.0"
critical-section    = "1.1.2"
crypto-bigint       = { version = "0.5.5", default-features = false }
elliptic-curve      = { version = "0.13.8", default-features = false, features = ["sec1"] }
embassy-executor    = { version = "0.5.0", features = ["task-arena-size-8192"] }
embassy-sync        = "0.5.0"
embassy-time        = "0.3.0"
embassy-time-driver = { version = "0.1.0", optional = true }
embedded-graphics   = "0.8.1"
embedded-hal        = "1.0.0"
embedded-hal-02     = { version = "0.2.7", package = "embedded-hal", features = ["unproven"] }
embedded-hal-async  = "1.0.0"
embedded-hal-bus    = "0.1.0"
embedded-io-async   = "0.6.1"
embedded-can        = "0.4.1"
esp-alloc           = "0.3.0"
esp-backtrace       = { version = "0.11.1", features = ["exception-handler", "panic-handler", "println"] }
esp-hal             = { version = "0.16.0", path = "../esp-hal", features = ["log"] }
esp-hal-smartled    = { version = "0.9.0",  path = "../esp-hal-smartled", optional = true }
<<<<<<< HEAD
esp-println         = "0.9.1"
fugit               = "0.3.7"
=======
esp-println         = { version = "0.9.1", features = ["log"] }
>>>>>>> e98cf71b
heapless            = "0.8.0"
hex-literal         = "0.4.1"
hmac                = { version = "0.12.1", default-features = false }
lis3dh-async        = "0.9.2"
nb                  = "1.1.0"
p192                = { version = "0.13.0", default-features = false, features = ["arithmetic"] }
p256                = { version = "0.13.2", default-features = false, features = ["arithmetic"] }
sha2                = { version = "0.10.8", default-features = false}
smart-leds          = "0.4.0"
ssd1306             = "0.8.4"
static_cell         = { version = "2.0.0", features = ["nightly"] }
usb-device          = "0.3.2"
usbd-serial         = "0.2.1"
log                 = "0.4"

[features]
esp32   = ["esp-hal/esp32",   "esp-backtrace/esp32",   "esp-println/esp32",   "esp-hal-smartled/esp32"]
esp32c2 = ["esp-hal/esp32c2", "esp-backtrace/esp32c2", "esp-println/esp32c2"]
esp32c3 = ["esp-hal/esp32c3", "esp-backtrace/esp32c3", "esp-println/esp32c3", "esp-hal-smartled/esp32c3"]
esp32c6 = ["esp-hal/esp32c6", "esp-backtrace/esp32c6", "esp-println/esp32c6", "esp-hal-smartled/esp32c6"]
esp32h2 = ["esp-hal/esp32h2", "esp-backtrace/esp32h2", "esp-println/esp32h2", "esp-hal-smartled/esp32h2"]
esp32p4 = ["esp-hal/esp32p4", "esp-backtrace/esp32p4", "esp-println/esp32p4"]
esp32s2 = ["esp-hal/esp32s2", "esp-backtrace/esp32s2", "esp-println/esp32s2", "esp-hal-smartled/esp32s2"]
esp32s3 = ["esp-hal/esp32s3", "esp-backtrace/esp32s3", "esp-println/esp32s3", "esp-hal-smartled/esp32s3"]

async = ["esp-hal/async"]

embedded-hal-02 = ["esp-hal/embedded-hal-02"]
embedded-hal = ["esp-hal/embedded-hal"]

embassy = ["esp-hal/embassy"]

embassy-executor-thread    = ["esp-hal/embassy-executor-thread"]
embassy-executor-interrupt = ["esp-hal/embassy-executor-interrupt"]

embassy-time-timg0 = ["esp-hal/embassy-time-timg0"]
embassy-generic-timers = ["embassy-time/generic-queue-8"]

opsram-2m = ["esp-hal/opsram-2m"]
psram-2m  = ["esp-hal/psram-2m"]

[profile.release]
debug = true

[patch.crates-io]
esp32 =   { git = "https://github.com/esp-rs/esp-pacs", rev = "963c280621f0b7ec26546a5eff24a5032305437f" }
esp32s2 = { git = "https://github.com/esp-rs/esp-pacs", rev = "963c280621f0b7ec26546a5eff24a5032305437f" }
esp32s3 = { git = "https://github.com/esp-rs/esp-pacs", rev = "963c280621f0b7ec26546a5eff24a5032305437f" }
esp32c2 = { git = "https://github.com/esp-rs/esp-pacs", rev = "963c280621f0b7ec26546a5eff24a5032305437f" }
esp32c3 = { git = "https://github.com/esp-rs/esp-pacs", rev = "963c280621f0b7ec26546a5eff24a5032305437f" }
esp32c6 = { git = "https://github.com/esp-rs/esp-pacs", rev = "963c280621f0b7ec26546a5eff24a5032305437f" }
esp32h2 = { git = "https://github.com/esp-rs/esp-pacs", rev = "963c280621f0b7ec26546a5eff24a5032305437f" }
esp32p4 = { git = "https://github.com/esp-rs/esp-pacs", rev = "963c280621f0b7ec26546a5eff24a5032305437f" }<|MERGE_RESOLUTION|>--- conflicted
+++ resolved
@@ -26,12 +26,8 @@
 esp-backtrace       = { version = "0.11.1", features = ["exception-handler", "panic-handler", "println"] }
 esp-hal             = { version = "0.16.0", path = "../esp-hal", features = ["log"] }
 esp-hal-smartled    = { version = "0.9.0",  path = "../esp-hal-smartled", optional = true }
-<<<<<<< HEAD
-esp-println         = "0.9.1"
+esp-println         = { version = "0.9.1", features = ["log"] }
 fugit               = "0.3.7"
-=======
-esp-println         = { version = "0.9.1", features = ["log"] }
->>>>>>> e98cf71b
 heapless            = "0.8.0"
 hex-literal         = "0.4.1"
 hmac                = { version = "0.12.1", default-features = false }

[package]
name    = "esp32c2-hal"
version = "0.6.0"
authors = [
    "Jesse Braham <jesse@beta7.io>",
    "Björn Quentin <bjoern.quentin@mobile-j.de>",
]
edition      = "2021"
rust-version = "1.65.0"
description  = "HAL for ESP32-C2 microcontrollers"
repository   = "https://github.com/esp-rs/esp-hal"
license      = "MIT OR Apache-2.0"

keywords = [
    "embedded",
    "embedded-hal",
    "esp",
    "esp32c2",
    "no-std",
]
categories = [
    "embedded",
    "hardware-support",
    "no-std",
]

[dependencies]
embassy-time       = { version = "0.1.1", features = ["nightly"], optional = true }
embedded-hal       = { version = "0.2.7", features = ["unproven"] }
embedded-hal-1     = { version = "=1.0.0-alpha.10", optional = true, package = "embedded-hal" }
embedded-hal-async = { version = "0.2.0-alpha.1",   optional = true }
embedded-hal-nb    = { version = "=1.0.0-alpha.2",  optional = true }
esp-hal-common     = { version = "0.8.0", features = ["esp32c2"], path = "../esp-hal-common" }

[dev-dependencies]
critical-section  = "1.1.1"
embedded-graphics = "0.7.1"
<<<<<<< HEAD
esp-backtrace     = { version = "0.6.0", features = ["esp32c2", "panic-handler", "exception-handler", "print-uart"] }
esp-println       = { version = "0.4.0", features = ["esp32c2"] }
sha1              = { version = "0.10", default-features = false}
=======
esp-backtrace     = { version = "0.7.0", features = ["esp32c2", "panic-handler", "exception-handler", "print-uart"] }
esp-println       = { version = "0.5.0", features = ["esp32c2"] }
>>>>>>> 5c5d7f98
sha2              = { version = "0.10.6", default-features = false}
ssd1306           = "0.7.1"
static_cell       = "1.0.0"

[dev-dependencies.embassy-executor]
package  = "embassy-executor"
git      = "https://github.com/embassy-rs/embassy/"
rev      = "fb27594"
features = ["nightly", "integrated-timers", "arch-riscv32", "executor-thread"]

[features]
default              = ["rt", "vectored", "xtal40mhz"]
direct-boot          = ["esp-hal-common/rv-init-data"]
eh1                  = ["esp-hal-common/eh1", "dep:embedded-hal-1", "dep:embedded-hal-nb"]
rt                   = []
ufmt                 = ["esp-hal-common/ufmt"]
vectored             = ["esp-hal-common/vectored"]
async                = ["esp-hal-common/async", "embedded-hal-async"]
embassy              = ["esp-hal-common/embassy"]
embassy-time-systick = ["esp-hal-common/embassy-time-systick", "embassy-time/tick-hz-16_000_000"]
embassy-time-timg0   = ["esp-hal-common/embassy-time-timg0",   "embassy-time/tick-hz-1_000_000"]
xtal26mhz            = ["esp-hal-common/esp32c2_26mhz"]
xtal40mhz            = ["esp-hal-common/esp32c2_40mhz"] 

[[example]]
name              = "spi_eh1_loopback"
required-features = ["eh1"]

[[example]]
name              = "spi_eh1_device_loopback"
required-features = ["eh1"]

[[example]]
name              = "embassy_hello_world"
required-features = ["embassy"]

[[example]]
name              = "embassy_wait"
required-features = ["embassy", "async"]

[[example]]
name              = "embassy_spi"
required-features = ["embassy", "async"]<|MERGE_RESOLUTION|>--- conflicted
+++ resolved
@@ -35,14 +35,9 @@
 [dev-dependencies]
 critical-section  = "1.1.1"
 embedded-graphics = "0.7.1"
-<<<<<<< HEAD
-esp-backtrace     = { version = "0.6.0", features = ["esp32c2", "panic-handler", "exception-handler", "print-uart"] }
-esp-println       = { version = "0.4.0", features = ["esp32c2"] }
-sha1              = { version = "0.10", default-features = false}
-=======
 esp-backtrace     = { version = "0.7.0", features = ["esp32c2", "panic-handler", "exception-handler", "print-uart"] }
 esp-println       = { version = "0.5.0", features = ["esp32c2"] }
->>>>>>> 5c5d7f98
+sha1              = { version = "0.10", default-features = false}
 sha2              = { version = "0.10.6", default-features = false}
 ssd1306           = "0.7.1"
 static_cell       = "1.0.0"

--- conflicted
+++ resolved
@@ -39,12 +39,8 @@
 embedded-graphics = "0.7.1"
 esp-backtrace     = { version = "0.7.0", features = ["esp32", "panic-handler", "exception-handler", "print-uart"] }
 esp-hal-smartled  = { version = "0.1.0", features = ["esp32"], path = "../esp-hal-smartled" }
-<<<<<<< HEAD
-esp-println       = { version = "0.4.0", features = ["esp32"] }
+esp-println       = { version = "0.5.0", features = ["esp32"] }
 sha1              = { version = "0.10", default-features = false}
-=======
-esp-println       = { version = "0.5.0", features = ["esp32"] }
->>>>>>> 5c5d7f98
 sha2              = { version = "0.10.6", default-features = false}
 smart-leds        = "0.3.0"
 ssd1306           = "0.7.1"

//! Multicore-aware thread-mode embassy executor.

use core::marker::PhantomData;

use embassy_executor::Spawner;
#[cfg(all(low_power_wait, low_power_wait_stats))]
use embassy_time::Instant;
#[cfg(all(low_power_wait, multi_core))]
use esp_hal::interrupt::software::SoftwareInterrupt;
use esp_hal::{interrupt::Priority, system::Cpu};
<<<<<<< HEAD
#[cfg(all(low_power_wait, low_power_wait_stats))]
use portable_atomic::AtomicU64;
#[cfg(low_power_wait)]
=======
>>>>>>> 6b758d75
use portable_atomic::{AtomicBool, Ordering};

use super::InnerExecutor;

pub(crate) const THREAD_MODE_CONTEXT: usize = 16;

// Count the ticks the CPU was in wait_impl
#[cfg(all(low_power_wait, low_power_wait_stats))]
static SLEEP_TICKS: AtomicU64 = AtomicU64::new(0);

/// global atomic used to keep track of whether there is work to do since sev()
/// is not available on either Xtensa or RISC-V
static SIGNAL_WORK_THREAD_MODE: [AtomicBool; Cpu::COUNT] =
    [const { AtomicBool::new(false) }; Cpu::COUNT];

pub(crate) fn pend_thread_mode(core: usize) {
    // Signal that there is work to be done.
    SIGNAL_WORK_THREAD_MODE[core].store(true, Ordering::Relaxed);

    // If we are pending a task on the current core, we're done. Otherwise, we
    // need to make sure the other core wakes up.
    #[cfg(all(low_power_wait, multi_core))]
    if core != Cpu::current() as usize {
        // We need to clear the interrupt from software. We don't actually
        // need it to trigger and run the interrupt handler, we just need to
        // kick waiti to return.
        unsafe { SoftwareInterrupt::<3>::steal().raise() };
    }
}

/// Callbacks to run code before/after polling the task queue.
pub trait Callbacks {
    /// Called just before polling the executor.
    fn before_poll(&mut self);

    /// Called after the executor is polled, if there is no work scheduled.
    ///
    /// Note that tasks can become ready at any point during the execution
    /// of this function.
    fn on_idle(&mut self);
}

/// Thread mode executor.
///
/// This is the simplest and most common kind of executor. It runs on thread
/// mode (at the lowest priority level).
#[cfg_attr(multi_core, doc = "")]
#[cfg_attr(
    multi_core,
    doc = "This executor is safe to use on multiple cores. You need to
create one instance per core. The executors don't steal tasks from each other."
)]
pub struct Executor {
    inner: InnerExecutor,
    cpu: Cpu,
    not_send: PhantomData<*mut ()>,
}

impl Executor {
    /// Create a new Executor.
    #[cfg_attr(
        all(multi_core, low_power_wait),
        doc = r#"

This will use software-interrupt 3 which isn't available for anything else to wake the other core(s)."#
    )]
    pub fn new() -> Self {
        let cpu = Cpu::current();
        Self {
            inner: InnerExecutor::new(
                // Priority 1 means the timer queue can be accessed at interrupt priority 1 - for
                // the thread mode executor it needs to be one higher than the base run level, to
                // allow alarm interrupts to be handled.
                Priority::Priority1,
                (THREAD_MODE_CONTEXT + cpu as usize) as *mut (),
            ),
            cpu,
            not_send: PhantomData,
        }
    }

    /// Run the executor.
    ///
    /// The `init` closure is called with a [`Spawner`] that spawns tasks on
    /// this executor. Use it to spawn the initial task(s). After `init`
    /// returns, the executor starts running the tasks.
    ///
    /// To spawn more tasks later, you may keep copies of the [`Spawner`] (it is
    /// `Copy`), for example by passing it as an argument to the initial
    /// tasks.
    ///
    /// This function requires `&'static mut self`. This means you have to store
    /// the Executor instance in a place where it'll live forever and grants
    /// you mutable access. There's a few ways to do this:
    ///
    /// - a [StaticCell](https://docs.rs/static_cell/latest/static_cell/) (safe)
    /// - a `static mut` (unsafe, not recommended)
    /// - a local variable in a function you know never returns (like `fn main() -> !`), upgrading
    ///   its lifetime with `transmute`. (unsafe)
    ///
    /// This function never returns.
    pub fn run(&'static mut self, init: impl FnOnce(Spawner)) -> ! {
        #[cfg_attr(not(low_power_wait), expect(dead_code, reason = "cpu index is unused"))]
        struct NoHooks(usize);

        impl Callbacks for NoHooks {
            fn before_poll(&mut self) {
                #[cfg(low_power_wait)]
                SIGNAL_WORK_THREAD_MODE[self.0].store(false, Ordering::Relaxed);
            }

            fn on_idle(&mut self) {}
        }

        self.run_inner(init, NoHooks(self.cpu as usize))
    }

    /// Run the executor with callbacks.
    ///
    /// See [Callbacks] on when the callbacks are called.
    ///
    /// See [Self::run] for more information about running the executor.
    ///
    /// This function never returns.
    pub fn run_with_callbacks(
        &'static mut self,
        init: impl FnOnce(Spawner),
        callbacks: impl Callbacks,
    ) -> ! {
        struct Hooks<'a, CB: Callbacks>(CB, &'a AtomicBool);

        impl<CB: Callbacks> Callbacks for Hooks<'_, CB> {
            fn before_poll(&mut self) {
                // Clear the flag unconditionally since we'll use it to decide
                // if on_idle should be called.
                self.1.store(false, Ordering::Relaxed);

                self.0.before_poll()
            }

            fn on_idle(&mut self) {
                // Make sure we only call on_idle if the executor would otherwise go to sleep.
                if !self.1.load(Ordering::Acquire) {
                    self.0.on_idle();
                }
            }
        }

        self.run_inner(
            init,
            Hooks(callbacks, &SIGNAL_WORK_THREAD_MODE[self.cpu as usize]),
        )
    }

    fn run_inner(&'static mut self, init: impl FnOnce(Spawner), mut hooks: impl Callbacks) -> ! {
        #[cfg(all(multi_core, low_power_wait))]
        unwrap!(esp_hal::interrupt::enable(
            esp_hal::peripherals::Interrupt::FROM_CPU_INTR3,
            Priority::min(),
        ));

        self.inner.init();

        init(self.inner.inner.spawner());

        loop {
            hooks.before_poll();

            unsafe { self.inner.inner.poll() };

<<<<<<< HEAD
            #[cfg(all(low_power_wait, low_power_wait_stats))]
            let before = Instant::now().as_ticks();
            #[cfg(low_power_wait)]
            Self::wait_impl(cpu);
            #[cfg(all(low_power_wait, low_power_wait_stats))]
            {
                let after = Instant::now().as_ticks();
                SLEEP_TICKS.fetch_add(after - before, Ordering::Relaxed);
            }
=======
            hooks.on_idle();

            #[cfg(low_power_wait)]
            Self::wait_impl(self.cpu as usize);
>>>>>>> 6b758d75
        }
    }

    #[cfg(all(xtensa, low_power_wait))]
    // This function must be in RAM. Loading parts of it from flash can cause a race
    // that results in the core not waking up. Placing `wait_impl` in RAM ensures that
    // it is shorter than the interrupt handler that would clear the interrupt source.
    #[macros::ram]
    fn wait_impl(cpu: usize) {
        // Manual critical section implementation that only masks interrupts handlers.
        // We must not acquire the cross-core on dual-core systems because that would
        // prevent the other core from doing useful work while this core is sleeping.
        let token: u32;
        unsafe { core::arch::asm!("rsil {0}, 5", out(reg) token) };

        // we do not care about race conditions between the load and store operations,
        // interrupts will only set this value to true.
        // Acquire makes no sense but at this time it's slightly faster than Relaxed.
        if SIGNAL_WORK_THREAD_MODE[cpu].load(Ordering::Acquire) {
            // if there is work to do, exit critical section and loop back to polling
            unsafe {
                core::arch::asm!(
                    "wsr.ps {0}",
                    "rsync",
                    in(reg) token
                );
            }
        } else {
            // `waiti` sets the `PS.INTLEVEL` when slipping into sleep because critical
            // sections in Xtensa are implemented via increasing `PS.INTLEVEL`.
            // The critical section ends here. Take care not add code after
            // `waiti` if it needs to be inside the CS.
            // Do not lower INTLEVEL below the current value.
            match token & 0x0F {
                0 => unsafe { core::arch::asm!("waiti 0") },
                1 => unsafe { core::arch::asm!("waiti 1") },
                2 => unsafe { core::arch::asm!("waiti 2") },
                3 => unsafe { core::arch::asm!("waiti 3") },
                4 => unsafe { core::arch::asm!("waiti 4") },
                _ => unsafe { core::arch::asm!("waiti 5") },
            }
        }
    }

    #[cfg(all(riscv, low_power_wait))]
    fn wait_impl(cpu: usize) {
        // we do not care about race conditions between the load and store operations,
        // interrupts will only set this value to true.
        critical_section::with(|_| {
            // if there is work to do, loop back to polling
            if !SIGNAL_WORK_THREAD_MODE[cpu].load(Ordering::Relaxed) {
                // if not, wait for interrupt
                unsafe { core::arch::asm!("wfi") };
            }
        });
    }
}

impl Default for Executor {
    fn default() -> Self {
        Self::new()
    }
}

// Based on https://github.com/embassy-rs/embassy/pull/3920
#[cfg(all(low_power_wait, low_power_wait_stats))]
pub mod thread_low_power_wait_stats {
    use embassy_time::Instant;
    use portable_atomic::Ordering;

    /// Statistics for the thread low power wait usage.
    pub struct ThreadLowPowerWaitStats {
        previous_tick: u64,
        previous_sleep_tick: u64,
    }

    impl ThreadLowPowerWaitStats {
        /// Create a new instance of `ThreadLowPowerWaitStats`.
        /// This initializes the previous tick and sleep tick values
        /// to the current time and the current sleep tick count.
        /// Run get_usage() to get the current usage percentage periodically.
        pub fn new() -> Self {
            Self {
                previous_tick: Instant::now().as_ticks(),
                previous_sleep_tick: super::SLEEP_TICKS.load(Ordering::Relaxed),
            }
        }

        /// Get the current usage percentage of the thread low power wait.
        pub fn get_usage(&mut self) -> f32 {
            let current_tick = Instant::now().as_ticks();
            let current_sleep_tick = super::SLEEP_TICKS.load(Ordering::Relaxed);

            // Calculate the ratio of time spent sleeping to total time since last report,
            // the inverse of which is the time spent busy
            let sleep_tick_difference = (current_sleep_tick - self.previous_sleep_tick) as f32;
            let tick_difference = (current_tick - self.previous_tick) as f32;
            let usage = 1f32 - sleep_tick_difference / tick_difference;

            self.previous_tick = current_tick;
            self.previous_sleep_tick = current_sleep_tick;

            usage * 100.0
        }
    }

    impl Default for ThreadLowPowerWaitStats {
        fn default() -> Self {
            Self::new()
        }
    }
}<|MERGE_RESOLUTION|>--- conflicted
+++ resolved
@@ -8,12 +8,9 @@
 #[cfg(all(low_power_wait, multi_core))]
 use esp_hal::interrupt::software::SoftwareInterrupt;
 use esp_hal::{interrupt::Priority, system::Cpu};
-<<<<<<< HEAD
 #[cfg(all(low_power_wait, low_power_wait_stats))]
 use portable_atomic::AtomicU64;
 #[cfg(low_power_wait)]
-=======
->>>>>>> 6b758d75
 use portable_atomic::{AtomicBool, Ordering};
 
 use super::InnerExecutor;
@@ -184,7 +181,6 @@
 
             unsafe { self.inner.inner.poll() };
 
-<<<<<<< HEAD
             #[cfg(all(low_power_wait, low_power_wait_stats))]
             let before = Instant::now().as_ticks();
             #[cfg(low_power_wait)]
@@ -194,12 +190,10 @@
                 let after = Instant::now().as_ticks();
                 SLEEP_TICKS.fetch_add(after - before, Ordering::Relaxed);
             }
-=======
             hooks.on_idle();
 
             #[cfg(low_power_wait)]
             Self::wait_impl(self.cpu as usize);
->>>>>>> 6b758d75
         }
     }
 
